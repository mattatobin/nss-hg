--- conflicted
+++ resolved
@@ -128,8 +128,6 @@
                        TlsConnectTestBase::kTlsV13));
 #endif
 
-<<<<<<< HEAD
-=======
 class KeyLogFileUnsetTest : public KeyLogFileTestBase {
  public:
   KeyLogFileUnsetTest() : KeyLogFileTestBase(kKeylogBlankEnv) {}
@@ -163,5 +161,4 @@
                        TlsConnectTestBase::kTlsV13));
 #endif
 
->>>>>>> 906b9e6a
 }  // namespace nss_test
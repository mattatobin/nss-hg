/* -*- Mode: C++; tab-width: 8; indent-tabs-mode: nil; c-basic-offset: 2 -*- */
/* vim: set ts=2 et sw=2 tw=80: */
/* This Source Code Form is subject to the terms of the Mozilla Public
 * License, v. 2.0. If a copy of the MPL was not distributed with this file,
 * You can obtain one at http://mozilla.org/MPL/2.0/. */

#include "tls_agent.h"
#include "databuffer.h"
#include "keyhi.h"
#include "pk11func.h"
#include "ssl.h"
#include "sslerr.h"
#include "sslproto.h"
#include "tls_parser.h"

extern "C" {
// This is not something that should make you happy.
#include "libssl_internals.h"
}

#define GTEST_HAS_RTTI 0
#include "gtest/gtest.h"
#include "gtest_utils.h"
#include "scoped_ptrs.h"

extern std::string g_working_dir_path;

namespace nss_test {

const char* TlsAgent::states[] = {"INIT", "CONNECTING", "CONNECTED", "ERROR"};

const std::string TlsAgent::kClient = "client";    // both sign and encrypt
const std::string TlsAgent::kRsa2048 = "rsa2048";  // bigger
const std::string TlsAgent::kServerRsa = "rsa";    // both sign and encrypt
const std::string TlsAgent::kServerRsaSign = "rsa_sign";
const std::string TlsAgent::kServerRsaPss = "rsa_pss";
const std::string TlsAgent::kServerRsaDecrypt = "rsa_decrypt";
const std::string TlsAgent::kServerRsaChain = "rsa_chain";
const std::string TlsAgent::kServerEcdsa256 = "ecdsa256";
const std::string TlsAgent::kServerEcdsa384 = "ecdsa384";
const std::string TlsAgent::kServerEcdsa521 = "ecdsa521";
const std::string TlsAgent::kServerEcdhRsa = "ecdh_rsa";
const std::string TlsAgent::kServerEcdhEcdsa = "ecdh_ecdsa";
const std::string TlsAgent::kServerDsa = "dsa";

TlsAgent::TlsAgent(const std::string& name, Role role,
                   SSLProtocolVariant variant)
    : name_(name),
      variant_(variant),
      role_(role),
      server_key_bits_(0),
      adapter_(new DummyPrSocket(role_str(), variant)),
      ssl_fd_(nullptr),
      state_(STATE_INIT),
      timer_handle_(nullptr),
      falsestart_enabled_(false),
      expected_version_(0),
      expected_cipher_suite_(0),
      expect_resumption_(false),
      expect_client_auth_(false),
      can_falsestart_hook_called_(false),
      sni_hook_called_(false),
      auth_certificate_hook_called_(false),
      expected_received_alert_(kTlsAlertCloseNotify),
      expected_received_alert_level_(kTlsAlertWarning),
      expected_sent_alert_(kTlsAlertCloseNotify),
      expected_sent_alert_level_(kTlsAlertWarning),
      handshake_callback_called_(false),
      error_code_(0),
      send_ctr_(0),
      recv_ctr_(0),
      expect_readwrite_error_(false),
      handshake_callback_(),
      auth_certificate_callback_(),
      sni_callback_(),
      expect_short_headers_(false),
      skip_version_checks_(false) {
  memset(&info_, 0, sizeof(info_));
  memset(&csinfo_, 0, sizeof(csinfo_));
  SECStatus rv = SSL_VersionRangeGetDefault(variant_, &vrange_);
  EXPECT_EQ(SECSuccess, rv);
}

TlsAgent::~TlsAgent() {
  if (timer_handle_) {
    timer_handle_->Cancel();
  }

  if (adapter_) {
    Poller::Instance()->Cancel(READABLE_EVENT, adapter_);
  }

  // Add failures manually, if any, so we don't throw in a destructor.
  if (expected_received_alert_ != kTlsAlertCloseNotify ||
      expected_received_alert_level_ != kTlsAlertWarning) {
    ADD_FAILURE() << "Wrong expected_received_alert status";
  }
  if (expected_sent_alert_ != kTlsAlertCloseNotify ||
      expected_sent_alert_level_ != kTlsAlertWarning) {
    ADD_FAILURE() << "Wrong expected_sent_alert status";
  }
}

void TlsAgent::SetState(State state) {
  if (state_ == state) return;

  LOG("Changing state from " << state_ << " to " << state);
  state_ = state;
}

/*static*/ bool TlsAgent::LoadCertificate(const std::string& name,
                                          ScopedCERTCertificate* cert,
                                          ScopedSECKEYPrivateKey* priv) {
  cert->reset(PK11_FindCertFromNickname(name.c_str(), nullptr));
  EXPECT_NE(nullptr, cert->get());
  if (!cert->get()) return false;

  priv->reset(PK11_FindKeyByAnyCert(cert->get(), nullptr));
  EXPECT_NE(nullptr, priv->get());
  if (!priv->get()) return false;

  return true;
}

bool TlsAgent::ConfigServerCert(const std::string& name, bool updateKeyBits,
                                const SSLExtraServerCertData* serverCertData) {
  ScopedCERTCertificate cert;
  ScopedSECKEYPrivateKey priv;
  if (!TlsAgent::LoadCertificate(name, &cert, &priv)) {
    return false;
  }

  if (updateKeyBits) {
    ScopedSECKEYPublicKey pub(CERT_ExtractPublicKey(cert.get()));
    EXPECT_NE(nullptr, pub.get());
    if (!pub.get()) return false;
    server_key_bits_ = SECKEY_PublicKeyStrengthInBits(pub.get());
  }

  SECStatus rv =
      SSL_ConfigSecureServer(ssl_fd(), nullptr, nullptr, ssl_kea_null);
  EXPECT_EQ(SECFailure, rv);
  rv = SSL_ConfigServerCert(ssl_fd(), cert.get(), priv.get(), serverCertData,
                            serverCertData ? sizeof(*serverCertData) : 0);
  return rv == SECSuccess;
}

bool TlsAgent::EnsureTlsSetup(PRFileDesc* modelSocket) {
  // Don't set up twice
  if (ssl_fd_) return true;

  ScopedPRFileDesc dummy_fd(adapter_->CreateFD());
  EXPECT_NE(nullptr, dummy_fd);
  if (!dummy_fd) {
    return false;
  }
  if (adapter_->variant() == ssl_variant_stream) {
    ssl_fd_.reset(SSL_ImportFD(modelSocket, dummy_fd.get()));
  } else {
    ssl_fd_.reset(DTLS_ImportFD(modelSocket, dummy_fd.get()));
  }

  EXPECT_NE(nullptr, ssl_fd_);
  if (!ssl_fd_) {
    return false;
  }
  dummy_fd.release();  // Now subsumed by ssl_fd_.

  SECStatus rv;
  if (!skip_version_checks_) {
    rv = SSL_VersionRangeSet(ssl_fd(), &vrange_);
    EXPECT_EQ(SECSuccess, rv);
    if (rv != SECSuccess) return false;
  }

  if (role_ == SERVER) {
    EXPECT_TRUE(ConfigServerCert(name_, true));

    rv = SSL_SNISocketConfigHook(ssl_fd(), SniHook, this);
    EXPECT_EQ(SECSuccess, rv);
    if (rv != SECSuccess) return false;

    ScopedCERTCertList anchors(CERT_NewCertList());
    rv = SSL_SetTrustAnchors(ssl_fd(), anchors.get());
    if (rv != SECSuccess) return false;
  } else {
    rv = SSL_SetURL(ssl_fd(), "server");
    EXPECT_EQ(SECSuccess, rv);
    if (rv != SECSuccess) return false;
  }

  rv = SSL_AuthCertificateHook(ssl_fd(), AuthCertificateHook, this);
  EXPECT_EQ(SECSuccess, rv);
  if (rv != SECSuccess) return false;

  rv = SSL_AlertReceivedCallback(ssl_fd(), AlertReceivedCallback, this);
  EXPECT_EQ(SECSuccess, rv);
  if (rv != SECSuccess) return false;

  rv = SSL_AlertSentCallback(ssl_fd(), AlertSentCallback, this);
  EXPECT_EQ(SECSuccess, rv);
  if (rv != SECSuccess) return false;

  rv = SSL_HandshakeCallback(ssl_fd(), HandshakeCallback, this);
  EXPECT_EQ(SECSuccess, rv);
  if (rv != SECSuccess) return false;

  return true;
}

void TlsAgent::SetupClientAuth() {
  EXPECT_TRUE(EnsureTlsSetup());
  ASSERT_EQ(CLIENT, role_);

  EXPECT_EQ(SECSuccess,
            SSL_GetClientAuthDataHook(ssl_fd(), GetClientAuthDataHook,
                                      reinterpret_cast<void*>(this)));
}

SECStatus TlsAgent::GetClientAuthDataHook(void* self, PRFileDesc* fd,
                                          CERTDistNames* caNames,
                                          CERTCertificate** clientCert,
                                          SECKEYPrivateKey** clientKey) {
  TlsAgent* agent = reinterpret_cast<TlsAgent*>(self);
  ScopedCERTCertificate peerCert(SSL_PeerCertificate(agent->ssl_fd()));
  EXPECT_TRUE(peerCert) << "Client should be able to see the server cert";

  ScopedCERTCertificate cert;
  ScopedSECKEYPrivateKey priv;
  if (!TlsAgent::LoadCertificate(agent->name(), &cert, &priv)) {
    return SECFailure;
  }

  *clientCert = cert.release();
  *clientKey = priv.release();
  return SECSuccess;
}

bool TlsAgent::GetPeerChainLength(size_t* count) {
  CERTCertList* chain = SSL_PeerCertificateChain(ssl_fd());
  if (!chain) return false;
  *count = 0;

  for (PRCList* cursor = PR_NEXT_LINK(&chain->list); cursor != &chain->list;
       cursor = PR_NEXT_LINK(cursor)) {
    CERTCertListNode* node = (CERTCertListNode*)cursor;
    std::cerr << node->cert->subjectName << std::endl;
    ++(*count);
  }

  CERT_DestroyCertList(chain);

  return true;
}

void TlsAgent::CheckCipherSuite(uint16_t cipher_suite) {
  EXPECT_EQ(csinfo_.cipherSuite, cipher_suite);
}

void TlsAgent::RequestClientAuth(bool requireAuth) {
  EXPECT_TRUE(EnsureTlsSetup());
  ASSERT_EQ(SERVER, role_);

  EXPECT_EQ(SECSuccess,
            SSL_OptionSet(ssl_fd(), SSL_REQUEST_CERTIFICATE, PR_TRUE));
  EXPECT_EQ(SECSuccess, SSL_OptionSet(ssl_fd(), SSL_REQUIRE_CERTIFICATE,
                                      requireAuth ? PR_TRUE : PR_FALSE));

  EXPECT_EQ(SECSuccess, SSL_AuthCertificateHook(
                            ssl_fd(), &TlsAgent::ClientAuthenticated, this));
  expect_client_auth_ = true;
}

void TlsAgent::StartConnect(PRFileDesc* model) {
  EXPECT_TRUE(EnsureTlsSetup(model));

  SECStatus rv;
  rv = SSL_ResetHandshake(ssl_fd(), role_ == SERVER ? PR_TRUE : PR_FALSE);
  EXPECT_EQ(SECSuccess, rv);
  SetState(STATE_CONNECTING);
}

void TlsAgent::DisableAllCiphers() {
  for (size_t i = 0; i < SSL_NumImplementedCiphers; ++i) {
    SECStatus rv =
        SSL_CipherPrefSet(ssl_fd(), SSL_ImplementedCiphers[i], PR_FALSE);
    EXPECT_EQ(SECSuccess, rv);
  }
}

// Not actually all groups, just the onece that we are actually willing
// to use.
const std::vector<SSLNamedGroup> kAllDHEGroups = {
    ssl_grp_ec_curve25519, ssl_grp_ec_secp256r1, ssl_grp_ec_secp384r1,
    ssl_grp_ec_secp521r1,  ssl_grp_ffdhe_2048,   ssl_grp_ffdhe_3072,
    ssl_grp_ffdhe_4096,    ssl_grp_ffdhe_6144,   ssl_grp_ffdhe_8192};

const std::vector<SSLNamedGroup> kECDHEGroups = {
    ssl_grp_ec_curve25519, ssl_grp_ec_secp256r1, ssl_grp_ec_secp384r1,
    ssl_grp_ec_secp521r1};

const std::vector<SSLNamedGroup> kFFDHEGroups = {
    ssl_grp_ffdhe_2048, ssl_grp_ffdhe_3072, ssl_grp_ffdhe_4096,
    ssl_grp_ffdhe_6144, ssl_grp_ffdhe_8192};

// Defined because the big DHE groups are ridiculously slow.
const std::vector<SSLNamedGroup> kFasterDHEGroups = {
    ssl_grp_ec_curve25519, ssl_grp_ec_secp256r1, ssl_grp_ec_secp384r1,
    ssl_grp_ffdhe_2048, ssl_grp_ffdhe_3072};

void TlsAgent::EnableCiphersByKeyExchange(SSLKEAType kea) {
  EXPECT_TRUE(EnsureTlsSetup());

  for (size_t i = 0; i < SSL_NumImplementedCiphers; ++i) {
    SSLCipherSuiteInfo csinfo;

    SECStatus rv = SSL_GetCipherSuiteInfo(SSL_ImplementedCiphers[i], &csinfo,
                                          sizeof(csinfo));
    ASSERT_EQ(SECSuccess, rv);
    EXPECT_EQ(sizeof(csinfo), csinfo.length);

    if ((csinfo.keaType == kea) || (csinfo.keaType == ssl_kea_tls13_any)) {
      rv = SSL_CipherPrefSet(ssl_fd(), SSL_ImplementedCiphers[i], PR_TRUE);
      EXPECT_EQ(SECSuccess, rv);
    }
  }
}

void TlsAgent::EnableGroupsByKeyExchange(SSLKEAType kea) {
  switch (kea) {
    case ssl_kea_dh:
      ConfigNamedGroups(kFFDHEGroups);
      break;
    case ssl_kea_ecdh:
      ConfigNamedGroups(kECDHEGroups);
      break;
    default:
      break;
  }
}

void TlsAgent::EnableGroupsByAuthType(SSLAuthType authType) {
  if (authType == ssl_auth_ecdh_rsa || authType == ssl_auth_ecdh_ecdsa ||
      authType == ssl_auth_ecdsa || authType == ssl_auth_tls13_any) {
    ConfigNamedGroups(kECDHEGroups);
  }
}

void TlsAgent::EnableCiphersByAuthType(SSLAuthType authType) {
  EXPECT_TRUE(EnsureTlsSetup());

  for (size_t i = 0; i < SSL_NumImplementedCiphers; ++i) {
    SSLCipherSuiteInfo csinfo;

    SECStatus rv = SSL_GetCipherSuiteInfo(SSL_ImplementedCiphers[i], &csinfo,
                                          sizeof(csinfo));
    ASSERT_EQ(SECSuccess, rv);

    if ((csinfo.authType == authType) ||
        (csinfo.keaType == ssl_kea_tls13_any)) {
      rv = SSL_CipherPrefSet(ssl_fd(), SSL_ImplementedCiphers[i], PR_TRUE);
      EXPECT_EQ(SECSuccess, rv);
    }
  }
}

void TlsAgent::EnableSingleCipher(uint16_t cipher) {
  DisableAllCiphers();
  SECStatus rv = SSL_CipherPrefSet(ssl_fd(), cipher, PR_TRUE);
  EXPECT_EQ(SECSuccess, rv);
}

void TlsAgent::ConfigNamedGroups(const std::vector<SSLNamedGroup>& groups) {
  EXPECT_TRUE(EnsureTlsSetup());
  SECStatus rv = SSL_NamedGroupConfig(ssl_fd(), &groups[0], groups.size());
  EXPECT_EQ(SECSuccess, rv);
}

void TlsAgent::SetSessionTicketsEnabled(bool en) {
  EXPECT_TRUE(EnsureTlsSetup());

  SECStatus rv = SSL_OptionSet(ssl_fd(), SSL_ENABLE_SESSION_TICKETS,
                               en ? PR_TRUE : PR_FALSE);
  EXPECT_EQ(SECSuccess, rv);
}

void TlsAgent::SetSessionCacheEnabled(bool en) {
  EXPECT_TRUE(EnsureTlsSetup());

  SECStatus rv = SSL_OptionSet(ssl_fd(), SSL_NO_CACHE, en ? PR_FALSE : PR_TRUE);
  EXPECT_EQ(SECSuccess, rv);
}

void TlsAgent::Set0RttEnabled(bool en) {
  EXPECT_TRUE(EnsureTlsSetup());

  SECStatus rv =
      SSL_OptionSet(ssl_fd(), SSL_ENABLE_0RTT_DATA, en ? PR_TRUE : PR_FALSE);
  EXPECT_EQ(SECSuccess, rv);
}

void TlsAgent::SetFallbackSCSVEnabled(bool en) {
  EXPECT_TRUE(role_ == CLIENT && EnsureTlsSetup());

  SECStatus rv = SSL_OptionSet(ssl_fd(), SSL_ENABLE_FALLBACK_SCSV,
                               en ? PR_TRUE : PR_FALSE);
  EXPECT_EQ(SECSuccess, rv);
}

void TlsAgent::SetShortHeadersEnabled() {
  EXPECT_TRUE(EnsureTlsSetup());

  SECStatus rv = SSLInt_EnableShortHeaders(ssl_fd());
  EXPECT_EQ(SECSuccess, rv);
}

void TlsAgent::SetVersionRange(uint16_t minver, uint16_t maxver) {
  vrange_.min = minver;
  vrange_.max = maxver;

  if (ssl_fd()) {
    SECStatus rv = SSL_VersionRangeSet(ssl_fd(), &vrange_);
    EXPECT_EQ(SECSuccess, rv);
  }
}

void TlsAgent::GetVersionRange(uint16_t* minver, uint16_t* maxver) {
  *minver = vrange_.min;
  *maxver = vrange_.max;
}

void TlsAgent::SetExpectedVersion(uint16_t version) {
  expected_version_ = version;
}

void TlsAgent::SetServerKeyBits(uint16_t bits) { server_key_bits_ = bits; }

void TlsAgent::ExpectReadWriteError() { expect_readwrite_error_ = true; }

void TlsAgent::ExpectShortHeaders() { expect_short_headers_ = true; }

void TlsAgent::SkipVersionChecks() { skip_version_checks_ = true; }

void TlsAgent::SetSignatureSchemes(const SSLSignatureScheme* schemes,
                                   size_t count) {
  EXPECT_TRUE(EnsureTlsSetup());
  EXPECT_LE(count, SSL_SignatureMaxCount());
  EXPECT_EQ(SECSuccess,
            SSL_SignatureSchemePrefSet(ssl_fd(), schemes,
                                       static_cast<unsigned int>(count)));
  EXPECT_EQ(SECFailure, SSL_SignatureSchemePrefSet(ssl_fd(), schemes, 0))
      << "setting no schemes should fail and do nothing";

  std::vector<SSLSignatureScheme> configuredSchemes(count);
  unsigned int configuredCount;
  EXPECT_EQ(SECFailure,
            SSL_SignatureSchemePrefGet(ssl_fd(), nullptr, &configuredCount, 1))
      << "get schemes, schemes is nullptr";
  EXPECT_EQ(SECFailure,
            SSL_SignatureSchemePrefGet(ssl_fd(), &configuredSchemes[0],
                                       &configuredCount, 0))
      << "get schemes, too little space";
  EXPECT_EQ(SECFailure,
            SSL_SignatureSchemePrefGet(ssl_fd(), &configuredSchemes[0], nullptr,
                                       configuredSchemes.size()))
      << "get schemes, countOut is nullptr";

  EXPECT_EQ(SECSuccess, SSL_SignatureSchemePrefGet(
                            ssl_fd(), &configuredSchemes[0], &configuredCount,
                            configuredSchemes.size()));
  // SignatureSchemePrefSet drops unsupported algorithms silently, so the
  // number that are configured might be fewer.
  EXPECT_LE(configuredCount, count);
  unsigned int i = 0;
  for (unsigned int j = 0; j < count && i < configuredCount; ++j) {
    if (i < configuredCount && schemes[j] == configuredSchemes[i]) {
      ++i;
    }
  }
  EXPECT_EQ(i, configuredCount) << "schemes in use were all set";
}

void TlsAgent::CheckKEA(SSLKEAType kea_type, SSLNamedGroup kea_group,
                        size_t kea_size) const {
  EXPECT_EQ(STATE_CONNECTED, state_);
  EXPECT_EQ(kea_type, info_.keaType);
  if (kea_size == 0) {
    switch (kea_group) {
      case ssl_grp_ec_curve25519:
        kea_size = 255;
        break;
      case ssl_grp_ec_secp256r1:
        kea_size = 256;
        break;
      case ssl_grp_ec_secp384r1:
        kea_size = 384;
        break;
      case ssl_grp_ffdhe_2048:
        kea_size = 2048;
        break;
      case ssl_grp_ffdhe_3072:
        kea_size = 3072;
        break;
      case ssl_grp_ffdhe_custom:
        break;
      default:
        if (kea_type == ssl_kea_rsa) {
          kea_size = server_key_bits_;
        } else {
          EXPECT_TRUE(false) << "need to update group sizes";
        }
    }
  }
  if (kea_group != ssl_grp_ffdhe_custom) {
    EXPECT_EQ(kea_size, info_.keaKeyBits);
    EXPECT_EQ(kea_group, info_.keaGroup);
  }
}

void TlsAgent::CheckAuthType(SSLAuthType auth_type,
                             SSLSignatureScheme sig_scheme) const {
  EXPECT_EQ(STATE_CONNECTED, state_);
  EXPECT_EQ(auth_type, info_.authType);
  EXPECT_EQ(server_key_bits_, info_.authKeyBits);
  if (expected_version_ < SSL_LIBRARY_VERSION_TLS_1_2) {
    switch (auth_type) {
      case ssl_auth_rsa_sign:
        sig_scheme = ssl_sig_rsa_pkcs1_sha1md5;
        break;
      case ssl_auth_ecdsa:
        sig_scheme = ssl_sig_ecdsa_sha1;
        break;
      default:
        break;
    }
  }
  EXPECT_EQ(sig_scheme, info_.signatureScheme);

  if (info_.protocolVersion >= SSL_LIBRARY_VERSION_TLS_1_3) {
    return;
  }

  // Check authAlgorithm, which is the old value for authType.  This is a second
  // switch
  // statement because default label is different.
  switch (auth_type) {
    case ssl_auth_rsa_sign:
      EXPECT_EQ(ssl_auth_rsa_decrypt, csinfo_.authAlgorithm)
          << "authAlgorithm for RSA is always decrypt";
      break;
    case ssl_auth_ecdh_rsa:
      EXPECT_EQ(ssl_auth_rsa_decrypt, csinfo_.authAlgorithm)
          << "authAlgorithm for ECDH_RSA is RSA decrypt (i.e., wrong)";
      break;
    case ssl_auth_ecdh_ecdsa:
      EXPECT_EQ(ssl_auth_ecdsa, csinfo_.authAlgorithm)
          << "authAlgorithm for ECDH_ECDSA is ECDSA (i.e., wrong)";
      break;
    default:
      EXPECT_EQ(auth_type, csinfo_.authAlgorithm)
          << "authAlgorithm is (usually) the same as authType";
      break;
  }
}

void TlsAgent::EnableFalseStart() {
  EXPECT_TRUE(EnsureTlsSetup());

  falsestart_enabled_ = true;
  EXPECT_EQ(SECSuccess, SSL_SetCanFalseStartCallback(
                            ssl_fd(), CanFalseStartCallback, this));
  EXPECT_EQ(SECSuccess,
            SSL_OptionSet(ssl_fd(), SSL_ENABLE_FALSE_START, PR_TRUE));
}

void TlsAgent::ExpectResumption() { expect_resumption_ = true; }

void TlsAgent::EnableAlpn(const uint8_t* val, size_t len) {
  EXPECT_TRUE(EnsureTlsSetup());

  EXPECT_EQ(SECSuccess, SSL_OptionSet(ssl_fd(), SSL_ENABLE_ALPN, PR_TRUE));
  EXPECT_EQ(SECSuccess, SSL_SetNextProtoNego(ssl_fd(), val, len));
}

void TlsAgent::CheckAlpn(SSLNextProtoState expected_state,
                         const std::string& expected) const {
  SSLNextProtoState state;
  char chosen[10];
  unsigned int chosen_len;
  SECStatus rv = SSL_GetNextProto(ssl_fd(), &state,
                                  reinterpret_cast<unsigned char*>(chosen),
                                  &chosen_len, sizeof(chosen));
  EXPECT_EQ(SECSuccess, rv);
  EXPECT_EQ(expected_state, state);
  if (state == SSL_NEXT_PROTO_NO_SUPPORT) {
    EXPECT_EQ("", expected);
  } else {
    EXPECT_NE("", expected);
    EXPECT_EQ(expected, std::string(chosen, chosen_len));
  }
}

void TlsAgent::EnableSrtp() {
  EXPECT_TRUE(EnsureTlsSetup());
  const uint16_t ciphers[] = {SRTP_AES128_CM_HMAC_SHA1_80,
                              SRTP_AES128_CM_HMAC_SHA1_32};
  EXPECT_EQ(SECSuccess,
            SSL_SetSRTPCiphers(ssl_fd(), ciphers, PR_ARRAY_SIZE(ciphers)));
}

void TlsAgent::CheckSrtp() const {
  uint16_t actual;
  EXPECT_EQ(SECSuccess, SSL_GetSRTPCipher(ssl_fd(), &actual));
  EXPECT_EQ(SRTP_AES128_CM_HMAC_SHA1_80, actual);
}

void TlsAgent::CheckErrorCode(int32_t expected) const {
  EXPECT_EQ(STATE_ERROR, state_);
  EXPECT_EQ(expected, error_code_)
      << "Got error code " << PORT_ErrorToName(error_code_) << " expecting "
      << PORT_ErrorToName(expected) << std::endl;
}

static uint8_t GetExpectedAlertLevel(uint8_t alert) {
  if (alert == kTlsAlertCloseNotify) {
    return kTlsAlertWarning;
  }
  return kTlsAlertFatal;
}

void TlsAgent::ExpectReceiveAlert(uint8_t alert, uint8_t level) {
  expected_received_alert_ = alert;
  if (level == 0) {
    expected_received_alert_level_ = GetExpectedAlertLevel(alert);
  } else {
    expected_received_alert_level_ = level;
  }
}

void TlsAgent::ExpectSendAlert(uint8_t alert, uint8_t level) {
  expected_sent_alert_ = alert;
  if (level == 0) {
    expected_sent_alert_level_ = GetExpectedAlertLevel(alert);
  } else {
    expected_sent_alert_level_ = level;
  }
}

void TlsAgent::CheckAlert(bool sent, const SSLAlert* alert) {
  LOG(((alert->level == kTlsAlertWarning) ? "Warning" : "Fatal")
      << " alert " << (sent ? "sent" : "received") << ": "
      << static_cast<int>(alert->description));

  auto& expected = sent ? expected_sent_alert_ : expected_received_alert_;
  auto& expected_level =
      sent ? expected_sent_alert_level_ : expected_received_alert_level_;
  /* Silently pass close_notify in case the test has already ended. */
  if (expected == kTlsAlertCloseNotify && expected_level == kTlsAlertWarning &&
      alert->description == expected && alert->level == expected_level) {
    return;
  }

  EXPECT_EQ(expected, alert->description);
  EXPECT_EQ(expected_level, alert->level);
  expected = kTlsAlertCloseNotify;
  expected_level = kTlsAlertWarning;
}

void TlsAgent::WaitForErrorCode(int32_t expected, uint32_t delay) const {
  ASSERT_EQ(0, error_code_);
  WAIT_(error_code_ != 0, delay);
  EXPECT_EQ(expected, error_code_)
      << "Got error code " << PORT_ErrorToName(error_code_) << " expecting "
      << PORT_ErrorToName(expected) << std::endl;
}

void TlsAgent::CheckPreliminaryInfo() {
  SSLPreliminaryChannelInfo info;
  EXPECT_EQ(SECSuccess,
            SSL_GetPreliminaryChannelInfo(ssl_fd(), &info, sizeof(info)));
  EXPECT_EQ(sizeof(info), info.length);
  EXPECT_TRUE(info.valuesSet & ssl_preinfo_version);
  EXPECT_TRUE(info.valuesSet & ssl_preinfo_cipher_suite);

  // A version of 0 is invalid and indicates no expectation.  This value is
  // initialized to 0 so that tests that don't explicitly set an expected
  // version can negotiate a version.
  if (!expected_version_) {
    expected_version_ = info.protocolVersion;
  }
  EXPECT_EQ(expected_version_, info.protocolVersion);

  // As with the version; 0 is the null cipher suite (and also invalid).
  if (!expected_cipher_suite_) {
    expected_cipher_suite_ = info.cipherSuite;
  }
  EXPECT_EQ(expected_cipher_suite_, info.cipherSuite);
}

// Check that all the expected callbacks have been called.
void TlsAgent::CheckCallbacks() const {
  // If false start happens, the handshake is reported as being complete at the
  // point that false start happens.
  if (expect_resumption_ || !falsestart_enabled_) {
    EXPECT_TRUE(handshake_callback_called_);
  }

  // These callbacks shouldn't fire if we are resuming, except on TLS 1.3.
  if (role_ == SERVER) {
    PRBool have_sni = SSLInt_ExtensionNegotiated(ssl_fd(), ssl_server_name_xtn);
    EXPECT_EQ(((!expect_resumption_ && have_sni) ||
               expected_version_ >= SSL_LIBRARY_VERSION_TLS_1_3),
              sni_hook_called_);
  } else {
    EXPECT_EQ(!expect_resumption_, auth_certificate_hook_called_);
    // Note that this isn't unconditionally called, even with false start on.
    // But the callback is only skipped if a cipher that is ridiculously weak
    // (80 bits) is chosen.  Don't test that: plan to remove bad ciphers.
    EXPECT_EQ(falsestart_enabled_ && !expect_resumption_,
              can_falsestart_hook_called_);
  }
}

void TlsAgent::ResetPreliminaryInfo() {
  expected_version_ = 0;
  expected_cipher_suite_ = 0;
}

void TlsAgent::Connected() {
  if (state_ == STATE_CONNECTED) {
    return;
  }

  LOG("Handshake success");
  CheckPreliminaryInfo();
  CheckCallbacks();

  SECStatus rv = SSL_GetChannelInfo(ssl_fd(), &info_, sizeof(info_));
  EXPECT_EQ(SECSuccess, rv);
  EXPECT_EQ(sizeof(info_), info_.length);

  // Preliminary values are exposed through callbacks during the handshake.
  // If either expected values were set or the callbacks were called, check
  // that the final values are correct.
  EXPECT_EQ(expected_version_, info_.protocolVersion);
  EXPECT_EQ(expected_cipher_suite_, info_.cipherSuite);

  rv = SSL_GetCipherSuiteInfo(info_.cipherSuite, &csinfo_, sizeof(csinfo_));
  EXPECT_EQ(SECSuccess, rv);
  EXPECT_EQ(sizeof(csinfo_), csinfo_.length);

  if (expected_version_ >= SSL_LIBRARY_VERSION_TLS_1_3) {
    PRInt32 cipherSuites = SSLInt_CountTls13CipherSpecs(ssl_fd());
    // We use one ciphersuite in each direction.
    PRInt32 expected = 2;
    // For DTLS, the client retains the cipher spec for early data and the
    // handshake so that it can retransmit EndOfEarlyData and its final flight.
    if (variant_ == ssl_variant_datagram && role_ == CLIENT) {
      expected = info_.earlyDataAccepted ? 4 : 3;
    }
    EXPECT_EQ(expected, cipherSuites);
    if (expected != cipherSuites) {
      SSLInt_PrintTls13CipherSpecs(ssl_fd());
    }
  }

  PRBool short_headers;
  rv = SSLInt_UsingShortHeaders(ssl_fd(), &short_headers);
  EXPECT_EQ(SECSuccess, rv);
  EXPECT_EQ((PRBool)expect_short_headers_, short_headers);
  SetState(STATE_CONNECTED);
}

void TlsAgent::EnableExtendedMasterSecret() {
  ASSERT_TRUE(EnsureTlsSetup());

  SECStatus rv =
      SSL_OptionSet(ssl_fd(), SSL_ENABLE_EXTENDED_MASTER_SECRET, PR_TRUE);

  ASSERT_EQ(SECSuccess, rv);
}

void TlsAgent::CheckExtendedMasterSecret(bool expected) {
  if (version() >= SSL_LIBRARY_VERSION_TLS_1_3) {
    expected = PR_TRUE;
  }
  ASSERT_EQ(expected, info_.extendedMasterSecretUsed != PR_FALSE)
      << "unexpected extended master secret state for " << name_;
}

void TlsAgent::CheckEarlyDataAccepted(bool expected) {
  if (version() < SSL_LIBRARY_VERSION_TLS_1_3) {
    expected = false;
  }
  ASSERT_EQ(expected, info_.earlyDataAccepted != PR_FALSE)
      << "unexpected early data state for " << name_;
}

void TlsAgent::CheckSecretsDestroyed() {
  ASSERT_EQ(PR_TRUE, SSLInt_CheckSecretsDestroyed(ssl_fd()));
}

void TlsAgent::DisableRollbackDetection() {
  ASSERT_TRUE(EnsureTlsSetup());

  SECStatus rv = SSL_OptionSet(ssl_fd(), SSL_ROLLBACK_DETECTION, PR_FALSE);

  ASSERT_EQ(SECSuccess, rv);
}

void TlsAgent::EnableCompression() {
  ASSERT_TRUE(EnsureTlsSetup());

  SECStatus rv = SSL_OptionSet(ssl_fd(), SSL_ENABLE_DEFLATE, PR_TRUE);
  ASSERT_EQ(SECSuccess, rv);
}

void TlsAgent::SetDowngradeCheckVersion(uint16_t version) {
  ASSERT_TRUE(EnsureTlsSetup());

  SECStatus rv = SSL_SetDowngradeCheckVersion(ssl_fd(), version);
  ASSERT_EQ(SECSuccess, rv);
}

void TlsAgent::Handshake() {
  LOGV("Handshake");
  SECStatus rv = SSL_ForceHandshake(ssl_fd());
  if (rv == SECSuccess) {
    Connected();
    Poller::Instance()->Wait(READABLE_EVENT, adapter_, this,
                             &TlsAgent::ReadableCallback);
    return;
  }

  int32_t err = PR_GetError();
  if (err == PR_WOULD_BLOCK_ERROR) {
    LOGV("Would have blocked");
    if (variant_ == ssl_variant_datagram) {
      if (timer_handle_) {
        timer_handle_->Cancel();
        timer_handle_ = nullptr;
      }

      PRIntervalTime timeout;
      rv = DTLS_GetHandshakeTimeout(ssl_fd(), &timeout);
      if (rv == SECSuccess) {
        Poller::Instance()->SetTimer(
            timeout + 1, this, &TlsAgent::ReadableCallback, &timer_handle_);
      }
    }
    Poller::Instance()->Wait(READABLE_EVENT, adapter_, this,
                             &TlsAgent::ReadableCallback);
    return;
  }

  LOG("Handshake failed with error " << PORT_ErrorToName(err) << ": "
                                     << PORT_ErrorToString(err));
  error_code_ = err;
  SetState(STATE_ERROR);
}

void TlsAgent::PrepareForRenegotiate() {
  EXPECT_EQ(STATE_CONNECTED, state_);

  SetState(STATE_CONNECTING);
}

void TlsAgent::StartRenegotiate() {
  PrepareForRenegotiate();

  SECStatus rv = SSL_ReHandshake(ssl_fd(), PR_TRUE);
  EXPECT_EQ(SECSuccess, rv);
}

void TlsAgent::SendDirect(const DataBuffer& buf) {
  LOG("Send Direct " << buf);
  auto peer = adapter_->peer().lock();
  if (peer) {
    peer->PacketReceived(buf);
  } else {
    LOG("Send Direct peer absent");
  }
}

static bool ErrorIsNonFatal(PRErrorCode code) {
  return code == PR_WOULD_BLOCK_ERROR || code == SSL_ERROR_RX_SHORT_DTLS_READ;
}

void TlsAgent::SendData(size_t bytes, size_t blocksize) {
  uint8_t block[4096];

  ASSERT_LT(blocksize, sizeof(block));

  while (bytes) {
    size_t tosend = std::min(blocksize, bytes);

    for (size_t i = 0; i < tosend; ++i) {
      block[i] = 0xff & send_ctr_;
      ++send_ctr_;
    }

    SendBuffer(DataBuffer(block, tosend));
    bytes -= tosend;
  }
}

void TlsAgent::SendBuffer(const DataBuffer& buf) {
  LOGV("Writing " << buf.len() << " bytes");
  int32_t rv = PR_Write(ssl_fd(), buf.data(), buf.len());
  if (expect_readwrite_error_) {
    EXPECT_GT(0, rv);
    EXPECT_NE(PR_WOULD_BLOCK_ERROR, error_code_);
    error_code_ = PR_GetError();
    expect_readwrite_error_ = false;
  } else {
    ASSERT_EQ(buf.len(), static_cast<size_t>(rv));
  }
}

void TlsAgent::ReadBytes(size_t max) {
<<<<<<< HEAD
  uint8_t block[16384];  // An entire maximum-sized record.
=======
  uint8_t block[1024];
>>>>>>> 03a99ff1

  int32_t rv = PR_Read(ssl_fd(), block, (std::min)(max, sizeof(block)));
  LOGV("ReadBytes " << rv);
  int32_t err;

  if (rv >= 0) {
    size_t count = static_cast<size_t>(rv);
    for (size_t i = 0; i < count; ++i) {
      ASSERT_EQ(recv_ctr_ & 0xff, block[i]);
      recv_ctr_++;
    }
  } else {
    err = PR_GetError();
    LOG("Read error " << PORT_ErrorToName(err) << ": "
                      << PORT_ErrorToString(err));
    if (err != PR_WOULD_BLOCK_ERROR && expect_readwrite_error_) {
      error_code_ = err;
      expect_readwrite_error_ = false;
    }
  }

  // If closed, then don't bother waiting around.
  if (rv > 0 || (rv < 0 && ErrorIsNonFatal(err))) {
    LOGV("Re-arming");
    Poller::Instance()->Wait(READABLE_EVENT, adapter_, this,
                             &TlsAgent::ReadableCallback);
  }
}

void TlsAgent::ResetSentBytes() { send_ctr_ = 0; }

void TlsAgent::ConfigureSessionCache(SessionResumptionMode mode) {
  EXPECT_TRUE(EnsureTlsSetup());

  SECStatus rv = SSL_OptionSet(ssl_fd(), SSL_NO_CACHE,
                               mode & RESUME_SESSIONID ? PR_FALSE : PR_TRUE);
  EXPECT_EQ(SECSuccess, rv);

  rv = SSL_OptionSet(ssl_fd(), SSL_ENABLE_SESSION_TICKETS,
                     mode & RESUME_TICKET ? PR_TRUE : PR_FALSE);
  EXPECT_EQ(SECSuccess, rv);
}

void TlsAgent::DisableECDHEServerKeyReuse() {
  ASSERT_TRUE(EnsureTlsSetup());
  ASSERT_EQ(TlsAgent::SERVER, role_);
  SECStatus rv = SSL_OptionSet(ssl_fd(), SSL_REUSE_SERVER_ECDHE_KEY, PR_FALSE);
  EXPECT_EQ(SECSuccess, rv);
}

static const std::string kTlsRolesAllArr[] = {"CLIENT", "SERVER"};
::testing::internal::ParamGenerator<std::string>
    TlsAgentTestBase::kTlsRolesAll = ::testing::ValuesIn(kTlsRolesAllArr);

void TlsAgentTestBase::SetUp() {
  SSL_ConfigServerSessionIDCache(1024, 0, 0, g_working_dir_path.c_str());
}

void TlsAgentTestBase::TearDown() {
  agent_ = nullptr;
  SSL_ClearSessionCache();
  SSL_ShutdownServerSessionIDCache();
}

void TlsAgentTestBase::Reset(const std::string& server_name) {
  agent_.reset(
      new TlsAgent(role_ == TlsAgent::CLIENT ? TlsAgent::kClient : server_name,
                   role_, variant_));
  if (version_) {
    agent_->SetVersionRange(version_, version_);
  }
  agent_->adapter()->SetPeer(sink_adapter_);
  agent_->StartConnect();
}

void TlsAgentTestBase::EnsureInit() {
  if (!agent_) {
    Reset();
  }
  const std::vector<SSLNamedGroup> groups = {
      ssl_grp_ec_curve25519, ssl_grp_ec_secp256r1, ssl_grp_ec_secp384r1,
      ssl_grp_ffdhe_2048};
  agent_->ConfigNamedGroups(groups);
}

void TlsAgentTestBase::ExpectAlert(uint8_t alert) {
  EnsureInit();
  agent_->ExpectSendAlert(alert);
}

void TlsAgentTestBase::ProcessMessage(const DataBuffer& buffer,
                                      TlsAgent::State expected_state,
                                      int32_t error_code) {
  std::cerr << "Process message: " << buffer << std::endl;
  EnsureInit();
  agent_->adapter()->PacketReceived(buffer);
  agent_->Handshake();

  ASSERT_EQ(expected_state, agent_->state());

  if (expected_state == TlsAgent::STATE_ERROR) {
    ASSERT_EQ(error_code, agent_->error_code());
  }
}

void TlsAgentTestBase::MakeRecord(SSLProtocolVariant variant, uint8_t type,
                                  uint16_t version, const uint8_t* buf,
                                  size_t len, DataBuffer* out,
                                  uint64_t seq_num) {
  size_t index = 0;
  index = out->Write(index, type, 1);
  if (variant == ssl_variant_stream) {
    index = out->Write(index, version, 2);
  } else {
    index = out->Write(index, TlsVersionToDtlsVersion(version), 2);
    index = out->Write(index, seq_num >> 32, 4);
    index = out->Write(index, seq_num & PR_UINT32_MAX, 4);
  }
  index = out->Write(index, len, 2);
  out->Write(index, buf, len);
}

void TlsAgentTestBase::MakeRecord(uint8_t type, uint16_t version,
                                  const uint8_t* buf, size_t len,
                                  DataBuffer* out, uint64_t seq_num) const {
  MakeRecord(variant_, type, version, buf, len, out, seq_num);
}

void TlsAgentTestBase::MakeHandshakeMessage(uint8_t hs_type,
                                            const uint8_t* data, size_t hs_len,
                                            DataBuffer* out,
                                            uint64_t seq_num) const {
  return MakeHandshakeMessageFragment(hs_type, data, hs_len, out, seq_num, 0,
                                      0);
}

void TlsAgentTestBase::MakeHandshakeMessageFragment(
    uint8_t hs_type, const uint8_t* data, size_t hs_len, DataBuffer* out,
    uint64_t seq_num, uint32_t fragment_offset,
    uint32_t fragment_length) const {
  size_t index = 0;
  if (!fragment_length) fragment_length = hs_len;
  index = out->Write(index, hs_type, 1);  // Handshake record type.
  index = out->Write(index, hs_len, 3);   // Handshake length
  if (variant_ == ssl_variant_datagram) {
    index = out->Write(index, seq_num, 2);
    index = out->Write(index, fragment_offset, 3);
    index = out->Write(index, fragment_length, 3);
  }
  if (data) {
    index = out->Write(index, data, fragment_length);
  } else {
    for (size_t i = 0; i < fragment_length; ++i) {
      index = out->Write(index, 1, 1);
    }
  }
}

void TlsAgentTestBase::MakeTrivialHandshakeRecord(uint8_t hs_type,
                                                  size_t hs_len,
                                                  DataBuffer* out) {
  size_t index = 0;
  index = out->Write(index, kTlsHandshakeType, 1);  // Content Type
  index = out->Write(index, 3, 1);                  // Version high
  index = out->Write(index, 1, 1);                  // Version low
  index = out->Write(index, 4 + hs_len, 2);         // Length

  index = out->Write(index, hs_type, 1);  // Handshake record type.
  index = out->Write(index, hs_len, 3);   // Handshake length
  for (size_t i = 0; i < hs_len; ++i) {
    index = out->Write(index, 1, 1);
  }
}

}  // namespace nss_test<|MERGE_RESOLUTION|>--- conflicted
+++ resolved
@@ -622,8 +622,12 @@
 }
 
 static uint8_t GetExpectedAlertLevel(uint8_t alert) {
-  if (alert == kTlsAlertCloseNotify) {
-    return kTlsAlertWarning;
+  switch (alert) {
+    case kTlsAlertCloseNotify:
+    case kTlsAlertEndOfEarlyData:
+      return kTlsAlertWarning;
+    default:
+      break;
   }
   return kTlsAlertFatal;
 }
@@ -751,13 +755,10 @@
 
   if (expected_version_ >= SSL_LIBRARY_VERSION_TLS_1_3) {
     PRInt32 cipherSuites = SSLInt_CountTls13CipherSpecs(ssl_fd());
-    // We use one ciphersuite in each direction.
-    PRInt32 expected = 2;
-    // For DTLS, the client retains the cipher spec for early data and the
-    // handshake so that it can retransmit EndOfEarlyData and its final flight.
-    if (variant_ == ssl_variant_datagram && role_ == CLIENT) {
-      expected = info_.earlyDataAccepted ? 4 : 3;
-    }
+    // We use one ciphersuite in each direction, plus one that's kept around
+    // by DTLS for retransmission.
+    PRInt32 expected =
+        ((variant_ == ssl_variant_datagram) && (role_ == CLIENT)) ? 3 : 2;
     EXPECT_EQ(expected, cipherSuites);
     if (expected != cipherSuites) {
       SSLInt_PrintTls13CipherSpecs(ssl_fd());
@@ -918,11 +919,7 @@
 }
 
 void TlsAgent::ReadBytes(size_t max) {
-<<<<<<< HEAD
-  uint8_t block[16384];  // An entire maximum-sized record.
-=======
   uint8_t block[1024];
->>>>>>> 03a99ff1
 
   int32_t rv = PR_Read(ssl_fd(), block, (std::min)(max, sizeof(block)));
   LOGV("ReadBytes " << rv);

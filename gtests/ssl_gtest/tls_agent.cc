/* -*- Mode: C++; tab-width: 8; indent-tabs-mode: nil; c-basic-offset: 2 -*- */
/* vim: set ts=2 et sw=2 tw=80: */
/* This Source Code Form is subject to the terms of the Mozilla Public
 * License, v. 2.0. If a copy of the MPL was not distributed with this file,
 * You can obtain one at http://mozilla.org/MPL/2.0/. */

#include "tls_agent.h"
#include "databuffer.h"
#include "keyhi.h"
#include "pk11func.h"
#include "ssl.h"
#include "sslerr.h"
#include "sslexp.h"
#include "sslproto.h"
#include "tls_parser.h"

extern "C" {
// This is not something that should make you happy.
#include "libssl_internals.h"
}

#define GTEST_HAS_RTTI 0
#include "gtest/gtest.h"
#include "gtest_utils.h"
#include "scoped_ptrs.h"

extern std::string g_working_dir_path;

namespace nss_test {

const char* TlsAgent::states[] = {"INIT", "CONNECTING", "CONNECTED", "ERROR"};

const std::string TlsAgent::kClient = "client";    // both sign and encrypt
const std::string TlsAgent::kRsa2048 = "rsa2048";  // bigger
const std::string TlsAgent::kServerRsa = "rsa";    // both sign and encrypt
const std::string TlsAgent::kServerRsaSign = "rsa_sign";
const std::string TlsAgent::kServerRsaPss = "rsa_pss";
const std::string TlsAgent::kServerRsaDecrypt = "rsa_decrypt";
const std::string TlsAgent::kServerRsaChain = "rsa_chain";
const std::string TlsAgent::kServerEcdsa256 = "ecdsa256";
const std::string TlsAgent::kServerEcdsa384 = "ecdsa384";
const std::string TlsAgent::kServerEcdsa521 = "ecdsa521";
const std::string TlsAgent::kServerEcdhRsa = "ecdh_rsa";
const std::string TlsAgent::kServerEcdhEcdsa = "ecdh_ecdsa";
const std::string TlsAgent::kServerDsa = "dsa";

TlsAgent::TlsAgent(const std::string& name, Role role,
                   SSLProtocolVariant variant)
    : name_(name),
      variant_(variant),
      role_(role),
      server_key_bits_(0),
      adapter_(new DummyPrSocket(role_str(), variant)),
      ssl_fd_(nullptr),
      state_(STATE_INIT),
      timer_handle_(nullptr),
      falsestart_enabled_(false),
      expected_version_(0),
      expected_cipher_suite_(0),
      expect_resumption_(false),
      expect_client_auth_(false),
      can_falsestart_hook_called_(false),
      sni_hook_called_(false),
      auth_certificate_hook_called_(false),
      expected_received_alert_(kTlsAlertCloseNotify),
      expected_received_alert_level_(kTlsAlertWarning),
      expected_sent_alert_(kTlsAlertCloseNotify),
      expected_sent_alert_level_(kTlsAlertWarning),
      handshake_callback_called_(false),
      error_code_(0),
      send_ctr_(0),
      recv_ctr_(0),
      expect_readwrite_error_(false),
      handshake_callback_(),
      auth_certificate_callback_(),
      sni_callback_(),
      skip_version_checks_(false) {
  memset(&info_, 0, sizeof(info_));
  memset(&csinfo_, 0, sizeof(csinfo_));
  SECStatus rv = SSL_VersionRangeGetDefault(variant_, &vrange_);
  EXPECT_EQ(SECSuccess, rv);
}

TlsAgent::~TlsAgent() {
  if (timer_handle_) {
    timer_handle_->Cancel();
  }

  if (adapter_) {
    Poller::Instance()->Cancel(READABLE_EVENT, adapter_);
  }

  // Add failures manually, if any, so we don't throw in a destructor.
  if (expected_received_alert_ != kTlsAlertCloseNotify ||
      expected_received_alert_level_ != kTlsAlertWarning) {
    ADD_FAILURE() << "Wrong expected_received_alert status";
  }
  if (expected_sent_alert_ != kTlsAlertCloseNotify ||
      expected_sent_alert_level_ != kTlsAlertWarning) {
    ADD_FAILURE() << "Wrong expected_sent_alert status";
  }
}

void TlsAgent::SetState(State state) {
  if (state_ == state) return;

  LOG("Changing state from " << state_ << " to " << state);
  state_ = state;
}

/*static*/ bool TlsAgent::LoadCertificate(const std::string& name,
                                          ScopedCERTCertificate* cert,
                                          ScopedSECKEYPrivateKey* priv) {
  cert->reset(PK11_FindCertFromNickname(name.c_str(), nullptr));
  EXPECT_NE(nullptr, cert->get());
  if (!cert->get()) return false;

  priv->reset(PK11_FindKeyByAnyCert(cert->get(), nullptr));
  EXPECT_NE(nullptr, priv->get());
  if (!priv->get()) return false;

  return true;
}

bool TlsAgent::ConfigServerCert(const std::string& name, bool updateKeyBits,
                                const SSLExtraServerCertData* serverCertData) {
  ScopedCERTCertificate cert;
  ScopedSECKEYPrivateKey priv;
  if (!TlsAgent::LoadCertificate(name, &cert, &priv)) {
    return false;
  }

  if (updateKeyBits) {
    ScopedSECKEYPublicKey pub(CERT_ExtractPublicKey(cert.get()));
    EXPECT_NE(nullptr, pub.get());
    if (!pub.get()) return false;
    server_key_bits_ = SECKEY_PublicKeyStrengthInBits(pub.get());
  }

  SECStatus rv =
      SSL_ConfigSecureServer(ssl_fd(), nullptr, nullptr, ssl_kea_null);
  EXPECT_EQ(SECFailure, rv);
  rv = SSL_ConfigServerCert(ssl_fd(), cert.get(), priv.get(), serverCertData,
                            serverCertData ? sizeof(*serverCertData) : 0);
  return rv == SECSuccess;
}

bool TlsAgent::EnsureTlsSetup(PRFileDesc* modelSocket) {
  // Don't set up twice
  if (ssl_fd_) return true;

  ScopedPRFileDesc dummy_fd(adapter_->CreateFD());
  EXPECT_NE(nullptr, dummy_fd);
  if (!dummy_fd) {
    return false;
  }
  if (adapter_->variant() == ssl_variant_stream) {
    ssl_fd_.reset(SSL_ImportFD(modelSocket, dummy_fd.get()));
  } else {
    ssl_fd_.reset(DTLS_ImportFD(modelSocket, dummy_fd.get()));
  }

  EXPECT_NE(nullptr, ssl_fd_);
  if (!ssl_fd_) {
    return false;
  }
  dummy_fd.release();  // Now subsumed by ssl_fd_.

  SECStatus rv;
  if (!skip_version_checks_) {
    rv = SSL_VersionRangeSet(ssl_fd(), &vrange_);
    EXPECT_EQ(SECSuccess, rv);
    if (rv != SECSuccess) return false;
  }

  if (role_ == SERVER) {
    EXPECT_TRUE(ConfigServerCert(name_, true));

    rv = SSL_SNISocketConfigHook(ssl_fd(), SniHook, this);
    EXPECT_EQ(SECSuccess, rv);
    if (rv != SECSuccess) return false;

    ScopedCERTCertList anchors(CERT_NewCertList());
    rv = SSL_SetTrustAnchors(ssl_fd(), anchors.get());
    if (rv != SECSuccess) return false;
  } else {
    rv = SSL_SetURL(ssl_fd(), "server");
    EXPECT_EQ(SECSuccess, rv);
    if (rv != SECSuccess) return false;
  }

  rv = SSL_AuthCertificateHook(ssl_fd(), AuthCertificateHook, this);
  EXPECT_EQ(SECSuccess, rv);
  if (rv != SECSuccess) return false;

  rv = SSL_AlertReceivedCallback(ssl_fd(), AlertReceivedCallback, this);
  EXPECT_EQ(SECSuccess, rv);
  if (rv != SECSuccess) return false;

  rv = SSL_AlertSentCallback(ssl_fd(), AlertSentCallback, this);
  EXPECT_EQ(SECSuccess, rv);
  if (rv != SECSuccess) return false;

  rv = SSL_HandshakeCallback(ssl_fd(), HandshakeCallback, this);
  EXPECT_EQ(SECSuccess, rv);
  if (rv != SECSuccess) return false;

  return true;
}

void TlsAgent::SetupClientAuth() {
  EXPECT_TRUE(EnsureTlsSetup());
  ASSERT_EQ(CLIENT, role_);

  EXPECT_EQ(SECSuccess,
            SSL_GetClientAuthDataHook(ssl_fd(), GetClientAuthDataHook,
                                      reinterpret_cast<void*>(this)));
}

SECStatus TlsAgent::GetClientAuthDataHook(void* self, PRFileDesc* fd,
                                          CERTDistNames* caNames,
                                          CERTCertificate** clientCert,
                                          SECKEYPrivateKey** clientKey) {
  TlsAgent* agent = reinterpret_cast<TlsAgent*>(self);
  ScopedCERTCertificate peerCert(SSL_PeerCertificate(agent->ssl_fd()));
  EXPECT_TRUE(peerCert) << "Client should be able to see the server cert";

  ScopedCERTCertificate cert;
  ScopedSECKEYPrivateKey priv;
  if (!TlsAgent::LoadCertificate(agent->name(), &cert, &priv)) {
    return SECFailure;
  }

  *clientCert = cert.release();
  *clientKey = priv.release();
  return SECSuccess;
}

bool TlsAgent::GetPeerChainLength(size_t* count) {
  CERTCertList* chain = SSL_PeerCertificateChain(ssl_fd());
  if (!chain) return false;
  *count = 0;

  for (PRCList* cursor = PR_NEXT_LINK(&chain->list); cursor != &chain->list;
       cursor = PR_NEXT_LINK(cursor)) {
    CERTCertListNode* node = (CERTCertListNode*)cursor;
    std::cerr << node->cert->subjectName << std::endl;
    ++(*count);
  }

  CERT_DestroyCertList(chain);

  return true;
}

void TlsAgent::CheckCipherSuite(uint16_t cipher_suite) {
  EXPECT_EQ(csinfo_.cipherSuite, cipher_suite);
}

void TlsAgent::RequestClientAuth(bool requireAuth) {
  EXPECT_TRUE(EnsureTlsSetup());
  ASSERT_EQ(SERVER, role_);

  EXPECT_EQ(SECSuccess,
            SSL_OptionSet(ssl_fd(), SSL_REQUEST_CERTIFICATE, PR_TRUE));
  EXPECT_EQ(SECSuccess, SSL_OptionSet(ssl_fd(), SSL_REQUIRE_CERTIFICATE,
                                      requireAuth ? PR_TRUE : PR_FALSE));

  EXPECT_EQ(SECSuccess, SSL_AuthCertificateHook(
                            ssl_fd(), &TlsAgent::ClientAuthenticated, this));
  expect_client_auth_ = true;
}

void TlsAgent::StartConnect(PRFileDesc* model) {
  EXPECT_TRUE(EnsureTlsSetup(model));

  SECStatus rv;
  rv = SSL_ResetHandshake(ssl_fd(), role_ == SERVER ? PR_TRUE : PR_FALSE);
  EXPECT_EQ(SECSuccess, rv);
  SetState(STATE_CONNECTING);
}

void TlsAgent::DisableAllCiphers() {
  for (size_t i = 0; i < SSL_NumImplementedCiphers; ++i) {
    SECStatus rv =
        SSL_CipherPrefSet(ssl_fd(), SSL_ImplementedCiphers[i], PR_FALSE);
    EXPECT_EQ(SECSuccess, rv);
  }
}

// Not actually all groups, just the onece that we are actually willing
// to use.
const std::vector<SSLNamedGroup> kAllDHEGroups = {
    ssl_grp_ec_curve25519, ssl_grp_ec_secp256r1, ssl_grp_ec_secp384r1,
    ssl_grp_ec_secp521r1,  ssl_grp_ffdhe_2048,   ssl_grp_ffdhe_3072,
    ssl_grp_ffdhe_4096,    ssl_grp_ffdhe_6144,   ssl_grp_ffdhe_8192};

const std::vector<SSLNamedGroup> kECDHEGroups = {
    ssl_grp_ec_curve25519, ssl_grp_ec_secp256r1, ssl_grp_ec_secp384r1,
    ssl_grp_ec_secp521r1};

const std::vector<SSLNamedGroup> kFFDHEGroups = {
    ssl_grp_ffdhe_2048, ssl_grp_ffdhe_3072, ssl_grp_ffdhe_4096,
    ssl_grp_ffdhe_6144, ssl_grp_ffdhe_8192};

// Defined because the big DHE groups are ridiculously slow.
const std::vector<SSLNamedGroup> kFasterDHEGroups = {
    ssl_grp_ec_curve25519, ssl_grp_ec_secp256r1, ssl_grp_ec_secp384r1,
    ssl_grp_ffdhe_2048, ssl_grp_ffdhe_3072};

void TlsAgent::EnableCiphersByKeyExchange(SSLKEAType kea) {
  EXPECT_TRUE(EnsureTlsSetup());

  for (size_t i = 0; i < SSL_NumImplementedCiphers; ++i) {
    SSLCipherSuiteInfo csinfo;

    SECStatus rv = SSL_GetCipherSuiteInfo(SSL_ImplementedCiphers[i], &csinfo,
                                          sizeof(csinfo));
    ASSERT_EQ(SECSuccess, rv);
    EXPECT_EQ(sizeof(csinfo), csinfo.length);

    if ((csinfo.keaType == kea) || (csinfo.keaType == ssl_kea_tls13_any)) {
      rv = SSL_CipherPrefSet(ssl_fd(), SSL_ImplementedCiphers[i], PR_TRUE);
      EXPECT_EQ(SECSuccess, rv);
    }
  }
}

void TlsAgent::EnableGroupsByKeyExchange(SSLKEAType kea) {
  switch (kea) {
    case ssl_kea_dh:
      ConfigNamedGroups(kFFDHEGroups);
      break;
    case ssl_kea_ecdh:
      ConfigNamedGroups(kECDHEGroups);
      break;
    default:
      break;
  }
}

void TlsAgent::EnableGroupsByAuthType(SSLAuthType authType) {
  if (authType == ssl_auth_ecdh_rsa || authType == ssl_auth_ecdh_ecdsa ||
      authType == ssl_auth_ecdsa || authType == ssl_auth_tls13_any) {
    ConfigNamedGroups(kECDHEGroups);
  }
}

void TlsAgent::EnableCiphersByAuthType(SSLAuthType authType) {
  EXPECT_TRUE(EnsureTlsSetup());

  for (size_t i = 0; i < SSL_NumImplementedCiphers; ++i) {
    SSLCipherSuiteInfo csinfo;

    SECStatus rv = SSL_GetCipherSuiteInfo(SSL_ImplementedCiphers[i], &csinfo,
                                          sizeof(csinfo));
    ASSERT_EQ(SECSuccess, rv);

    if ((csinfo.authType == authType) ||
        (csinfo.keaType == ssl_kea_tls13_any)) {
      rv = SSL_CipherPrefSet(ssl_fd(), SSL_ImplementedCiphers[i], PR_TRUE);
      EXPECT_EQ(SECSuccess, rv);
    }
  }
}

void TlsAgent::EnableSingleCipher(uint16_t cipher) {
  DisableAllCiphers();
  SECStatus rv = SSL_CipherPrefSet(ssl_fd(), cipher, PR_TRUE);
  EXPECT_EQ(SECSuccess, rv);
}

void TlsAgent::ConfigNamedGroups(const std::vector<SSLNamedGroup>& groups) {
  EXPECT_TRUE(EnsureTlsSetup());
  SECStatus rv = SSL_NamedGroupConfig(ssl_fd(), &groups[0], groups.size());
  EXPECT_EQ(SECSuccess, rv);
}

void TlsAgent::SetSessionTicketsEnabled(bool en) {
  EXPECT_TRUE(EnsureTlsSetup());

  SECStatus rv = SSL_OptionSet(ssl_fd(), SSL_ENABLE_SESSION_TICKETS,
                               en ? PR_TRUE : PR_FALSE);
  EXPECT_EQ(SECSuccess, rv);
}

void TlsAgent::SetSessionCacheEnabled(bool en) {
  EXPECT_TRUE(EnsureTlsSetup());

  SECStatus rv = SSL_OptionSet(ssl_fd(), SSL_NO_CACHE, en ? PR_FALSE : PR_TRUE);
  EXPECT_EQ(SECSuccess, rv);
}

void TlsAgent::Set0RttEnabled(bool en) {
  EXPECT_TRUE(EnsureTlsSetup());

  SECStatus rv =
      SSL_OptionSet(ssl_fd(), SSL_ENABLE_0RTT_DATA, en ? PR_TRUE : PR_FALSE);
  EXPECT_EQ(SECSuccess, rv);
}

void TlsAgent::SetFallbackSCSVEnabled(bool en) {
  EXPECT_TRUE(role_ == CLIENT && EnsureTlsSetup());

  SECStatus rv = SSL_OptionSet(ssl_fd(), SSL_ENABLE_FALLBACK_SCSV,
                               en ? PR_TRUE : PR_FALSE);
  EXPECT_EQ(SECSuccess, rv);
}

<<<<<<< HEAD
void TlsAgent::SetShortHeadersEnabled() {
  EXPECT_TRUE(EnsureTlsSetup());

  SECStatus rv = SSLInt_EnableShortHeaders(ssl_fd());
  EXPECT_EQ(SECSuccess, rv);
}

void TlsAgent::SetAltHandshakeTypeEnabled() {
  EXPECT_TRUE(EnsureTlsSetup());

  SECStatus rv = SSL_UseAltServerHelloType(ssl_fd(), true);
  EXPECT_EQ(SECSuccess, rv);
}

=======
>>>>>>> edb3d952
void TlsAgent::SetVersionRange(uint16_t minver, uint16_t maxver) {
  vrange_.min = minver;
  vrange_.max = maxver;

  if (ssl_fd()) {
    SECStatus rv = SSL_VersionRangeSet(ssl_fd(), &vrange_);
    EXPECT_EQ(SECSuccess, rv);
  }
}

void TlsAgent::GetVersionRange(uint16_t* minver, uint16_t* maxver) {
  *minver = vrange_.min;
  *maxver = vrange_.max;
}

void TlsAgent::SetExpectedVersion(uint16_t version) {
  expected_version_ = version;
}

void TlsAgent::SetServerKeyBits(uint16_t bits) { server_key_bits_ = bits; }

void TlsAgent::ExpectReadWriteError() { expect_readwrite_error_ = true; }

void TlsAgent::SkipVersionChecks() { skip_version_checks_ = true; }

void TlsAgent::SetSignatureSchemes(const SSLSignatureScheme* schemes,
                                   size_t count) {
  EXPECT_TRUE(EnsureTlsSetup());
  EXPECT_LE(count, SSL_SignatureMaxCount());
  EXPECT_EQ(SECSuccess,
            SSL_SignatureSchemePrefSet(ssl_fd(), schemes,
                                       static_cast<unsigned int>(count)));
  EXPECT_EQ(SECFailure, SSL_SignatureSchemePrefSet(ssl_fd(), schemes, 0))
      << "setting no schemes should fail and do nothing";

  std::vector<SSLSignatureScheme> configuredSchemes(count);
  unsigned int configuredCount;
  EXPECT_EQ(SECFailure,
            SSL_SignatureSchemePrefGet(ssl_fd(), nullptr, &configuredCount, 1))
      << "get schemes, schemes is nullptr";
  EXPECT_EQ(SECFailure,
            SSL_SignatureSchemePrefGet(ssl_fd(), &configuredSchemes[0],
                                       &configuredCount, 0))
      << "get schemes, too little space";
  EXPECT_EQ(SECFailure,
            SSL_SignatureSchemePrefGet(ssl_fd(), &configuredSchemes[0], nullptr,
                                       configuredSchemes.size()))
      << "get schemes, countOut is nullptr";

  EXPECT_EQ(SECSuccess, SSL_SignatureSchemePrefGet(
                            ssl_fd(), &configuredSchemes[0], &configuredCount,
                            configuredSchemes.size()));
  // SignatureSchemePrefSet drops unsupported algorithms silently, so the
  // number that are configured might be fewer.
  EXPECT_LE(configuredCount, count);
  unsigned int i = 0;
  for (unsigned int j = 0; j < count && i < configuredCount; ++j) {
    if (i < configuredCount && schemes[j] == configuredSchemes[i]) {
      ++i;
    }
  }
  EXPECT_EQ(i, configuredCount) << "schemes in use were all set";
}

void TlsAgent::CheckKEA(SSLKEAType kea_type, SSLNamedGroup kea_group,
                        size_t kea_size) const {
  EXPECT_EQ(STATE_CONNECTED, state_);
  EXPECT_EQ(kea_type, info_.keaType);
  if (kea_size == 0) {
    switch (kea_group) {
      case ssl_grp_ec_curve25519:
        kea_size = 255;
        break;
      case ssl_grp_ec_secp256r1:
        kea_size = 256;
        break;
      case ssl_grp_ec_secp384r1:
        kea_size = 384;
        break;
      case ssl_grp_ffdhe_2048:
        kea_size = 2048;
        break;
      case ssl_grp_ffdhe_3072:
        kea_size = 3072;
        break;
      case ssl_grp_ffdhe_custom:
        break;
      default:
        if (kea_type == ssl_kea_rsa) {
          kea_size = server_key_bits_;
        } else {
          EXPECT_TRUE(false) << "need to update group sizes";
        }
    }
  }
  if (kea_group != ssl_grp_ffdhe_custom) {
    EXPECT_EQ(kea_size, info_.keaKeyBits);
    EXPECT_EQ(kea_group, info_.keaGroup);
  }
}

void TlsAgent::CheckAuthType(SSLAuthType auth_type,
                             SSLSignatureScheme sig_scheme) const {
  EXPECT_EQ(STATE_CONNECTED, state_);
  EXPECT_EQ(auth_type, info_.authType);
  EXPECT_EQ(server_key_bits_, info_.authKeyBits);
  if (expected_version_ < SSL_LIBRARY_VERSION_TLS_1_2) {
    switch (auth_type) {
      case ssl_auth_rsa_sign:
        sig_scheme = ssl_sig_rsa_pkcs1_sha1md5;
        break;
      case ssl_auth_ecdsa:
        sig_scheme = ssl_sig_ecdsa_sha1;
        break;
      default:
        break;
    }
  }
  EXPECT_EQ(sig_scheme, info_.signatureScheme);

  if (info_.protocolVersion >= SSL_LIBRARY_VERSION_TLS_1_3) {
    return;
  }

  // Check authAlgorithm, which is the old value for authType.  This is a second
  // switch
  // statement because default label is different.
  switch (auth_type) {
    case ssl_auth_rsa_sign:
      EXPECT_EQ(ssl_auth_rsa_decrypt, csinfo_.authAlgorithm)
          << "authAlgorithm for RSA is always decrypt";
      break;
    case ssl_auth_ecdh_rsa:
      EXPECT_EQ(ssl_auth_rsa_decrypt, csinfo_.authAlgorithm)
          << "authAlgorithm for ECDH_RSA is RSA decrypt (i.e., wrong)";
      break;
    case ssl_auth_ecdh_ecdsa:
      EXPECT_EQ(ssl_auth_ecdsa, csinfo_.authAlgorithm)
          << "authAlgorithm for ECDH_ECDSA is ECDSA (i.e., wrong)";
      break;
    default:
      EXPECT_EQ(auth_type, csinfo_.authAlgorithm)
          << "authAlgorithm is (usually) the same as authType";
      break;
  }
}

void TlsAgent::EnableFalseStart() {
  EXPECT_TRUE(EnsureTlsSetup());

  falsestart_enabled_ = true;
  EXPECT_EQ(SECSuccess, SSL_SetCanFalseStartCallback(
                            ssl_fd(), CanFalseStartCallback, this));
  EXPECT_EQ(SECSuccess,
            SSL_OptionSet(ssl_fd(), SSL_ENABLE_FALSE_START, PR_TRUE));
}

void TlsAgent::ExpectResumption() { expect_resumption_ = true; }

void TlsAgent::EnableAlpn(const uint8_t* val, size_t len) {
  EXPECT_TRUE(EnsureTlsSetup());

  EXPECT_EQ(SECSuccess, SSL_OptionSet(ssl_fd(), SSL_ENABLE_ALPN, PR_TRUE));
  EXPECT_EQ(SECSuccess, SSL_SetNextProtoNego(ssl_fd(), val, len));
}

void TlsAgent::CheckAlpn(SSLNextProtoState expected_state,
                         const std::string& expected) const {
  SSLNextProtoState state;
  char chosen[10];
  unsigned int chosen_len;
  SECStatus rv = SSL_GetNextProto(ssl_fd(), &state,
                                  reinterpret_cast<unsigned char*>(chosen),
                                  &chosen_len, sizeof(chosen));
  EXPECT_EQ(SECSuccess, rv);
  EXPECT_EQ(expected_state, state);
  if (state == SSL_NEXT_PROTO_NO_SUPPORT) {
    EXPECT_EQ("", expected);
  } else {
    EXPECT_NE("", expected);
    EXPECT_EQ(expected, std::string(chosen, chosen_len));
  }
}

void TlsAgent::EnableSrtp() {
  EXPECT_TRUE(EnsureTlsSetup());
  const uint16_t ciphers[] = {SRTP_AES128_CM_HMAC_SHA1_80,
                              SRTP_AES128_CM_HMAC_SHA1_32};
  EXPECT_EQ(SECSuccess,
            SSL_SetSRTPCiphers(ssl_fd(), ciphers, PR_ARRAY_SIZE(ciphers)));
}

void TlsAgent::CheckSrtp() const {
  uint16_t actual;
  EXPECT_EQ(SECSuccess, SSL_GetSRTPCipher(ssl_fd(), &actual));
  EXPECT_EQ(SRTP_AES128_CM_HMAC_SHA1_80, actual);
}

void TlsAgent::CheckErrorCode(int32_t expected) const {
  EXPECT_EQ(STATE_ERROR, state_);
  EXPECT_EQ(expected, error_code_)
      << "Got error code " << PORT_ErrorToName(error_code_) << " expecting "
      << PORT_ErrorToName(expected) << std::endl;
}

static uint8_t GetExpectedAlertLevel(uint8_t alert) {
  if (alert == kTlsAlertCloseNotify) {
    return kTlsAlertWarning;
  }
  return kTlsAlertFatal;
}

void TlsAgent::ExpectReceiveAlert(uint8_t alert, uint8_t level) {
  expected_received_alert_ = alert;
  if (level == 0) {
    expected_received_alert_level_ = GetExpectedAlertLevel(alert);
  } else {
    expected_received_alert_level_ = level;
  }
}

void TlsAgent::ExpectSendAlert(uint8_t alert, uint8_t level) {
  expected_sent_alert_ = alert;
  if (level == 0) {
    expected_sent_alert_level_ = GetExpectedAlertLevel(alert);
  } else {
    expected_sent_alert_level_ = level;
  }
}

void TlsAgent::CheckAlert(bool sent, const SSLAlert* alert) {
  LOG(((alert->level == kTlsAlertWarning) ? "Warning" : "Fatal")
      << " alert " << (sent ? "sent" : "received") << ": "
      << static_cast<int>(alert->description));

  auto& expected = sent ? expected_sent_alert_ : expected_received_alert_;
  auto& expected_level =
      sent ? expected_sent_alert_level_ : expected_received_alert_level_;
  /* Silently pass close_notify in case the test has already ended. */
  if (expected == kTlsAlertCloseNotify && expected_level == kTlsAlertWarning &&
      alert->description == expected && alert->level == expected_level) {
    return;
  }

  EXPECT_EQ(expected, alert->description);
  EXPECT_EQ(expected_level, alert->level);
  expected = kTlsAlertCloseNotify;
  expected_level = kTlsAlertWarning;
}

void TlsAgent::WaitForErrorCode(int32_t expected, uint32_t delay) const {
  ASSERT_EQ(0, error_code_);
  WAIT_(error_code_ != 0, delay);
  EXPECT_EQ(expected, error_code_)
      << "Got error code " << PORT_ErrorToName(error_code_) << " expecting "
      << PORT_ErrorToName(expected) << std::endl;
}

void TlsAgent::CheckPreliminaryInfo() {
  SSLPreliminaryChannelInfo info;
  EXPECT_EQ(SECSuccess,
            SSL_GetPreliminaryChannelInfo(ssl_fd(), &info, sizeof(info)));
  EXPECT_EQ(sizeof(info), info.length);
  EXPECT_TRUE(info.valuesSet & ssl_preinfo_version);
  EXPECT_TRUE(info.valuesSet & ssl_preinfo_cipher_suite);

  // A version of 0 is invalid and indicates no expectation.  This value is
  // initialized to 0 so that tests that don't explicitly set an expected
  // version can negotiate a version.
  if (!expected_version_) {
    expected_version_ = info.protocolVersion;
  }
  EXPECT_EQ(expected_version_, info.protocolVersion);

  // As with the version; 0 is the null cipher suite (and also invalid).
  if (!expected_cipher_suite_) {
    expected_cipher_suite_ = info.cipherSuite;
  }
  EXPECT_EQ(expected_cipher_suite_, info.cipherSuite);
}

// Check that all the expected callbacks have been called.
void TlsAgent::CheckCallbacks() const {
  // If false start happens, the handshake is reported as being complete at the
  // point that false start happens.
  if (expect_resumption_ || !falsestart_enabled_) {
    EXPECT_TRUE(handshake_callback_called_);
  }

  // These callbacks shouldn't fire if we are resuming, except on TLS 1.3.
  if (role_ == SERVER) {
    PRBool have_sni = SSLInt_ExtensionNegotiated(ssl_fd(), ssl_server_name_xtn);
    EXPECT_EQ(((!expect_resumption_ && have_sni) ||
               expected_version_ >= SSL_LIBRARY_VERSION_TLS_1_3),
              sni_hook_called_);
  } else {
    EXPECT_EQ(!expect_resumption_, auth_certificate_hook_called_);
    // Note that this isn't unconditionally called, even with false start on.
    // But the callback is only skipped if a cipher that is ridiculously weak
    // (80 bits) is chosen.  Don't test that: plan to remove bad ciphers.
    EXPECT_EQ(falsestart_enabled_ && !expect_resumption_,
              can_falsestart_hook_called_);
  }
}

void TlsAgent::ResetPreliminaryInfo() {
  expected_version_ = 0;
  expected_cipher_suite_ = 0;
}

void TlsAgent::Connected() {
  if (state_ == STATE_CONNECTED) {
    return;
  }

  LOG("Handshake success");
  CheckPreliminaryInfo();
  CheckCallbacks();

  SECStatus rv = SSL_GetChannelInfo(ssl_fd(), &info_, sizeof(info_));
  EXPECT_EQ(SECSuccess, rv);
  EXPECT_EQ(sizeof(info_), info_.length);

  // Preliminary values are exposed through callbacks during the handshake.
  // If either expected values were set or the callbacks were called, check
  // that the final values are correct.
  EXPECT_EQ(expected_version_, info_.protocolVersion);
  EXPECT_EQ(expected_cipher_suite_, info_.cipherSuite);

  rv = SSL_GetCipherSuiteInfo(info_.cipherSuite, &csinfo_, sizeof(csinfo_));
  EXPECT_EQ(SECSuccess, rv);
  EXPECT_EQ(sizeof(csinfo_), csinfo_.length);

  if (expected_version_ >= SSL_LIBRARY_VERSION_TLS_1_3) {
    PRInt32 cipherSuites = SSLInt_CountTls13CipherSpecs(ssl_fd());
    // We use one ciphersuite in each direction.
    PRInt32 expected = 2;
    // For DTLS, the client retains the cipher spec for early data and the
    // handshake so that it can retransmit EndOfEarlyData and its final flight.
    if (variant_ == ssl_variant_datagram && role_ == CLIENT) {
      expected = info_.earlyDataAccepted ? 4 : 3;
    }
    EXPECT_EQ(expected, cipherSuites);
    if (expected != cipherSuites) {
      SSLInt_PrintTls13CipherSpecs(ssl_fd());
    }
  }

  SetState(STATE_CONNECTED);
}

void TlsAgent::EnableExtendedMasterSecret() {
  ASSERT_TRUE(EnsureTlsSetup());

  SECStatus rv =
      SSL_OptionSet(ssl_fd(), SSL_ENABLE_EXTENDED_MASTER_SECRET, PR_TRUE);

  ASSERT_EQ(SECSuccess, rv);
}

void TlsAgent::CheckExtendedMasterSecret(bool expected) {
  if (version() >= SSL_LIBRARY_VERSION_TLS_1_3) {
    expected = PR_TRUE;
  }
  ASSERT_EQ(expected, info_.extendedMasterSecretUsed != PR_FALSE)
      << "unexpected extended master secret state for " << name_;
}

void TlsAgent::CheckEarlyDataAccepted(bool expected) {
  if (version() < SSL_LIBRARY_VERSION_TLS_1_3) {
    expected = false;
  }
  ASSERT_EQ(expected, info_.earlyDataAccepted != PR_FALSE)
      << "unexpected early data state for " << name_;
}

void TlsAgent::CheckSecretsDestroyed() {
  ASSERT_EQ(PR_TRUE, SSLInt_CheckSecretsDestroyed(ssl_fd()));
}

void TlsAgent::DisableRollbackDetection() {
  ASSERT_TRUE(EnsureTlsSetup());

  SECStatus rv = SSL_OptionSet(ssl_fd(), SSL_ROLLBACK_DETECTION, PR_FALSE);

  ASSERT_EQ(SECSuccess, rv);
}

void TlsAgent::EnableCompression() {
  ASSERT_TRUE(EnsureTlsSetup());

  SECStatus rv = SSL_OptionSet(ssl_fd(), SSL_ENABLE_DEFLATE, PR_TRUE);
  ASSERT_EQ(SECSuccess, rv);
}

void TlsAgent::SetDowngradeCheckVersion(uint16_t version) {
  ASSERT_TRUE(EnsureTlsSetup());

  SECStatus rv = SSL_SetDowngradeCheckVersion(ssl_fd(), version);
  ASSERT_EQ(SECSuccess, rv);
}

void TlsAgent::Handshake() {
  LOGV("Handshake");
  SECStatus rv = SSL_ForceHandshake(ssl_fd());
  if (rv == SECSuccess) {
    Connected();
    Poller::Instance()->Wait(READABLE_EVENT, adapter_, this,
                             &TlsAgent::ReadableCallback);
    return;
  }

  int32_t err = PR_GetError();
  if (err == PR_WOULD_BLOCK_ERROR) {
    LOGV("Would have blocked");
    if (variant_ == ssl_variant_datagram) {
      if (timer_handle_) {
        timer_handle_->Cancel();
        timer_handle_ = nullptr;
      }

      PRIntervalTime timeout;
      rv = DTLS_GetHandshakeTimeout(ssl_fd(), &timeout);
      if (rv == SECSuccess) {
        Poller::Instance()->SetTimer(
            timeout + 1, this, &TlsAgent::ReadableCallback, &timer_handle_);
      }
    }
    Poller::Instance()->Wait(READABLE_EVENT, adapter_, this,
                             &TlsAgent::ReadableCallback);
    return;
  }

  LOG("Handshake failed with error " << PORT_ErrorToName(err) << ": "
                                     << PORT_ErrorToString(err));
  error_code_ = err;
  SetState(STATE_ERROR);
}

void TlsAgent::PrepareForRenegotiate() {
  EXPECT_EQ(STATE_CONNECTED, state_);

  SetState(STATE_CONNECTING);
}

void TlsAgent::StartRenegotiate() {
  PrepareForRenegotiate();

  SECStatus rv = SSL_ReHandshake(ssl_fd(), PR_TRUE);
  EXPECT_EQ(SECSuccess, rv);
}

void TlsAgent::SendDirect(const DataBuffer& buf) {
  LOG("Send Direct " << buf);
  auto peer = adapter_->peer().lock();
  if (peer) {
    peer->PacketReceived(buf);
  } else {
    LOG("Send Direct peer absent");
  }
}

static bool ErrorIsNonFatal(PRErrorCode code) {
  return code == PR_WOULD_BLOCK_ERROR || code == SSL_ERROR_RX_SHORT_DTLS_READ;
}

void TlsAgent::SendData(size_t bytes, size_t blocksize) {
  uint8_t block[4096];

  ASSERT_LT(blocksize, sizeof(block));

  while (bytes) {
    size_t tosend = std::min(blocksize, bytes);

    for (size_t i = 0; i < tosend; ++i) {
      block[i] = 0xff & send_ctr_;
      ++send_ctr_;
    }

    SendBuffer(DataBuffer(block, tosend));
    bytes -= tosend;
  }
}

void TlsAgent::SendBuffer(const DataBuffer& buf) {
  LOGV("Writing " << buf.len() << " bytes");
  int32_t rv = PR_Write(ssl_fd(), buf.data(), buf.len());
  if (expect_readwrite_error_) {
    EXPECT_GT(0, rv);
    EXPECT_NE(PR_WOULD_BLOCK_ERROR, error_code_);
    error_code_ = PR_GetError();
    expect_readwrite_error_ = false;
  } else {
    ASSERT_EQ(buf.len(), static_cast<size_t>(rv));
  }
}

void TlsAgent::ReadBytes(size_t amount) {
  uint8_t block[16384];

  int32_t rv = PR_Read(ssl_fd(), block, (std::min)(amount, sizeof(block)));
  LOGV("ReadBytes " << rv);
  int32_t err;

  if (rv >= 0) {
    size_t count = static_cast<size_t>(rv);
    for (size_t i = 0; i < count; ++i) {
      ASSERT_EQ(recv_ctr_ & 0xff, block[i]);
      recv_ctr_++;
    }
  } else {
    err = PR_GetError();
    LOG("Read error " << PORT_ErrorToName(err) << ": "
                      << PORT_ErrorToString(err));
    if (err != PR_WOULD_BLOCK_ERROR && expect_readwrite_error_) {
      error_code_ = err;
      expect_readwrite_error_ = false;
    }
  }

  // If closed, then don't bother waiting around.
  if (rv > 0 || (rv < 0 && ErrorIsNonFatal(err))) {
    LOGV("Re-arming");
    Poller::Instance()->Wait(READABLE_EVENT, adapter_, this,
                             &TlsAgent::ReadableCallback);
  }
}

void TlsAgent::ResetSentBytes() { send_ctr_ = 0; }

void TlsAgent::ConfigureSessionCache(SessionResumptionMode mode) {
  EXPECT_TRUE(EnsureTlsSetup());

  SECStatus rv = SSL_OptionSet(ssl_fd(), SSL_NO_CACHE,
                               mode & RESUME_SESSIONID ? PR_FALSE : PR_TRUE);
  EXPECT_EQ(SECSuccess, rv);

  rv = SSL_OptionSet(ssl_fd(), SSL_ENABLE_SESSION_TICKETS,
                     mode & RESUME_TICKET ? PR_TRUE : PR_FALSE);
  EXPECT_EQ(SECSuccess, rv);
}

void TlsAgent::DisableECDHEServerKeyReuse() {
  ASSERT_TRUE(EnsureTlsSetup());
  ASSERT_EQ(TlsAgent::SERVER, role_);
  SECStatus rv = SSL_OptionSet(ssl_fd(), SSL_REUSE_SERVER_ECDHE_KEY, PR_FALSE);
  EXPECT_EQ(SECSuccess, rv);
}

static const std::string kTlsRolesAllArr[] = {"CLIENT", "SERVER"};
::testing::internal::ParamGenerator<std::string>
    TlsAgentTestBase::kTlsRolesAll = ::testing::ValuesIn(kTlsRolesAllArr);

void TlsAgentTestBase::SetUp() {
  SSL_ConfigServerSessionIDCache(1024, 0, 0, g_working_dir_path.c_str());
}

void TlsAgentTestBase::TearDown() {
  agent_ = nullptr;
  SSL_ClearSessionCache();
  SSL_ShutdownServerSessionIDCache();
}

void TlsAgentTestBase::Reset(const std::string& server_name) {
  agent_.reset(
      new TlsAgent(role_ == TlsAgent::CLIENT ? TlsAgent::kClient : server_name,
                   role_, variant_));
  if (version_) {
    agent_->SetVersionRange(version_, version_);
  }
  agent_->adapter()->SetPeer(sink_adapter_);
  agent_->StartConnect();
}

void TlsAgentTestBase::EnsureInit() {
  if (!agent_) {
    Reset();
  }
  const std::vector<SSLNamedGroup> groups = {
      ssl_grp_ec_curve25519, ssl_grp_ec_secp256r1, ssl_grp_ec_secp384r1,
      ssl_grp_ffdhe_2048};
  agent_->ConfigNamedGroups(groups);
}

void TlsAgentTestBase::ExpectAlert(uint8_t alert) {
  EnsureInit();
  agent_->ExpectSendAlert(alert);
}

void TlsAgentTestBase::ProcessMessage(const DataBuffer& buffer,
                                      TlsAgent::State expected_state,
                                      int32_t error_code) {
  std::cerr << "Process message: " << buffer << std::endl;
  EnsureInit();
  agent_->adapter()->PacketReceived(buffer);
  agent_->Handshake();

  ASSERT_EQ(expected_state, agent_->state());

  if (expected_state == TlsAgent::STATE_ERROR) {
    ASSERT_EQ(error_code, agent_->error_code());
  }
}

void TlsAgentTestBase::MakeRecord(SSLProtocolVariant variant, uint8_t type,
                                  uint16_t version, const uint8_t* buf,
                                  size_t len, DataBuffer* out,
                                  uint64_t seq_num) {
  size_t index = 0;
  index = out->Write(index, type, 1);
  if (variant == ssl_variant_stream) {
    index = out->Write(index, version, 2);
  } else {
    index = out->Write(index, TlsVersionToDtlsVersion(version), 2);
    index = out->Write(index, seq_num >> 32, 4);
    index = out->Write(index, seq_num & PR_UINT32_MAX, 4);
  }
  index = out->Write(index, len, 2);
  out->Write(index, buf, len);
}

void TlsAgentTestBase::MakeRecord(uint8_t type, uint16_t version,
                                  const uint8_t* buf, size_t len,
                                  DataBuffer* out, uint64_t seq_num) const {
  MakeRecord(variant_, type, version, buf, len, out, seq_num);
}

void TlsAgentTestBase::MakeHandshakeMessage(uint8_t hs_type,
                                            const uint8_t* data, size_t hs_len,
                                            DataBuffer* out,
                                            uint64_t seq_num) const {
  return MakeHandshakeMessageFragment(hs_type, data, hs_len, out, seq_num, 0,
                                      0);
}

void TlsAgentTestBase::MakeHandshakeMessageFragment(
    uint8_t hs_type, const uint8_t* data, size_t hs_len, DataBuffer* out,
    uint64_t seq_num, uint32_t fragment_offset,
    uint32_t fragment_length) const {
  size_t index = 0;
  if (!fragment_length) fragment_length = hs_len;
  index = out->Write(index, hs_type, 1);  // Handshake record type.
  index = out->Write(index, hs_len, 3);   // Handshake length
  if (variant_ == ssl_variant_datagram) {
    index = out->Write(index, seq_num, 2);
    index = out->Write(index, fragment_offset, 3);
    index = out->Write(index, fragment_length, 3);
  }
  if (data) {
    index = out->Write(index, data, fragment_length);
  } else {
    for (size_t i = 0; i < fragment_length; ++i) {
      index = out->Write(index, 1, 1);
    }
  }
}

void TlsAgentTestBase::MakeTrivialHandshakeRecord(uint8_t hs_type,
                                                  size_t hs_len,
                                                  DataBuffer* out) {
  size_t index = 0;
  index = out->Write(index, kTlsHandshakeType, 1);  // Content Type
  index = out->Write(index, 3, 1);                  // Version high
  index = out->Write(index, 1, 1);                  // Version low
  index = out->Write(index, 4 + hs_len, 2);         // Length

  index = out->Write(index, hs_type, 1);  // Handshake record type.
  index = out->Write(index, hs_len, 3);   // Handshake length
  for (size_t i = 0; i < hs_len; ++i) {
    index = out->Write(index, 1, 1);
  }
}

}  // namespace nss_test<|MERGE_RESOLUTION|>--- conflicted
+++ resolved
@@ -407,14 +407,6 @@
   EXPECT_EQ(SECSuccess, rv);
 }
 
-<<<<<<< HEAD
-void TlsAgent::SetShortHeadersEnabled() {
-  EXPECT_TRUE(EnsureTlsSetup());
-
-  SECStatus rv = SSLInt_EnableShortHeaders(ssl_fd());
-  EXPECT_EQ(SECSuccess, rv);
-}
-
 void TlsAgent::SetAltHandshakeTypeEnabled() {
   EXPECT_TRUE(EnsureTlsSetup());
 
@@ -422,8 +414,6 @@
   EXPECT_EQ(SECSuccess, rv);
 }
 
-=======
->>>>>>> edb3d952
 void TlsAgent::SetVersionRange(uint16_t minver, uint16_t maxver) {
   vrange_.min = minver;
   vrange_.max = maxver;

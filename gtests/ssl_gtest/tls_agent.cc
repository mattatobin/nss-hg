/* -*- Mode: C++; tab-width: 8; indent-tabs-mode: nil; c-basic-offset: 2 -*- */
/* vim: set ts=2 et sw=2 tw=80: */
/* This Source Code Form is subject to the terms of the Mozilla Public
 * License, v. 2.0. If a copy of the MPL was not distributed with this file,
 * You can obtain one at http://mozilla.org/MPL/2.0/. */

#include "tls_agent.h"
#include "databuffer.h"
#include "keyhi.h"
#include "pk11func.h"
#include "ssl.h"
#include "sslerr.h"
#include "sslexp.h"
#include "sslproto.h"
#include "tls_parser.h"

extern "C" {
// This is not something that should make you happy.
#include "libssl_internals.h"
}

#define GTEST_HAS_RTTI 0
#include "gtest/gtest.h"
#include "gtest_utils.h"
#include "scoped_ptrs.h"

extern std::string g_working_dir_path;

namespace nss_test {

const char* TlsAgent::states[] = {"INIT", "CONNECTING", "CONNECTED", "ERROR"};

const std::string TlsAgent::kClient = "client";    // both sign and encrypt
const std::string TlsAgent::kRsa2048 = "rsa2048";  // bigger
const std::string TlsAgent::kServerRsa = "rsa";    // both sign and encrypt
const std::string TlsAgent::kServerRsaSign = "rsa_sign";
const std::string TlsAgent::kServerRsaPss = "rsa_pss";
const std::string TlsAgent::kServerRsaDecrypt = "rsa_decrypt";
const std::string TlsAgent::kServerEcdsa256 = "ecdsa256";
const std::string TlsAgent::kServerEcdsa384 = "ecdsa384";
const std::string TlsAgent::kServerEcdsa521 = "ecdsa521";
const std::string TlsAgent::kServerEcdhRsa = "ecdh_rsa";
const std::string TlsAgent::kServerEcdhEcdsa = "ecdh_ecdsa";
const std::string TlsAgent::kServerDsa = "dsa";

TlsAgent::TlsAgent(const std::string& name, Role role,
                   SSLProtocolVariant variant)
    : name_(name),
      variant_(variant),
      role_(role),
      server_key_bits_(0),
      adapter_(new DummyPrSocket(role_str(), variant)),
      ssl_fd_(nullptr),
      state_(STATE_INIT),
      timer_handle_(nullptr),
      falsestart_enabled_(false),
      expected_version_(0),
      expected_cipher_suite_(0),
      expect_resumption_(false),
      expect_client_auth_(false),
      can_falsestart_hook_called_(false),
      sni_hook_called_(false),
      auth_certificate_hook_called_(false),
      expected_received_alert_(kTlsAlertCloseNotify),
      expected_received_alert_level_(kTlsAlertWarning),
      expected_sent_alert_(kTlsAlertCloseNotify),
      expected_sent_alert_level_(kTlsAlertWarning),
      handshake_callback_called_(false),
      error_code_(0),
      send_ctr_(0),
      recv_ctr_(0),
      expect_readwrite_error_(false),
      handshake_callback_(),
      auth_certificate_callback_(),
      sni_callback_(),
      skip_version_checks_(false) {
  memset(&info_, 0, sizeof(info_));
  memset(&csinfo_, 0, sizeof(csinfo_));
  SECStatus rv = SSL_VersionRangeGetDefault(variant_, &vrange_);
  EXPECT_EQ(SECSuccess, rv);
}

TlsAgent::~TlsAgent() {
  if (timer_handle_) {
    timer_handle_->Cancel();
  }

  if (adapter_) {
    Poller::Instance()->Cancel(READABLE_EVENT, adapter_);
  }

  // Add failures manually, if any, so we don't throw in a destructor.
  if (expected_received_alert_ != kTlsAlertCloseNotify ||
      expected_received_alert_level_ != kTlsAlertWarning) {
    ADD_FAILURE() << "Wrong expected_received_alert status: " << role_str();
  }
  if (expected_sent_alert_ != kTlsAlertCloseNotify ||
      expected_sent_alert_level_ != kTlsAlertWarning) {
    ADD_FAILURE() << "Wrong expected_sent_alert status: " << role_str();
  }
}

void TlsAgent::SetState(State state) {
  if (state_ == state) return;

  LOG("Changing state from " << state_ << " to " << state);
  state_ = state;
}

/*static*/ bool TlsAgent::LoadCertificate(const std::string& name,
                                          ScopedCERTCertificate* cert,
                                          ScopedSECKEYPrivateKey* priv) {
  cert->reset(PK11_FindCertFromNickname(name.c_str(), nullptr));
  EXPECT_NE(nullptr, cert->get());
  if (!cert->get()) return false;

  priv->reset(PK11_FindKeyByAnyCert(cert->get(), nullptr));
  EXPECT_NE(nullptr, priv->get());
  if (!priv->get()) return false;

  return true;
}

bool TlsAgent::ConfigServerCert(const std::string& name, bool updateKeyBits,
                                const SSLExtraServerCertData* serverCertData) {
  ScopedCERTCertificate cert;
  ScopedSECKEYPrivateKey priv;
  if (!TlsAgent::LoadCertificate(name, &cert, &priv)) {
    return false;
  }

  if (updateKeyBits) {
    ScopedSECKEYPublicKey pub(CERT_ExtractPublicKey(cert.get()));
    EXPECT_NE(nullptr, pub.get());
    if (!pub.get()) return false;
    server_key_bits_ = SECKEY_PublicKeyStrengthInBits(pub.get());
  }

  SECStatus rv =
      SSL_ConfigSecureServer(ssl_fd(), nullptr, nullptr, ssl_kea_null);
  EXPECT_EQ(SECFailure, rv);
  rv = SSL_ConfigServerCert(ssl_fd(), cert.get(), priv.get(), serverCertData,
                            serverCertData ? sizeof(*serverCertData) : 0);
  return rv == SECSuccess;
}

bool TlsAgent::EnsureTlsSetup(PRFileDesc* modelSocket) {
  // Don't set up twice
  if (ssl_fd_) return true;

  ScopedPRFileDesc dummy_fd(adapter_->CreateFD());
  EXPECT_NE(nullptr, dummy_fd);
  if (!dummy_fd) {
    return false;
  }
  if (adapter_->variant() == ssl_variant_stream) {
    ssl_fd_.reset(SSL_ImportFD(modelSocket, dummy_fd.get()));
  } else {
    ssl_fd_.reset(DTLS_ImportFD(modelSocket, dummy_fd.get()));
  }

  EXPECT_NE(nullptr, ssl_fd_);
  if (!ssl_fd_) {
    return false;
  }
  dummy_fd.release();  // Now subsumed by ssl_fd_.

  SECStatus rv;
  if (!skip_version_checks_) {
    rv = SSL_VersionRangeSet(ssl_fd(), &vrange_);
    EXPECT_EQ(SECSuccess, rv);
    if (rv != SECSuccess) return false;
  }

  if (role_ == SERVER) {
    EXPECT_TRUE(ConfigServerCert(name_, true));

    rv = SSL_SNISocketConfigHook(ssl_fd(), SniHook, this);
    EXPECT_EQ(SECSuccess, rv);
    if (rv != SECSuccess) return false;

    ScopedCERTCertList anchors(CERT_NewCertList());
    rv = SSL_SetTrustAnchors(ssl_fd(), anchors.get());
    if (rv != SECSuccess) return false;
  } else {
    rv = SSL_SetURL(ssl_fd(), "server");
    EXPECT_EQ(SECSuccess, rv);
    if (rv != SECSuccess) return false;
  }

  rv = SSL_AuthCertificateHook(ssl_fd(), AuthCertificateHook, this);
  EXPECT_EQ(SECSuccess, rv);
  if (rv != SECSuccess) return false;

  rv = SSL_AlertReceivedCallback(ssl_fd(), AlertReceivedCallback, this);
  EXPECT_EQ(SECSuccess, rv);
  if (rv != SECSuccess) return false;

  rv = SSL_AlertSentCallback(ssl_fd(), AlertSentCallback, this);
  EXPECT_EQ(SECSuccess, rv);
  if (rv != SECSuccess) return false;

  rv = SSL_HandshakeCallback(ssl_fd(), HandshakeCallback, this);
  EXPECT_EQ(SECSuccess, rv);
  if (rv != SECSuccess) return false;

  return true;
}

void TlsAgent::SetupClientAuth() {
  EXPECT_TRUE(EnsureTlsSetup());
  ASSERT_EQ(CLIENT, role_);

  EXPECT_EQ(SECSuccess,
            SSL_GetClientAuthDataHook(ssl_fd(), GetClientAuthDataHook,
                                      reinterpret_cast<void*>(this)));
}

SECStatus TlsAgent::GetClientAuthDataHook(void* self, PRFileDesc* fd,
                                          CERTDistNames* caNames,
                                          CERTCertificate** clientCert,
                                          SECKEYPrivateKey** clientKey) {
  TlsAgent* agent = reinterpret_cast<TlsAgent*>(self);
  ScopedCERTCertificate peerCert(SSL_PeerCertificate(agent->ssl_fd()));
  EXPECT_TRUE(peerCert) << "Client should be able to see the server cert";

  ScopedCERTCertificate cert;
  ScopedSECKEYPrivateKey priv;
  if (!TlsAgent::LoadCertificate(agent->name(), &cert, &priv)) {
    return SECFailure;
  }

  *clientCert = cert.release();
  *clientKey = priv.release();
  return SECSuccess;
}

bool TlsAgent::GetPeerChainLength(size_t* count) {
  CERTCertList* chain = SSL_PeerCertificateChain(ssl_fd());
  if (!chain) return false;
  *count = 0;

  for (PRCList* cursor = PR_NEXT_LINK(&chain->list); cursor != &chain->list;
       cursor = PR_NEXT_LINK(cursor)) {
    CERTCertListNode* node = (CERTCertListNode*)cursor;
    std::cerr << node->cert->subjectName << std::endl;
    ++(*count);
  }

  CERT_DestroyCertList(chain);

  return true;
}

void TlsAgent::CheckCipherSuite(uint16_t cipher_suite) {
  EXPECT_EQ(csinfo_.cipherSuite, cipher_suite);
}

void TlsAgent::RequestClientAuth(bool requireAuth) {
  ASSERT_EQ(SERVER, role_);

  SetOption(SSL_REQUEST_CERTIFICATE, PR_TRUE);
  SetOption(SSL_REQUIRE_CERTIFICATE, requireAuth ? PR_TRUE : PR_FALSE);

  EXPECT_EQ(SECSuccess, SSL_AuthCertificateHook(
                            ssl_fd(), &TlsAgent::ClientAuthenticated, this));
  expect_client_auth_ = true;
}

void TlsAgent::StartConnect(PRFileDesc* model) {
  EXPECT_TRUE(EnsureTlsSetup(model));

  SECStatus rv;
  rv = SSL_ResetHandshake(ssl_fd(), role_ == SERVER ? PR_TRUE : PR_FALSE);
  EXPECT_EQ(SECSuccess, rv);
  SetState(STATE_CONNECTING);
}

void TlsAgent::DisableAllCiphers() {
  for (size_t i = 0; i < SSL_NumImplementedCiphers; ++i) {
    SECStatus rv =
        SSL_CipherPrefSet(ssl_fd(), SSL_ImplementedCiphers[i], PR_FALSE);
    EXPECT_EQ(SECSuccess, rv);
  }
}

// Not actually all groups, just the onece that we are actually willing
// to use.
const std::vector<SSLNamedGroup> kAllDHEGroups = {
    ssl_grp_ec_curve25519, ssl_grp_ec_secp256r1, ssl_grp_ec_secp384r1,
    ssl_grp_ec_secp521r1,  ssl_grp_ffdhe_2048,   ssl_grp_ffdhe_3072,
    ssl_grp_ffdhe_4096,    ssl_grp_ffdhe_6144,   ssl_grp_ffdhe_8192};

const std::vector<SSLNamedGroup> kECDHEGroups = {
    ssl_grp_ec_curve25519, ssl_grp_ec_secp256r1, ssl_grp_ec_secp384r1,
    ssl_grp_ec_secp521r1};

const std::vector<SSLNamedGroup> kFFDHEGroups = {
    ssl_grp_ffdhe_2048, ssl_grp_ffdhe_3072, ssl_grp_ffdhe_4096,
    ssl_grp_ffdhe_6144, ssl_grp_ffdhe_8192};

// Defined because the big DHE groups are ridiculously slow.
const std::vector<SSLNamedGroup> kFasterDHEGroups = {
    ssl_grp_ec_curve25519, ssl_grp_ec_secp256r1, ssl_grp_ec_secp384r1,
    ssl_grp_ffdhe_2048, ssl_grp_ffdhe_3072};

void TlsAgent::EnableCiphersByKeyExchange(SSLKEAType kea) {
  EXPECT_TRUE(EnsureTlsSetup());

  for (size_t i = 0; i < SSL_NumImplementedCiphers; ++i) {
    SSLCipherSuiteInfo csinfo;

    SECStatus rv = SSL_GetCipherSuiteInfo(SSL_ImplementedCiphers[i], &csinfo,
                                          sizeof(csinfo));
    ASSERT_EQ(SECSuccess, rv);
    EXPECT_EQ(sizeof(csinfo), csinfo.length);

    if ((csinfo.keaType == kea) || (csinfo.keaType == ssl_kea_tls13_any)) {
      rv = SSL_CipherPrefSet(ssl_fd(), SSL_ImplementedCiphers[i], PR_TRUE);
      EXPECT_EQ(SECSuccess, rv);
    }
  }
}

void TlsAgent::EnableGroupsByKeyExchange(SSLKEAType kea) {
  switch (kea) {
    case ssl_kea_dh:
      ConfigNamedGroups(kFFDHEGroups);
      break;
    case ssl_kea_ecdh:
      ConfigNamedGroups(kECDHEGroups);
      break;
    default:
      break;
  }
}

void TlsAgent::EnableGroupsByAuthType(SSLAuthType authType) {
  if (authType == ssl_auth_ecdh_rsa || authType == ssl_auth_ecdh_ecdsa ||
      authType == ssl_auth_ecdsa || authType == ssl_auth_tls13_any) {
    ConfigNamedGroups(kECDHEGroups);
  }
}

void TlsAgent::EnableCiphersByAuthType(SSLAuthType authType) {
  EXPECT_TRUE(EnsureTlsSetup());

  for (size_t i = 0; i < SSL_NumImplementedCiphers; ++i) {
    SSLCipherSuiteInfo csinfo;

    SECStatus rv = SSL_GetCipherSuiteInfo(SSL_ImplementedCiphers[i], &csinfo,
                                          sizeof(csinfo));
    ASSERT_EQ(SECSuccess, rv);

    if ((csinfo.authType == authType) ||
        (csinfo.keaType == ssl_kea_tls13_any)) {
      rv = SSL_CipherPrefSet(ssl_fd(), SSL_ImplementedCiphers[i], PR_TRUE);
      EXPECT_EQ(SECSuccess, rv);
    }
  }
}

void TlsAgent::EnableSingleCipher(uint16_t cipher) {
  DisableAllCiphers();
  SECStatus rv = SSL_CipherPrefSet(ssl_fd(), cipher, PR_TRUE);
  EXPECT_EQ(SECSuccess, rv);
}

void TlsAgent::ConfigNamedGroups(const std::vector<SSLNamedGroup>& groups) {
  EXPECT_TRUE(EnsureTlsSetup());
  SECStatus rv = SSL_NamedGroupConfig(ssl_fd(), &groups[0], groups.size());
  EXPECT_EQ(SECSuccess, rv);
}

void TlsAgent::Set0RttEnabled(bool en) {
  SetOption(SSL_ENABLE_0RTT_DATA, en ? PR_TRUE : PR_FALSE);
}

<<<<<<< HEAD
void TlsAgent::SetShortHeadersEnabled() {
  EXPECT_TRUE(EnsureTlsSetup());

  SECStatus rv = SSLInt_EnableShortHeaders(ssl_fd());
  EXPECT_EQ(SECSuccess, rv);
}

void TlsAgent::SetAltHandshakeTypeEnabled() {
  EXPECT_TRUE(EnsureTlsSetup());

  SECStatus rv = SSL_UseAltServerHelloType(ssl_fd(), PR_TRUE);
  EXPECT_EQ(SECSuccess, rv);
}

=======
>>>>>>> 81a0d066
void TlsAgent::SetVersionRange(uint16_t minver, uint16_t maxver) {
  vrange_.min = minver;
  vrange_.max = maxver;

  if (ssl_fd()) {
    SECStatus rv = SSL_VersionRangeSet(ssl_fd(), &vrange_);
    EXPECT_EQ(SECSuccess, rv);
  }
}

void TlsAgent::GetVersionRange(uint16_t* minver, uint16_t* maxver) {
  *minver = vrange_.min;
  *maxver = vrange_.max;
}

void TlsAgent::SetExpectedVersion(uint16_t version) {
  expected_version_ = version;
}

void TlsAgent::SetServerKeyBits(uint16_t bits) { server_key_bits_ = bits; }

void TlsAgent::ExpectReadWriteError() { expect_readwrite_error_ = true; }

void TlsAgent::SkipVersionChecks() { skip_version_checks_ = true; }

void TlsAgent::SetSignatureSchemes(const SSLSignatureScheme* schemes,
                                   size_t count) {
  EXPECT_TRUE(EnsureTlsSetup());
  EXPECT_LE(count, SSL_SignatureMaxCount());
  EXPECT_EQ(SECSuccess,
            SSL_SignatureSchemePrefSet(ssl_fd(), schemes,
                                       static_cast<unsigned int>(count)));
  EXPECT_EQ(SECFailure, SSL_SignatureSchemePrefSet(ssl_fd(), schemes, 0))
      << "setting no schemes should fail and do nothing";

  std::vector<SSLSignatureScheme> configuredSchemes(count);
  unsigned int configuredCount;
  EXPECT_EQ(SECFailure,
            SSL_SignatureSchemePrefGet(ssl_fd(), nullptr, &configuredCount, 1))
      << "get schemes, schemes is nullptr";
  EXPECT_EQ(SECFailure,
            SSL_SignatureSchemePrefGet(ssl_fd(), &configuredSchemes[0],
                                       &configuredCount, 0))
      << "get schemes, too little space";
  EXPECT_EQ(SECFailure,
            SSL_SignatureSchemePrefGet(ssl_fd(), &configuredSchemes[0], nullptr,
                                       configuredSchemes.size()))
      << "get schemes, countOut is nullptr";

  EXPECT_EQ(SECSuccess, SSL_SignatureSchemePrefGet(
                            ssl_fd(), &configuredSchemes[0], &configuredCount,
                            configuredSchemes.size()));
  // SignatureSchemePrefSet drops unsupported algorithms silently, so the
  // number that are configured might be fewer.
  EXPECT_LE(configuredCount, count);
  unsigned int i = 0;
  for (unsigned int j = 0; j < count && i < configuredCount; ++j) {
    if (i < configuredCount && schemes[j] == configuredSchemes[i]) {
      ++i;
    }
  }
  EXPECT_EQ(i, configuredCount) << "schemes in use were all set";
}

void TlsAgent::CheckKEA(SSLKEAType kea_type, SSLNamedGroup kea_group,
                        size_t kea_size) const {
  EXPECT_EQ(STATE_CONNECTED, state_);
  EXPECT_EQ(kea_type, info_.keaType);
  if (kea_size == 0) {
    switch (kea_group) {
      case ssl_grp_ec_curve25519:
        kea_size = 255;
        break;
      case ssl_grp_ec_secp256r1:
        kea_size = 256;
        break;
      case ssl_grp_ec_secp384r1:
        kea_size = 384;
        break;
      case ssl_grp_ffdhe_2048:
        kea_size = 2048;
        break;
      case ssl_grp_ffdhe_3072:
        kea_size = 3072;
        break;
      case ssl_grp_ffdhe_custom:
        break;
      default:
        if (kea_type == ssl_kea_rsa) {
          kea_size = server_key_bits_;
        } else {
          EXPECT_TRUE(false) << "need to update group sizes";
        }
    }
  }
  if (kea_group != ssl_grp_ffdhe_custom) {
    EXPECT_EQ(kea_size, info_.keaKeyBits);
    EXPECT_EQ(kea_group, info_.keaGroup);
  }
}

void TlsAgent::CheckOriginalKEA(SSLNamedGroup kea_group) const {
  if (kea_group != ssl_grp_ffdhe_custom) {
    EXPECT_EQ(kea_group, info_.originalKeaGroup);
  }
}

void TlsAgent::CheckAuthType(SSLAuthType auth_type,
                             SSLSignatureScheme sig_scheme) const {
  EXPECT_EQ(STATE_CONNECTED, state_);
  EXPECT_EQ(auth_type, info_.authType);
  EXPECT_EQ(server_key_bits_, info_.authKeyBits);
  if (expected_version_ < SSL_LIBRARY_VERSION_TLS_1_2) {
    switch (auth_type) {
      case ssl_auth_rsa_sign:
        sig_scheme = ssl_sig_rsa_pkcs1_sha1md5;
        break;
      case ssl_auth_ecdsa:
        sig_scheme = ssl_sig_ecdsa_sha1;
        break;
      default:
        break;
    }
  }
  EXPECT_EQ(sig_scheme, info_.signatureScheme);

  if (info_.protocolVersion >= SSL_LIBRARY_VERSION_TLS_1_3) {
    return;
  }

  // Check authAlgorithm, which is the old value for authType.  This is a second
  // switch
  // statement because default label is different.
  switch (auth_type) {
    case ssl_auth_rsa_sign:
      EXPECT_EQ(ssl_auth_rsa_decrypt, csinfo_.authAlgorithm)
          << "authAlgorithm for RSA is always decrypt";
      break;
    case ssl_auth_ecdh_rsa:
      EXPECT_EQ(ssl_auth_rsa_decrypt, csinfo_.authAlgorithm)
          << "authAlgorithm for ECDH_RSA is RSA decrypt (i.e., wrong)";
      break;
    case ssl_auth_ecdh_ecdsa:
      EXPECT_EQ(ssl_auth_ecdsa, csinfo_.authAlgorithm)
          << "authAlgorithm for ECDH_ECDSA is ECDSA (i.e., wrong)";
      break;
    default:
      EXPECT_EQ(auth_type, csinfo_.authAlgorithm)
          << "authAlgorithm is (usually) the same as authType";
      break;
  }
}

void TlsAgent::EnableFalseStart() {
  EXPECT_TRUE(EnsureTlsSetup());

  falsestart_enabled_ = true;
  EXPECT_EQ(SECSuccess, SSL_SetCanFalseStartCallback(
                            ssl_fd(), CanFalseStartCallback, this));
  SetOption(SSL_ENABLE_FALSE_START, PR_TRUE);
}

void TlsAgent::ExpectResumption() { expect_resumption_ = true; }

void TlsAgent::EnableAlpn(const uint8_t* val, size_t len) {
  EXPECT_TRUE(EnsureTlsSetup());

  SetOption(SSL_ENABLE_ALPN, PR_TRUE);
  EXPECT_EQ(SECSuccess, SSL_SetNextProtoNego(ssl_fd(), val, len));
}

void TlsAgent::CheckAlpn(SSLNextProtoState expected_state,
                         const std::string& expected) const {
  SSLNextProtoState state;
  char chosen[10];
  unsigned int chosen_len;
  SECStatus rv = SSL_GetNextProto(ssl_fd(), &state,
                                  reinterpret_cast<unsigned char*>(chosen),
                                  &chosen_len, sizeof(chosen));
  EXPECT_EQ(SECSuccess, rv);
  EXPECT_EQ(expected_state, state);
  if (state == SSL_NEXT_PROTO_NO_SUPPORT) {
    EXPECT_EQ("", expected);
  } else {
    EXPECT_NE("", expected);
    EXPECT_EQ(expected, std::string(chosen, chosen_len));
  }
}

void TlsAgent::EnableSrtp() {
  EXPECT_TRUE(EnsureTlsSetup());
  const uint16_t ciphers[] = {SRTP_AES128_CM_HMAC_SHA1_80,
                              SRTP_AES128_CM_HMAC_SHA1_32};
  EXPECT_EQ(SECSuccess,
            SSL_SetSRTPCiphers(ssl_fd(), ciphers, PR_ARRAY_SIZE(ciphers)));
}

void TlsAgent::CheckSrtp() const {
  uint16_t actual;
  EXPECT_EQ(SECSuccess, SSL_GetSRTPCipher(ssl_fd(), &actual));
  EXPECT_EQ(SRTP_AES128_CM_HMAC_SHA1_80, actual);
}

void TlsAgent::CheckErrorCode(int32_t expected) const {
  EXPECT_EQ(STATE_ERROR, state_);
  EXPECT_EQ(expected, error_code_)
      << "Got error code " << PORT_ErrorToName(error_code_) << " expecting "
      << PORT_ErrorToName(expected) << std::endl;
}

static uint8_t GetExpectedAlertLevel(uint8_t alert) {
  if (alert == kTlsAlertCloseNotify) {
    return kTlsAlertWarning;
  }
  return kTlsAlertFatal;
}

void TlsAgent::ExpectReceiveAlert(uint8_t alert, uint8_t level) {
  expected_received_alert_ = alert;
  if (level == 0) {
    expected_received_alert_level_ = GetExpectedAlertLevel(alert);
  } else {
    expected_received_alert_level_ = level;
  }
}

void TlsAgent::ExpectSendAlert(uint8_t alert, uint8_t level) {
  expected_sent_alert_ = alert;
  if (level == 0) {
    expected_sent_alert_level_ = GetExpectedAlertLevel(alert);
  } else {
    expected_sent_alert_level_ = level;
  }
}

void TlsAgent::CheckAlert(bool sent, const SSLAlert* alert) {
  LOG(((alert->level == kTlsAlertWarning) ? "Warning" : "Fatal")
      << " alert " << (sent ? "sent" : "received") << ": "
      << static_cast<int>(alert->description));

  auto& expected = sent ? expected_sent_alert_ : expected_received_alert_;
  auto& expected_level =
      sent ? expected_sent_alert_level_ : expected_received_alert_level_;
  /* Silently pass close_notify in case the test has already ended. */
  if (expected == kTlsAlertCloseNotify && expected_level == kTlsAlertWarning &&
      alert->description == expected && alert->level == expected_level) {
    return;
  }

  EXPECT_EQ(expected, alert->description);
  EXPECT_EQ(expected_level, alert->level);
  expected = kTlsAlertCloseNotify;
  expected_level = kTlsAlertWarning;
}

void TlsAgent::WaitForErrorCode(int32_t expected, uint32_t delay) const {
  ASSERT_EQ(0, error_code_);
  WAIT_(error_code_ != 0, delay);
  EXPECT_EQ(expected, error_code_)
      << "Got error code " << PORT_ErrorToName(error_code_) << " expecting "
      << PORT_ErrorToName(expected) << std::endl;
}

void TlsAgent::CheckPreliminaryInfo() {
  SSLPreliminaryChannelInfo info;
  EXPECT_EQ(SECSuccess,
            SSL_GetPreliminaryChannelInfo(ssl_fd(), &info, sizeof(info)));
  EXPECT_EQ(sizeof(info), info.length);
  EXPECT_TRUE(info.valuesSet & ssl_preinfo_version);
  EXPECT_TRUE(info.valuesSet & ssl_preinfo_cipher_suite);

  // A version of 0 is invalid and indicates no expectation.  This value is
  // initialized to 0 so that tests that don't explicitly set an expected
  // version can negotiate a version.
  if (!expected_version_) {
    expected_version_ = info.protocolVersion;
  }
  EXPECT_EQ(expected_version_, info.protocolVersion);

  // As with the version; 0 is the null cipher suite (and also invalid).
  if (!expected_cipher_suite_) {
    expected_cipher_suite_ = info.cipherSuite;
  }
  EXPECT_EQ(expected_cipher_suite_, info.cipherSuite);
}

// Check that all the expected callbacks have been called.
void TlsAgent::CheckCallbacks() const {
  // If false start happens, the handshake is reported as being complete at the
  // point that false start happens.
  if (expect_resumption_ || !falsestart_enabled_) {
    EXPECT_TRUE(handshake_callback_called_);
  }

  // These callbacks shouldn't fire if we are resuming, except on TLS 1.3.
  if (role_ == SERVER) {
    PRBool have_sni = SSLInt_ExtensionNegotiated(ssl_fd(), ssl_server_name_xtn);
    EXPECT_EQ(((!expect_resumption_ && have_sni) ||
               expected_version_ >= SSL_LIBRARY_VERSION_TLS_1_3),
              sni_hook_called_);
  } else {
    EXPECT_EQ(!expect_resumption_, auth_certificate_hook_called_);
    // Note that this isn't unconditionally called, even with false start on.
    // But the callback is only skipped if a cipher that is ridiculously weak
    // (80 bits) is chosen.  Don't test that: plan to remove bad ciphers.
    EXPECT_EQ(falsestart_enabled_ && !expect_resumption_,
              can_falsestart_hook_called_);
  }
}

void TlsAgent::ResetPreliminaryInfo() {
  expected_version_ = 0;
  expected_cipher_suite_ = 0;
}

void TlsAgent::ValidateCipherSpecs() {
  PRInt32 cipherSpecs = SSLInt_CountCipherSpecs(ssl_fd());
  // We use one ciphersuite in each direction.
  PRInt32 expected = 2;
  if (variant_ == ssl_variant_datagram) {
    // For DTLS 1.3, the client retains the cipher spec for early data and the
    // handshake so that it can retransmit EndOfEarlyData and its final flight.
    // It also retains the handshake read cipher spec so that it can read ACKs
    // from the server. The server retains the handshake read cipher spec so it
    // can read the client's retransmitted Finished.
    if (expected_version_ >= SSL_LIBRARY_VERSION_TLS_1_3) {
      if (role_ == CLIENT) {
        expected = info_.earlyDataAccepted ? 5 : 4;
      } else {
        expected = 3;
      }
    } else {
      // For DTLS 1.1 and 1.2, the last endpoint to send maintains a cipher spec
      // until the holddown timer runs down.
      if (expect_resumption_) {
        if (role_ == CLIENT) {
          expected = 3;
        }
      } else {
        if (role_ == SERVER) {
          expected = 3;
        }
      }
    }
  }
  // This function will be run before the handshake completes if false start is
  // enabled.  In that case, the client will still be reading cleartext, but
  // will have a spec prepared for reading ciphertext.  With DTLS, the client
  // will also have a spec retained for retransmission of handshake messages.
  if (role_ == CLIENT && falsestart_enabled_ && !handshake_callback_called_) {
    EXPECT_GT(SSL_LIBRARY_VERSION_TLS_1_3, expected_version_);
    expected = (variant_ == ssl_variant_datagram) ? 4 : 3;
  }
  EXPECT_EQ(expected, cipherSpecs);
  if (expected != cipherSpecs) {
    SSLInt_PrintCipherSpecs(role_str().c_str(), ssl_fd());
  }
}

void TlsAgent::Connected() {
  if (state_ == STATE_CONNECTED) {
    return;
  }

  LOG("Handshake success");
  CheckPreliminaryInfo();
  CheckCallbacks();

  SECStatus rv = SSL_GetChannelInfo(ssl_fd(), &info_, sizeof(info_));
  EXPECT_EQ(SECSuccess, rv);
  EXPECT_EQ(sizeof(info_), info_.length);

  EXPECT_EQ(expect_resumption_, info_.resumed == PR_TRUE);

  // Preliminary values are exposed through callbacks during the handshake.
  // If either expected values were set or the callbacks were called, check
  // that the final values are correct.
  EXPECT_EQ(expected_version_, info_.protocolVersion);
  EXPECT_EQ(expected_cipher_suite_, info_.cipherSuite);

  rv = SSL_GetCipherSuiteInfo(info_.cipherSuite, &csinfo_, sizeof(csinfo_));
  EXPECT_EQ(SECSuccess, rv);
  EXPECT_EQ(sizeof(csinfo_), csinfo_.length);

  ValidateCipherSpecs();

  SetState(STATE_CONNECTED);
}

void TlsAgent::EnableExtendedMasterSecret() {
  SetOption(SSL_ENABLE_EXTENDED_MASTER_SECRET, PR_TRUE);
}

void TlsAgent::CheckExtendedMasterSecret(bool expected) {
  if (version() >= SSL_LIBRARY_VERSION_TLS_1_3) {
    expected = PR_TRUE;
  }
  ASSERT_EQ(expected, info_.extendedMasterSecretUsed != PR_FALSE)
      << "unexpected extended master secret state for " << name_;
}

void TlsAgent::CheckEarlyDataAccepted(bool expected) {
  if (version() < SSL_LIBRARY_VERSION_TLS_1_3) {
    expected = false;
  }
  ASSERT_EQ(expected, info_.earlyDataAccepted != PR_FALSE)
      << "unexpected early data state for " << name_;
}

void TlsAgent::CheckSecretsDestroyed() {
  ASSERT_EQ(PR_TRUE, SSLInt_CheckSecretsDestroyed(ssl_fd()));
}

void TlsAgent::SetDowngradeCheckVersion(uint16_t version) {
  ASSERT_TRUE(EnsureTlsSetup());

  SECStatus rv = SSL_SetDowngradeCheckVersion(ssl_fd(), version);
  ASSERT_EQ(SECSuccess, rv);
}

void TlsAgent::Handshake() {
  LOGV("Handshake");
  SECStatus rv = SSL_ForceHandshake(ssl_fd());
  if (rv == SECSuccess) {
    Connected();
    Poller::Instance()->Wait(READABLE_EVENT, adapter_, this,
                             &TlsAgent::ReadableCallback);
    return;
  }

  int32_t err = PR_GetError();
  if (err == PR_WOULD_BLOCK_ERROR) {
    LOGV("Would have blocked");
    if (variant_ == ssl_variant_datagram) {
      if (timer_handle_) {
        timer_handle_->Cancel();
        timer_handle_ = nullptr;
      }

      PRIntervalTime timeout;
      rv = DTLS_GetHandshakeTimeout(ssl_fd(), &timeout);
      if (rv == SECSuccess) {
        Poller::Instance()->SetTimer(
            timeout + 1, this, &TlsAgent::ReadableCallback, &timer_handle_);
      }
    }
    Poller::Instance()->Wait(READABLE_EVENT, adapter_, this,
                             &TlsAgent::ReadableCallback);
    return;
  }

  LOG("Handshake failed with error " << PORT_ErrorToName(err) << ": "
                                     << PORT_ErrorToString(err));
  error_code_ = err;
  SetState(STATE_ERROR);
}

void TlsAgent::PrepareForRenegotiate() {
  EXPECT_EQ(STATE_CONNECTED, state_);

  SetState(STATE_CONNECTING);
}

void TlsAgent::StartRenegotiate() {
  PrepareForRenegotiate();

  SECStatus rv = SSL_ReHandshake(ssl_fd(), PR_TRUE);
  EXPECT_EQ(SECSuccess, rv);
}

void TlsAgent::SendDirect(const DataBuffer& buf) {
  LOG("Send Direct " << buf);
  auto peer = adapter_->peer().lock();
  if (peer) {
    peer->PacketReceived(buf);
  } else {
    LOG("Send Direct peer absent");
  }
}

void TlsAgent::SendRecordDirect(const TlsRecord& record) {
  DataBuffer buf;

  auto rv = record.header.Write(&buf, 0, record.buffer);
  EXPECT_EQ(record.header.header_length() + record.buffer.len(), rv);
  SendDirect(buf);
}

static bool ErrorIsNonFatal(PRErrorCode code) {
  return code == PR_WOULD_BLOCK_ERROR || code == SSL_ERROR_RX_SHORT_DTLS_READ;
}

void TlsAgent::SendData(size_t bytes, size_t blocksize) {
  uint8_t block[4096];

  ASSERT_LT(blocksize, sizeof(block));

  while (bytes) {
    size_t tosend = std::min(blocksize, bytes);

    for (size_t i = 0; i < tosend; ++i) {
      block[i] = 0xff & send_ctr_;
      ++send_ctr_;
    }

    SendBuffer(DataBuffer(block, tosend));
    bytes -= tosend;
  }
}

void TlsAgent::SendBuffer(const DataBuffer& buf) {
  LOGV("Writing " << buf.len() << " bytes");
  int32_t rv = PR_Write(ssl_fd(), buf.data(), buf.len());
  if (expect_readwrite_error_) {
    EXPECT_GT(0, rv);
    EXPECT_NE(PR_WOULD_BLOCK_ERROR, error_code_);
    error_code_ = PR_GetError();
    expect_readwrite_error_ = false;
  } else {
    ASSERT_EQ(buf.len(), static_cast<size_t>(rv));
  }
}

bool TlsAgent::SendEncryptedRecord(const std::shared_ptr<TlsCipherSpec>& spec,
                                   uint16_t wireVersion, uint64_t seq,
                                   uint8_t ct, const DataBuffer& buf) {
  LOGV("Writing " << buf.len() << " bytes");
  // Ensure we are a TLS 1.3 cipher agent.
  EXPECT_GE(expected_version_, SSL_LIBRARY_VERSION_TLS_1_3);
  TlsRecordHeader header(wireVersion, kTlsApplicationDataType, seq);
  DataBuffer padded = buf;
  padded.Write(padded.len(), ct, 1);
  DataBuffer ciphertext;
  if (!spec->Protect(header, padded, &ciphertext)) {
    return false;
  }

  DataBuffer record;
  auto rv = header.Write(&record, 0, ciphertext);
  EXPECT_EQ(header.header_length() + ciphertext.len(), rv);
  SendDirect(record);
  return true;
}

void TlsAgent::ReadBytes(size_t amount) {
  uint8_t block[16384];

  int32_t rv = PR_Read(ssl_fd(), block, (std::min)(amount, sizeof(block)));
  LOGV("ReadBytes " << rv);
  int32_t err;

  if (rv >= 0) {
    size_t count = static_cast<size_t>(rv);
    for (size_t i = 0; i < count; ++i) {
      ASSERT_EQ(recv_ctr_ & 0xff, block[i]);
      recv_ctr_++;
    }
  } else {
    err = PR_GetError();
    LOG("Read error " << PORT_ErrorToName(err) << ": "
                      << PORT_ErrorToString(err));
    if (err != PR_WOULD_BLOCK_ERROR && expect_readwrite_error_) {
      error_code_ = err;
      expect_readwrite_error_ = false;
    }
  }

  // If closed, then don't bother waiting around.
  if (rv > 0 || (rv < 0 && ErrorIsNonFatal(err))) {
    LOGV("Re-arming");
    Poller::Instance()->Wait(READABLE_EVENT, adapter_, this,
                             &TlsAgent::ReadableCallback);
  }
}

void TlsAgent::ResetSentBytes() { send_ctr_ = 0; }

void TlsAgent::SetOption(int32_t option, int value) {
  ASSERT_TRUE(EnsureTlsSetup());
  EXPECT_EQ(SECSuccess, SSL_OptionSet(ssl_fd(), option, value));
}

void TlsAgent::ConfigureSessionCache(SessionResumptionMode mode) {
  SetOption(SSL_NO_CACHE, mode & RESUME_SESSIONID ? PR_FALSE : PR_TRUE);
  SetOption(SSL_ENABLE_SESSION_TICKETS,
            mode & RESUME_TICKET ? PR_TRUE : PR_FALSE);
}

void TlsAgent::DisableECDHEServerKeyReuse() {
  ASSERT_EQ(TlsAgent::SERVER, role_);
  SetOption(SSL_REUSE_SERVER_ECDHE_KEY, PR_FALSE);
}

static const std::string kTlsRolesAllArr[] = {"CLIENT", "SERVER"};
::testing::internal::ParamGenerator<std::string>
    TlsAgentTestBase::kTlsRolesAll = ::testing::ValuesIn(kTlsRolesAllArr);

void TlsAgentTestBase::SetUp() {
  SSL_ConfigServerSessionIDCache(1024, 0, 0, g_working_dir_path.c_str());
}

void TlsAgentTestBase::TearDown() {
  agent_ = nullptr;
  SSL_ClearSessionCache();
  SSL_ShutdownServerSessionIDCache();
}

void TlsAgentTestBase::Reset(const std::string& server_name) {
  agent_.reset(
      new TlsAgent(role_ == TlsAgent::CLIENT ? TlsAgent::kClient : server_name,
                   role_, variant_));
  if (version_) {
    agent_->SetVersionRange(version_, version_);
  }
  agent_->adapter()->SetPeer(sink_adapter_);
  agent_->StartConnect();
}

void TlsAgentTestBase::EnsureInit() {
  if (!agent_) {
    Reset();
  }
  const std::vector<SSLNamedGroup> groups = {
      ssl_grp_ec_curve25519, ssl_grp_ec_secp256r1, ssl_grp_ec_secp384r1,
      ssl_grp_ffdhe_2048};
  agent_->ConfigNamedGroups(groups);
}

void TlsAgentTestBase::ExpectAlert(uint8_t alert) {
  EnsureInit();
  agent_->ExpectSendAlert(alert);
}

void TlsAgentTestBase::ProcessMessage(const DataBuffer& buffer,
                                      TlsAgent::State expected_state,
                                      int32_t error_code) {
  std::cerr << "Process message: " << buffer << std::endl;
  EnsureInit();
  agent_->adapter()->PacketReceived(buffer);
  agent_->Handshake();

  ASSERT_EQ(expected_state, agent_->state());

  if (expected_state == TlsAgent::STATE_ERROR) {
    ASSERT_EQ(error_code, agent_->error_code());
  }
}

void TlsAgentTestBase::MakeRecord(SSLProtocolVariant variant, uint8_t type,
                                  uint16_t version, const uint8_t* buf,
                                  size_t len, DataBuffer* out,
                                  uint64_t seq_num) {
  size_t index = 0;
  index = out->Write(index, type, 1);
  if (variant == ssl_variant_stream) {
    index = out->Write(index, version, 2);
  } else {
    index = out->Write(index, TlsVersionToDtlsVersion(version), 2);
    index = out->Write(index, seq_num >> 32, 4);
    index = out->Write(index, seq_num & PR_UINT32_MAX, 4);
  }
  index = out->Write(index, len, 2);
  out->Write(index, buf, len);
}

void TlsAgentTestBase::MakeRecord(uint8_t type, uint16_t version,
                                  const uint8_t* buf, size_t len,
                                  DataBuffer* out, uint64_t seq_num) const {
  MakeRecord(variant_, type, version, buf, len, out, seq_num);
}

void TlsAgentTestBase::MakeHandshakeMessage(uint8_t hs_type,
                                            const uint8_t* data, size_t hs_len,
                                            DataBuffer* out,
                                            uint64_t seq_num) const {
  return MakeHandshakeMessageFragment(hs_type, data, hs_len, out, seq_num, 0,
                                      0);
}

void TlsAgentTestBase::MakeHandshakeMessageFragment(
    uint8_t hs_type, const uint8_t* data, size_t hs_len, DataBuffer* out,
    uint64_t seq_num, uint32_t fragment_offset,
    uint32_t fragment_length) const {
  size_t index = 0;
  if (!fragment_length) fragment_length = hs_len;
  index = out->Write(index, hs_type, 1);  // Handshake record type.
  index = out->Write(index, hs_len, 3);   // Handshake length
  if (variant_ == ssl_variant_datagram) {
    index = out->Write(index, seq_num, 2);
    index = out->Write(index, fragment_offset, 3);
    index = out->Write(index, fragment_length, 3);
  }
  if (data) {
    index = out->Write(index, data, fragment_length);
  } else {
    for (size_t i = 0; i < fragment_length; ++i) {
      index = out->Write(index, 1, 1);
    }
  }
}

void TlsAgentTestBase::MakeTrivialHandshakeRecord(uint8_t hs_type,
                                                  size_t hs_len,
                                                  DataBuffer* out) {
  size_t index = 0;
  index = out->Write(index, kTlsHandshakeType, 1);  // Content Type
  index = out->Write(index, 3, 1);                  // Version high
  index = out->Write(index, 1, 1);                  // Version low
  index = out->Write(index, 4 + hs_len, 2);         // Length

  index = out->Write(index, hs_type, 1);  // Handshake record type.
  index = out->Write(index, hs_len, 3);   // Handshake length
  for (size_t i = 0; i < hs_len; ++i) {
    index = out->Write(index, 1, 1);
  }
}

}  // namespace nss_test<|MERGE_RESOLUTION|>--- conflicted
+++ resolved
@@ -376,23 +376,6 @@
   SetOption(SSL_ENABLE_0RTT_DATA, en ? PR_TRUE : PR_FALSE);
 }
 
-<<<<<<< HEAD
-void TlsAgent::SetShortHeadersEnabled() {
-  EXPECT_TRUE(EnsureTlsSetup());
-
-  SECStatus rv = SSLInt_EnableShortHeaders(ssl_fd());
-  EXPECT_EQ(SECSuccess, rv);
-}
-
-void TlsAgent::SetAltHandshakeTypeEnabled() {
-  EXPECT_TRUE(EnsureTlsSetup());
-
-  SECStatus rv = SSL_UseAltServerHelloType(ssl_fd(), PR_TRUE);
-  EXPECT_EQ(SECSuccess, rv);
-}
-
-=======
->>>>>>> 81a0d066
 void TlsAgent::SetVersionRange(uint16_t minver, uint16_t maxver) {
   vrange_.min = minver;
   vrange_.max = maxver;

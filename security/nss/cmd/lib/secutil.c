/*
 * The contents of this file are subject to the Mozilla Public
 * License Version 1.1 (the "License"); you may not use this file
 * except in compliance with the License. You may obtain a copy of
 * the License at http://www.mozilla.org/MPL/
 * 
 * Software distributed under the License is distributed on an "AS
 * IS" basis, WITHOUT WARRANTY OF ANY KIND, either express or
 * implied. See the License for the specific language governing
 * rights and limitations under the License.
 * 
 * The Original Code is the Netscape security libraries.
 * 
 * The Initial Developer of the Original Code is Netscape
 * Communications Corporation.  Portions created by Netscape are 
 * Copyright (C) 1994-2000 Netscape Communications Corporation.  All
 * Rights Reserved.
 * 
 * Portions created by Sun Microsystems, Inc. are Copyright (C) 2003
 * Sun Microsystems, Inc. All Rights Reserved. 
 *
 * Contributor(s):
 *	Dr Vipul Gupta <vipul.gupta@sun.com>, Sun Microsystems Laboratories
 * 
 * Alternatively, the contents of this file may be used under the
 * terms of the GNU General Public License Version 2 or later (the
 * "GPL"), in which case the provisions of the GPL are applicable 
 * instead of those above.  If you wish to allow use of your 
 * version of this file only under the terms of the GPL and not to
 * allow others to use your version of this file under the MPL,
 * indicate your decision by deleting the provisions above and
 * replace them with the notice and other provisions required by
 * the GPL.  If you do not delete the provisions above, a recipient
 * may use your version of this file under either the MPL or the
 * GPL.
 */
/*
** secutil.c - various functions used by security stuff
**
*/

#include "prtypes.h"
#include "prtime.h"
#include "prlong.h"
#include "prerror.h"
#include "prprf.h"
#include "plgetopt.h"
#include "prenv.h"
#include "prnetdb.h"

#include "secutil.h"
#include "secpkcs7.h"
#include <stdarg.h>
#if !defined(_WIN32_WCE)
#include <sys/stat.h>
#include <errno.h>
#endif

#ifdef XP_UNIX
#include <unistd.h>
#endif

/* for SEC_TraverseNames */
#include "cert.h"
#include "certt.h"
#include "certdb.h"

/* #include "secmod.h" */
#include "pk11func.h"
#include "secoid.h"

static char consoleName[] =  {
#ifdef XP_UNIX
#ifdef VMS
    "TT"
#else
    "/dev/tty"
#endif
#else
#ifdef XP_OS2
    "\\DEV\\CON"
#else
    "CON:"
#endif
#endif
};

static int OIDsAdded;


char *
SECU_GetString(int16 error_number)
{

    static char errString[80];
    sprintf(errString, "Unknown error string (%d)", error_number);
    return errString;
}

void 
SECU_PrintErrMsg(FILE *out, int level, char *progName, char *msg, ...)
{
    va_list args;
    PRErrorCode err = PORT_GetError();
    const char * errString = SECU_Strerror(err);

    va_start(args, msg);

    SECU_Indent(out, level);
    fprintf(out, "%s: ", progName);
    vfprintf(out, msg, args);
    if (errString != NULL && PORT_Strlen(errString) > 0)
	fprintf(out, ": %s\n", errString);
    else
	fprintf(out, ": error %d\n", (int)err);

    va_end(args);
}

void 
SECU_PrintError(char *progName, char *msg, ...)
{
    va_list args;
    PRErrorCode err = PORT_GetError();
    const char * errString = SECU_Strerror(err);

    va_start(args, msg);

    fprintf(stderr, "%s: ", progName);
    vfprintf(stderr, msg, args);
    if (errString != NULL && PORT_Strlen(errString) > 0)
	fprintf(stderr, ": %s\n", errString);
    else
	fprintf(stderr, ": error %d\n", (int)err);

    va_end(args);
}

void
SECU_PrintSystemError(char *progName, char *msg, ...)
{
    va_list args;

    va_start(args, msg);
    fprintf(stderr, "%s: ", progName);
    vfprintf(stderr, msg, args);
#if defined(_WIN32_WCE)
    fprintf(stderr, ": %d\n", PR_GetOSError());
#else
    fprintf(stderr, ": %s\n", strerror(errno));
#endif
    va_end(args);
}

static void
secu_ClearPassword(char *p)
{
    if (p) {
	PORT_Memset(p, 0, PORT_Strlen(p));
	PORT_Free(p);
    }
}

char *
SECU_GetPasswordString(void *arg, char *prompt)
{
#ifndef _WINDOWS
    char *p = NULL;
    FILE *input, *output;

    /* open terminal */
    input = fopen(consoleName, "r");
    if (input == NULL) {
	fprintf(stderr, "Error opening input terminal for read\n");
	return NULL;
    }

    output = fopen(consoleName, "w");
    if (output == NULL) {
	fprintf(stderr, "Error opening output terminal for write\n");
	return NULL;
    }

    p = SEC_GetPassword (input, output, prompt, SEC_BlindCheckPassword);
        

    fclose(input);
    fclose(output);

    return p;

#else
    /* Win32 version of above. opening the console may fail
       on windows95, and certainly isn't necessary.. */

    char *p = NULL;

    p = SEC_GetPassword (stdin, stdout, prompt, SEC_BlindCheckPassword);
    return p;

#endif
}


/*
 *  p a s s w o r d _ h a r d c o d e 
 *
 *  A function to use the password passed in the -f(pwfile) argument
 *  of the command line.  
 *  After use once, null it out otherwise PKCS11 calls us forever.?
 *
 */
char *
SECU_FilePasswd(PK11SlotInfo *slot, PRBool retry, void *arg)
{
    unsigned char phrase[200];
    PRFileDesc *fd;
    PRInt32 nb;
    char *pwFile = arg;
    int i;

    if (!pwFile)
	return 0;

    if (retry) {
	return 0;  /* no good retrying - the files contents will be the same */
    } 
 
    fd = PR_Open(pwFile, PR_RDONLY, 0);
    if (!fd) {
	fprintf(stderr, "No password file \"%s\" exists.\n", pwFile);
	return NULL;
    }

    nb = PR_Read(fd, phrase, sizeof(phrase));
  
    PR_Close(fd);
    /* handle the Windows EOL case */
    i = 0;
    while (phrase[i] != '\r' && phrase[i] != '\n' && i < nb) i++;
    phrase[i] = '\0';
    if (nb == 0) {
	fprintf(stderr,"password file contains no data\n");
	return NULL;
    }
    return (char*) PORT_Strdup((char*)phrase);
}

char *
SECU_GetModulePassword(PK11SlotInfo *slot, PRBool retry, void *arg) 
{
    char prompt[255];
    secuPWData *pwdata = (secuPWData *)arg;
    secuPWData pwnull = { PW_NONE, 0 };
    secuPWData pwxtrn = { PW_EXTERNAL, "external" };
    char *pw;

    if (pwdata == NULL)
	pwdata = &pwnull;

    if (PK11_ProtectedAuthenticationPath(slot)) {
	pwdata = &pwxtrn;
    }
    if (retry && pwdata->source != PW_NONE) {
	PR_fprintf(PR_STDERR, "Incorrect password/PIN entered.\n");
    	return NULL;
    }

    switch (pwdata->source) {
    case PW_NONE:
	sprintf(prompt, "Enter Password or Pin for \"%s\":",
	                 PK11_GetTokenName(slot));
	return SECU_GetPasswordString(NULL, prompt);
    case PW_FROMFILE:
	/* Instead of opening and closing the file every time, get the pw
	 * once, then keep it in memory (duh).
	 */
	pw = SECU_FilePasswd(slot, retry, pwdata->data);
	pwdata->source = PW_PLAINTEXT;
	pwdata->data = PL_strdup(pw);
	/* it's already been dup'ed */
	return pw;
    case PW_EXTERNAL:
	sprintf(prompt, 
	        "Press Enter, then enter PIN for \"%s\" on external device.\n",
		PK11_GetTokenName(slot));
	(void) SECU_GetPasswordString(NULL, prompt);
    	/* Fall Through */
    case PW_PLAINTEXT:
	return PL_strdup(pwdata->data);
    default:
	break;
    }

    PR_fprintf(PR_STDERR, "Password check failed:  No password found.\n");
    return NULL;
}

char *
secu_InitSlotPassword(PK11SlotInfo *slot, PRBool retry, void *arg)
{
    char *p0 = NULL;
    char *p1 = NULL;
    FILE *input, *output;
    secuPWData *pwdata = arg;

    if (pwdata->source == PW_FROMFILE) {
	return SECU_FilePasswd(slot, retry, pwdata->data);
    } 
    if (pwdata->source == PW_PLAINTEXT) {
	return PL_strdup(pwdata->data);
    }
    
    /* PW_NONE - get it from tty */
    /* open terminal */
#ifdef _WINDOWS
    input = stdin;
#else
    input = fopen(consoleName, "r");
#endif
    if (input == NULL) {
	PR_fprintf(PR_STDERR, "Error opening input terminal for read\n");
	return NULL;
    }

    /* we have no password, so initialize database with one */
    PR_fprintf(PR_STDERR, 
        "Enter a password which will be used to encrypt your keys.\n"
     	"The password should be at least 8 characters long,\n"
     	"and should contain at least one non-alphabetic character.\n\n");

    output = fopen(consoleName, "w");
    if (output == NULL) {
	PR_fprintf(PR_STDERR, "Error opening output terminal for write\n");
	return NULL;
    }


    for (;;) {
	if (p0) 
	    PORT_Free(p0);
	p0 = SEC_GetPassword(input, output, "Enter new password: ",
			     SEC_BlindCheckPassword);

	if (p1)
	    PORT_Free(p1);
	p1 = SEC_GetPassword(input, output, "Re-enter password: ",
			     SEC_BlindCheckPassword);
	if (p0 && p1 && !PORT_Strcmp(p0, p1)) {
	    break;
	}
	PR_fprintf(PR_STDERR, "Passwords do not match. Try again.\n");
    }
        
    /* clear out the duplicate password string */
    secu_ClearPassword(p1);
    
    fclose(input);
    fclose(output);

    return p0;
}

SECStatus
SECU_ChangePW(PK11SlotInfo *slot, char *passwd, char *pwFile)
{
    SECStatus rv;
    secuPWData pwdata, newpwdata;
    char *oldpw = NULL, *newpw = NULL;

    if (passwd) {
	pwdata.source = PW_PLAINTEXT;
	pwdata.data = passwd;
    } else if (pwFile) {
	pwdata.source = PW_FROMFILE;
	pwdata.data = pwFile;
    } else {
	pwdata.source = PW_NONE;
	pwdata.data = NULL;
    }

    if (PK11_NeedUserInit(slot)) {
	newpw = secu_InitSlotPassword(slot, PR_FALSE, &pwdata);
	rv = PK11_InitPin(slot, (char*)NULL, newpw);
	goto done;
    }

    for (;;) {
	oldpw = SECU_GetModulePassword(slot, PR_FALSE, &pwdata);

	if (PK11_CheckUserPassword(slot, oldpw) != SECSuccess) {
	    if (pwdata.source == PW_NONE) {
		PR_fprintf(PR_STDERR, "Invalid password.  Try again.\n");
	    } else {
		PR_fprintf(PR_STDERR, "Invalid password.\n");
		PORT_Memset(oldpw, 0, PL_strlen(oldpw));
		PORT_Free(oldpw);
		return SECFailure;
	    }
	} else
	    break;

	PORT_Free(oldpw);
    }

    newpwdata.source = PW_NONE;
    newpwdata.data = NULL;

    newpw = secu_InitSlotPassword(slot, PR_FALSE, &newpwdata);

    if (PK11_ChangePW(slot, oldpw, newpw) != SECSuccess) {
	PR_fprintf(PR_STDERR, "Failed to change password.\n");
	return SECFailure;
    }

    PORT_Memset(oldpw, 0, PL_strlen(oldpw));
    PORT_Free(oldpw);

    PR_fprintf(PR_STDOUT, "Password changed successfully.\n");

done:
    PORT_Memset(newpw, 0, PL_strlen(newpw));
    PORT_Free(newpw);
    return SECSuccess;
}

struct matchobj {
    SECItem index;
    char *nname;
    PRBool found;
};

char *
SECU_DefaultSSLDir(void)
{
    char *dir;
    static char sslDir[1000];

    dir = PR_GetEnv("SSL_DIR");
    if (!dir)
	return NULL;

    sprintf(sslDir, "%s", dir);

    if (sslDir[strlen(sslDir)-1] == '/')
	sslDir[strlen(sslDir)-1] = 0;

    return sslDir;
}

char *
SECU_AppendFilenameToDir(char *dir, char *filename)
{
    static char path[1000];

    if (dir[strlen(dir)-1] == '/')
	sprintf(path, "%s%s", dir, filename);
    else
	sprintf(path, "%s/%s", dir, filename);
    return path;
}

char *
SECU_ConfigDirectory(const char* base)
{
    static PRBool initted = PR_FALSE;
    const char *dir = ".netscape";
    char *home;
    static char buf[1000];

    if (initted) return buf;
    

    if (base == NULL || *base == 0) {
	home = PR_GetEnv("HOME");
	if (!home) home = "";

	if (*home && home[strlen(home) - 1] == '/')
	    sprintf (buf, "%.900s%s", home, dir);
	else
	    sprintf (buf, "%.900s/%s", home, dir);
    } else {
	sprintf(buf, "%.900s", base);
	if (buf[strlen(buf) - 1] == '/')
	    buf[strlen(buf) - 1] = 0;
    }


    initted = PR_TRUE;
    return buf;
}

/*Turn off SSL for now */
/* This gets called by SSL when server wants our cert & key */
int
SECU_GetClientAuthData(void *arg, PRFileDesc *fd,
		       struct CERTDistNamesStr *caNames,
                      struct CERTCertificateStr **pRetCert,
                      struct SECKEYPrivateKeyStr **pRetKey)
{
    SECKEYPrivateKey *key;
    CERTCertificate *cert;
    int errsave;

    if (arg == NULL) {
        fprintf(stderr, "no key/cert name specified for client auth\n");
        return -1;
    }
    cert = PK11_FindCertFromNickname(arg, NULL);
    errsave = PORT_GetError();
    if (!cert) {
        if (errsave == SEC_ERROR_BAD_PASSWORD)
            fprintf(stderr, "Bad password\n");
        else if (errsave > 0)
            fprintf(stderr, "Unable to read cert (error %d)\n", errsave);
        else if (errsave == SEC_ERROR_BAD_DATABASE)
            fprintf(stderr, "Unable to get cert from database (%d)\n", errsave);
        else
            fprintf(stderr, "SECKEY_FindKeyByName: internal error %d\n", errsave);
        return -1;
    }

    key = PK11_FindKeyByAnyCert(arg,NULL);
    if (!key) {
        fprintf(stderr, "Unable to get key (%d)\n", PORT_GetError());
        return -1;
    }


    *pRetCert = cert;
    *pRetKey = key;

    return 0;
}

SECStatus
secu_StdinToItem(SECItem *dst)
{
    unsigned char buf[1000];
    PRInt32 numBytes;
    PRBool notDone = PR_TRUE;

    dst->len = 0;
    dst->data = NULL;

    while (notDone) {
	numBytes = PR_Read(PR_STDIN, buf, sizeof(buf));

	if (numBytes < 0) {
	    return SECFailure;
	}

	if (numBytes == 0)
	    break;

	if (dst->data) {
	    unsigned char * p = dst->data;
	    dst->data = (unsigned char*)PORT_Realloc(p, dst->len + numBytes);
	    if (!dst->data) {
	    	PORT_Free(p);
	    }
	} else {
	    dst->data = (unsigned char*)PORT_Alloc(numBytes);
	}
	if (!dst->data) {
	    return SECFailure;
	}
	PORT_Memcpy(dst->data + dst->len, buf, numBytes);
	dst->len += numBytes;
    }

    return SECSuccess;
}

SECStatus
SECU_FileToItem(SECItem *dst, PRFileDesc *src)
{
    PRFileInfo info;
    PRInt32 numBytes;
    PRStatus prStatus;

    if (src == PR_STDIN)
	return secu_StdinToItem(dst);

    prStatus = PR_GetOpenFileInfo(src, &info);

    if (prStatus != PR_SUCCESS) {
	PORT_SetError(SEC_ERROR_IO);
	return SECFailure;
    }

    /* XXX workaround for 3.1, not all utils zero dst before sending */
    dst->data = 0;
    if (!SECITEM_AllocItem(NULL, dst, info.size))
	goto loser;

    numBytes = PR_Read(src, dst->data, info.size);
    if (numBytes != info.size) {
	PORT_SetError(SEC_ERROR_IO);
	goto loser;
    }

    return SECSuccess;
loser:
    SECITEM_FreeItem(dst, PR_FALSE);
    return SECFailure;
}

SECStatus
SECU_TextFileToItem(SECItem *dst, PRFileDesc *src)
{
    PRFileInfo info;
    PRInt32 numBytes;
    PRStatus prStatus;
    unsigned char *buf;

    if (src == PR_STDIN)
	return secu_StdinToItem(dst);

    prStatus = PR_GetOpenFileInfo(src, &info);

    if (prStatus != PR_SUCCESS) {
	PORT_SetError(SEC_ERROR_IO);
	return SECFailure;
    }

    buf = (unsigned char*)PORT_Alloc(info.size);
    if (!buf)
	return SECFailure;

    numBytes = PR_Read(src, buf, info.size);
    if (numBytes != info.size) {
	PORT_SetError(SEC_ERROR_IO);
	goto loser;
    }

    if (buf[numBytes-1] == '\n') numBytes--;
#ifdef _WINDOWS
    if (buf[numBytes-1] == '\r') numBytes--;
#endif

    /* XXX workaround for 3.1, not all utils zero dst before sending */
    dst->data = 0;
    if (!SECITEM_AllocItem(NULL, dst, numBytes))
	goto loser;

    memcpy(dst->data, buf, numBytes);

    PORT_Free(buf);
    return SECSuccess;
loser:
    PORT_Free(buf);
    return SECFailure;
}

SECStatus
SECU_ReadDERFromFile(SECItem *der, PRFileDesc *inFile, PRBool ascii)
{
    SECStatus rv;
    char *asc, *body, *trailer;
    if (ascii) {
	/* First convert ascii to binary */
	SECItem filedata;

	/* Read in ascii data */
	rv = SECU_FileToItem(&filedata, inFile);
	asc = (char *)filedata.data;
	if (!asc) {
	    fprintf(stderr, "unable to read data from input file\n");
	    return SECFailure;
	}

	/* check for headers and trailers and remove them */
	if ((body = strstr(asc, "-----BEGIN")) != NULL) {
	    body = PORT_Strchr(body, '\n') + 1;
	    trailer = strstr(body, "-----END");
	    if (trailer != NULL) {
		*trailer = '\0';
	    } else {
		fprintf(stderr, "input has header but no trailer\n");
		PORT_Free(filedata.data);
		return SECFailure;
	    }
	} else {
	    body = asc;
	}
     
	/* Convert to binary */
	rv = ATOB_ConvertAsciiToItem(der, body);
	if (rv) {
	    fprintf(stderr, "error converting ascii to binary (%s)\n",
		    SECU_Strerror(PORT_GetError()));
	    PORT_Free(filedata.data);
	    return SECFailure;
	}

	PORT_Free(filedata.data);
    } else {
	/* Read in binary der */
	rv = SECU_FileToItem(der, inFile);
	if (rv) {
	    fprintf(stderr, "error converting der (%s)\n", 
		    SECU_Strerror(PORT_GetError()));
	    return SECFailure;
	}
    }
    return SECSuccess;
}

#define INDENT_MULT	4
void
SECU_Indent(FILE *out, int level)
{
    int i;

    for (i = 0; i < level; i++) {
	fprintf(out, "    ");
    }
}

static void secu_Newline(FILE *out)
{
    fprintf(out, "\n");
}

void
SECU_PrintAsHex(FILE *out, SECItem *data, const char *m, int level)
{
    unsigned i;
    int column;
    PRBool isString     = PR_TRUE;
    PRBool isWhiteSpace = PR_TRUE;
    PRBool printedHex   = PR_FALSE;
    unsigned int limit = 15;

    if ( m ) {
	SECU_Indent(out, level); fprintf(out, "%s:\n", m);
	level++;
    }
    
    SECU_Indent(out, level); column = level*INDENT_MULT;
    if (!data->len) {
	fprintf(out, "(empty)\n");
	return;
    }
    /* take a pass to see if it's all printable. */
    for (i = 0; i < data->len; i++) {
	unsigned char val = data->data[i];
        if (!val || !isprint(val)) {
	    isString = PR_FALSE;
	    break;
	}
	if (isWhiteSpace && !isspace(val)) {
	    isWhiteSpace = PR_FALSE;
	}
    }

    /* Short values, such as bit strings (which are printed with this
    ** function) often look like strings, but we want to see the bits.
    ** so this test assures that short values will be printed in hex,
    ** perhaps in addition to being printed as strings.
    ** The threshold size (4 bytes) is arbitrary.
    */
    if (!isString || data->len <= 4) {
      for (i = 0; i < data->len; i++) {
	if (i != data->len - 1) {
	    fprintf(out, "%02x:", data->data[i]);
	    column += 3;
	} else {
	    fprintf(out, "%02x", data->data[i]);
	    column += 2;
	    break;
	}
	if (column > 76 || (i % 16 == limit)) {
	    secu_Newline(out);
	    SECU_Indent(out, level); 
	    column = level*INDENT_MULT;
	    limit = i % 16;
	}
      }
      printedHex = PR_TRUE;
    }
    if (isString && !isWhiteSpace) {
	if (printedHex != PR_FALSE) {
	    secu_Newline(out);
	    SECU_Indent(out, level); column = level*INDENT_MULT;
	}
	for (i = 0; i < data->len; i++) {
	    unsigned char val = data->data[i];

	    if (val) {
		fprintf(out,"%c",val);
		column++;
	    } else {
		column = 77;
	    }
	    if (column > 76) {
		secu_Newline(out);
        	SECU_Indent(out, level); column = level*INDENT_MULT;
	    }
	}
    }
	    
    if (column != level*INDENT_MULT) {
	secu_Newline(out);
    }
}

static const char *hex = "0123456789abcdef";

static const char printable[257] = {
	"................"	/* 0x */
	"................"	/* 1x */
	" !\"#$%&'()*+,-./"	/* 2x */
	"0123456789:;<=>?"	/* 3x */
	"@ABCDEFGHIJKLMNO"	/* 4x */
	"PQRSTUVWXYZ[\\]^_"	/* 5x */
	"`abcdefghijklmno"	/* 6x */
	"pqrstuvwxyz{|}~."	/* 7x */
	"................"	/* 8x */
	"................"	/* 9x */
	"................"	/* ax */
	"................"	/* bx */
	"................"	/* cx */
	"................"	/* dx */
	"................"	/* ex */
	"................"	/* fx */
};

void 
SECU_PrintBuf(FILE *out, const char *msg, const void *vp, int len)
{
    const unsigned char *cp = (const unsigned char *)vp;
    char buf[80];
    char *bp;
    char *ap;

    fprintf(out, "%s [Len: %d]\n", msg, len);
    memset(buf, ' ', sizeof buf);
    bp = buf;
    ap = buf + 50;
    while (--len >= 0) {
	unsigned char ch = *cp++;
	*bp++ = hex[(ch >> 4) & 0xf];
	*bp++ = hex[ch & 0xf];
	*bp++ = ' ';
	*ap++ = printable[ch];
	if (ap - buf >= 66) {
	    *ap = 0;
	    fprintf(out, "   %s\n", buf);
	    memset(buf, ' ', sizeof buf);
	    bp = buf;
	    ap = buf + 50;
	}
    }
    if (bp > buf) {
	*ap = 0;
	fprintf(out, "   %s\n", buf);
    }
}

SECStatus
SECU_StripTagAndLength(SECItem *i)
{
    unsigned int start;

    if (!i || !i->data || i->len < 2) { /* must be at least tag and length */
        return SECFailure;
    }
    start = ((i->data[1] & 0x80) ? (i->data[1] & 0x7f) + 2 : 2);
    if (i->len < start) {
        return SECFailure;
    }
    i->data += start;
    i->len  -= start;
    return SECSuccess;
}


/* This expents i->data[0] to be the MSB of the integer.
** if you want to print a DER-encoded integer (with the tag and length)
** call SECU_PrintEncodedInteger();
*/
void
SECU_PrintInteger(FILE *out, SECItem *i, char *m, int level)
{
    int iv;

    if (!i || !i->len || !i->data) {
	SECU_Indent(out, level); 
	if (m) {
	    fprintf(out, "%s: (null)\n", m);
	} else {
	    fprintf(out, "(null)\n");
	}
    } else if (i->len > 4) {
	SECU_PrintAsHex(out, i, m, level);
    } else {
	iv = DER_GetInteger(i);
	SECU_Indent(out, level); 
	if (m) {
	    fprintf(out, "%s: %d (0x%x)\n", m, iv, iv);
	} else {
	    fprintf(out, "%d (0x%x)\n", iv, iv);
	}
    }
}

static void
secu_PrintRawString(FILE *out, SECItem *si, char *m, int level)
{
    int column;
    unsigned int i;

    if ( m ) {
	SECU_Indent(out, level); fprintf(out, "%s: ", m);
	column = (level * INDENT_MULT) + strlen(m) + 2;
	level++;
    } else {
	SECU_Indent(out, level); 
	column = level*INDENT_MULT;
    }
    fprintf(out, "\""); column++;

    for (i = 0; i < si->len; i++) {
	unsigned char val = si->data[i];
	if (column > 76) {
	    secu_Newline(out);
	    SECU_Indent(out, level); column = level*INDENT_MULT;
	}

	fprintf(out,"%c", printable[val]); column++;
    }

    fprintf(out, "\""); column++;
    if (column != level*INDENT_MULT || column > 76) {
	secu_Newline(out);
    }
}

void
SECU_PrintString(FILE *out, SECItem *si, char *m, int level)
{
    SECItem my = *si;

    if (SECSuccess != SECU_StripTagAndLength(&my) || !my.len)
    	return;
    secu_PrintRawString(out, &my, m, level);
}

/* print an unencoded boolean */
static void
secu_PrintBoolean(FILE *out, SECItem *i, const char *m, int level)
{
    int val = 0;
    
    if ( i->data && i->len ) {
	val = i->data[0];
    }

    if (!m) {
    	m = "Boolean";
    }
    SECU_Indent(out, level); 
    fprintf(out, "%s: %s\n", m, (val ? "True" : "False"));
}

/*
 * Format and print "time".  If the tag message "m" is not NULL,
 * do indent formatting based on "level" and add a newline afterward;
 * otherwise just print the formatted time string only.
 */
static void
secu_PrintTime(FILE *out, int64 time, char *m, int level)
{
    PRExplodedTime printableTime; 
    char *timeString;

    /* Convert to local time */
    PR_ExplodeTime(time, PR_GMTParameters, &printableTime);

    timeString = PORT_Alloc(100);
    if (timeString == NULL)
	return;

    if (m != NULL) {
	SECU_Indent(out, level);
	fprintf(out, "%s: ", m);
    }

    PR_FormatTime(timeString, 100, "%a %b %d %H:%M:%S %Y", &printableTime);
    fprintf(out, timeString);

    if (m != NULL)
	fprintf(out, "\n");

    PORT_Free(timeString);
}

/*
 * Format and print the UTC Time "t".  If the tag message "m" is not NULL,
 * do indent formatting based on "level" and add a newline afterward;
 * otherwise just print the formatted time string only.
 */
void
SECU_PrintUTCTime(FILE *out, SECItem *t, char *m, int level)
{
    int64 time;
    SECStatus rv;

    rv = DER_UTCTimeToTime(&time, t);
    if (rv != SECSuccess)
	return;

    secu_PrintTime(out, time, m, level);
}

/*
 * Format and print the Generalized Time "t".  If the tag message "m"
 * is not NULL, * do indent formatting based on "level" and add a newline
 * afterward; otherwise just print the formatted time string only.
 */
void
SECU_PrintGeneralizedTime(FILE *out, SECItem *t, char *m, int level)
{
    int64 time;
    SECStatus rv;


    rv = DER_GeneralizedTimeToTime(&time, t);
    if (rv != SECSuccess)
	return;

    secu_PrintTime(out, time, m, level);
}

/*
 * Format and print the UTC or Generalized Time "t".  If the tag message
 * "m" is not NULL, do indent formatting based on "level" and add a newline
 * afterward; otherwise just print the formatted time string only.
 */
void
SECU_PrintTimeChoice(FILE *out, SECItem *t, char *m, int level)
{
    switch (t->type) {
        case siUTCTime:
            SECU_PrintUTCTime(out, t, m, level);
            break;

        case siGeneralizedTime:
            SECU_PrintGeneralizedTime(out, t, m, level);
            break;

        default:
            PORT_Assert(0);
            break;
    }
}


/* This prints a SET or SEQUENCE */
void
SECU_PrintSet(FILE *out, SECItem *t, char *m, int level)
{
    int            type        = t->data[0] & SEC_ASN1_TAGNUM_MASK;
    int            constructed = t->data[0] & SEC_ASN1_CONSTRUCTED;
    const char *   label;
    SECItem        my          = *t;

    if (!constructed) {
	SECU_PrintAsHex(out, t, m, level);
        return;
    }
    if (SECSuccess != SECU_StripTagAndLength(&my))
    	return;

    SECU_Indent(out, level);
    if (m) {
    	fprintf(out, "%s: ", m);
    }

    if (type == SEC_ASN1_SET)
    	label = "Set ";
    else if (type == SEC_ASN1_SEQUENCE)
    	label = "Sequence ";
    else
    	label = "";
    fprintf(out,"%s{\n", label); /* } */

    while (my.len >= 2) {
	SECItem  tmp = my;

        if (tmp.data[1] & 0x80) {
	    unsigned int i;
	    unsigned int lenlen = tmp.data[1] & 0x7f;
	    if (lenlen > sizeof tmp.len)
	        break;
	    tmp.len = 0;
	    for (i=0; i < lenlen; i++) {
		tmp.len = (tmp.len << 8) | tmp.data[2+i];
	    }
	    tmp.len += lenlen + 2;
	} else {
	    tmp.len = tmp.data[1] + 2;
	}
	if (tmp.len > my.len) {
	    tmp.len = my.len;
	}
	my.data += tmp.len;
	my.len  -= tmp.len;
	SECU_PrintAny(out, &tmp, NULL, level + 1);
    }
    SECU_Indent(out, level); fprintf(out, /* { */ "}\n");
}

static void
secu_PrintContextSpecific(FILE *out, SECItem *i, char *m, int level)
{
    int type        = i->data[0] & SEC_ASN1_TAGNUM_MASK;
    int constructed = i->data[0] & SEC_ASN1_CONSTRUCTED;
    SECItem tmp;

    if (constructed) {
	char * m2;
	if (!m) 
	    m2 = PR_smprintf("[%d]", type);
	else
	    m2 = PR_smprintf("%s: [%d]", m, type);
	if (m2) {
	    SECU_PrintSet(out, i, m2, level);
	    PR_smprintf_free(m2);
	}
	return;
    }

    SECU_Indent(out, level);
    if (m) {
    	fprintf(out, "%s: ", m);
    }
    fprintf(out,"[%d]\n", type);

    tmp = *i;
    if (SECSuccess == SECU_StripTagAndLength(&tmp))
	SECU_PrintAsHex(out, &tmp, m, level+1);
}

static void
secu_PrintOctetString(FILE *out, SECItem *i, char *m, int level)
{
    SECItem tmp = *i;
    if (SECSuccess == SECU_StripTagAndLength(&tmp))
	SECU_PrintAsHex(out, &tmp, m, level);
}

static void
secu_PrintBitString(FILE *out, SECItem *i, char *m, int level)
{
    int unused_bits;
    SECItem tmp = *i;

    if (SECSuccess != SECU_StripTagAndLength(&tmp) || tmp.len < 2)
    	return;

    unused_bits = *tmp.data++;
    tmp.len--;

    SECU_PrintAsHex(out, &tmp, m, level);
    if (unused_bits) {
	SECU_Indent(out, level + 1);
	fprintf(out, "(%d least significant bits unused)\n", unused_bits);
    }
}

/* in a decoded bit string, the len member is a bit length. */
static void
secu_PrintDecodedBitString(FILE *out, SECItem *i, char *m, int level)
{
    int unused_bits;
    SECItem tmp = *i;


    unused_bits = (tmp.len & 0x7) ? 8 - (tmp.len & 7) : 0;
    DER_ConvertBitString(&tmp); /* convert length to byte length */

    SECU_PrintAsHex(out, &tmp, m, level);
    if (unused_bits) {
	SECU_Indent(out, level + 1);
	fprintf(out, "(%d least significant bits unused)\n", unused_bits);
    }
}


/* Print a DER encoded Boolean */
void
SECU_PrintEncodedBoolean(FILE *out, SECItem *i, char *m, int level)
{
    SECItem my    = *i;
    if (SECSuccess == SECU_StripTagAndLength(&my))
	secu_PrintBoolean(out, &my, m, level);
}

/* Print a DER encoded integer */
void
SECU_PrintEncodedInteger(FILE *out, SECItem *i, char *m, int level)
{
    SECItem my    = *i;
    if (SECSuccess == SECU_StripTagAndLength(&my))
	SECU_PrintInteger(out, &my, m, level);
}

/* Print a DER encoded OID */
void
SECU_PrintEncodedObjectID(FILE *out, SECItem *i, char *m, int level)
{
    SECItem my    = *i;
    if (SECSuccess == SECU_StripTagAndLength(&my))
	SECU_PrintObjectID(out, &my, m, level);
}

static void
secu_PrintBMPString(FILE *out, SECItem *i, char *m, int level)
{
    unsigned char * s;
    unsigned char * d;
    int      len;
    SECItem  tmp = {0, 0, 0};
    SECItem  my  = *i;

    if (SECSuccess != SECU_StripTagAndLength(&my))
	goto loser;
    if (my.len % 2) 
    	goto loser;
    len = (int)(my.len / 2);
    tmp.data = (unsigned char *)PORT_Alloc(len);
    if (!tmp.data)
    	goto loser;
    tmp.len = len;
    for (s = my.data, d = tmp.data ; len > 0; len--) {
    	PRUint32 bmpChar = (s[0] << 8) | s[1]; s += 2;
	if (!isprint(bmpChar))
	    goto loser;
	*d++ = (unsigned char)bmpChar;
    }
    secu_PrintRawString(out, &tmp, m, level);
    PORT_Free(tmp.data);
    return;

loser:
    SECU_PrintAsHex(out, i, m, level);
    if (tmp.data)
	PORT_Free(tmp.data);
}

static void
secu_PrintUniversalString(FILE *out, SECItem *i, char *m, int level)
{
    unsigned char * s;
    unsigned char * d;
    int      len;
    SECItem  tmp = {0, 0, 0};
    SECItem  my  = *i;

    if (SECSuccess != SECU_StripTagAndLength(&my))
	goto loser;
    if (my.len % 4) 
    	goto loser;
    len = (int)(my.len / 4);
    tmp.data = (unsigned char *)PORT_Alloc(len);
    if (!tmp.data)
    	goto loser;
    tmp.len = len;
    for (s = my.data, d = tmp.data ; len > 0; len--) {
    	PRUint32 bmpChar = (s[0] << 24) | (s[1] << 16) | (s[2] << 8) | s[3];
	s += 4;
	if (!isprint(bmpChar))
	    goto loser;
	*d++ = (unsigned char)bmpChar;
    }
    secu_PrintRawString(out, &tmp, m, level);
    PORT_Free(tmp.data);
    return;

loser:
    SECU_PrintAsHex(out, i, m, level);
    if (tmp.data)
	PORT_Free(tmp.data);
}

static void
secu_PrintUniversal(FILE *out, SECItem *i, char *m, int level)
{
	switch (i->data[0] & SEC_ASN1_TAGNUM_MASK) {
	  case SEC_ASN1_ENUMERATED:
	  case SEC_ASN1_INTEGER:
	    SECU_PrintEncodedInteger(out, i, m, level);
	    break;
	  case SEC_ASN1_OBJECT_ID:
	    SECU_PrintEncodedObjectID(out, i, m, level);
	    break;
	  case SEC_ASN1_BOOLEAN:
	    SECU_PrintEncodedBoolean(out, i, m, level);
	    break;
	  case SEC_ASN1_UTF8_STRING:
	  case SEC_ASN1_PRINTABLE_STRING:
	  case SEC_ASN1_VISIBLE_STRING:
	  case SEC_ASN1_IA5_STRING:
	  case SEC_ASN1_T61_STRING:
	    SECU_PrintString(out, i, m, level);
	    break;
	  case SEC_ASN1_GENERALIZED_TIME:
	    SECU_PrintGeneralizedTime(out, i, m, level);
	    break;
	  case SEC_ASN1_UTC_TIME:
	    SECU_PrintUTCTime(out, i, m, level);
	    break;
	  case SEC_ASN1_NULL:
	    SECU_Indent(out, level); fprintf(out, "%s: NULL\n", m);
	    break;
          case SEC_ASN1_SET:
          case SEC_ASN1_SEQUENCE:
	    SECU_PrintSet(out, i, m, level);
	    break;
	  case SEC_ASN1_OCTET_STRING:
	    secu_PrintOctetString(out, i, m, level);
	    break;
	  case SEC_ASN1_BIT_STRING:
	    secu_PrintBitString(out, i, m, level);
	    break;
	  case SEC_ASN1_BMP_STRING:
	    secu_PrintBMPString(out, i, m, level);
	    break;
	  case SEC_ASN1_UNIVERSAL_STRING:
	    secu_PrintUniversalString(out, i, m, level);
	    break;
	  default:
	    SECU_PrintAsHex(out, i, m, level);
	    break;
	}
}

void
SECU_PrintAny(FILE *out, SECItem *i, char *m, int level)
{
    if ( i && i->len && i->data ) {
	switch (i->data[0] & SEC_ASN1_CLASS_MASK) {
	case SEC_ASN1_CONTEXT_SPECIFIC:
	    secu_PrintContextSpecific(out, i, m, level);
	    break;
	case SEC_ASN1_UNIVERSAL:
	    secu_PrintUniversal(out, i, m, level);
	    break;
	default:
	    SECU_PrintAsHex(out, i, m, level);
	    break;
	}
    }
}

static int
secu_PrintValidity(FILE *out, CERTValidity *v, char *m, int level)
{
    SECU_Indent(out, level);  fprintf(out, "%s:\n", m);
    SECU_PrintTimeChoice(out, &v->notBefore, "Not Before", level+1);
    SECU_PrintTimeChoice(out, &v->notAfter,  "Not After ", level+1);
    return 0;
}

/* This function does NOT expect a DER type and length. */
void
SECU_PrintObjectID(FILE *out, SECItem *oid, char *m, int level)
{
    SECOidData *oiddata;
    char *      oidString = NULL;
    
    oiddata = SECOID_FindOID(oid);
    if (oiddata != NULL) {
	const char *name = oiddata->desc;
	SECU_Indent(out, level);
	if (m != NULL)
	    fprintf(out, "%s: ", m);
	fprintf(out, "%s\n", name);
	return;
    } 
    oidString = CERT_GetOidString(oid);
    if (oidString) {
	SECU_Indent(out, level);
	if (m != NULL)
	    fprintf(out, "%s: ", m);
	fprintf(out, "%s\n", oidString);
	PR_smprintf_free(oidString);
	return;
    }
    SECU_PrintAsHex(out, oid, m, level);
}


/* This function does NOT expect a DER type and length. */
void
SECU_PrintAlgorithmID(FILE *out, SECAlgorithmID *a, char *m, int level)
{
    SECU_PrintObjectID(out, &a->algorithm, m, level);

    if (a->parameters.len == 0
	|| (a->parameters.len == 2
	    && PORT_Memcmp(a->parameters.data, "\005\000", 2) == 0)) {
	/* No arguments or NULL argument */
    } else {
	/* Print args to algorithm */
	SECU_PrintAsHex(out, &a->parameters, "Args", level+1);
    }
}

static void
secu_PrintAttribute(FILE *out, SEC_PKCS7Attribute *attr, char *m, int level)
{
    SECItem *value;
    int i;
    char om[100];

    if (m) {
    	SECU_Indent(out, level); fprintf(out, "%s:\n", m);
    }

    /*
     * Should make this smarter; look at the type field and then decode
     * and print the value(s) appropriately!
     */
    SECU_PrintObjectID(out, &(attr->type), "Type", level+1);
    if (attr->values != NULL) {
	i = 0;
	while ((value = attr->values[i++]) != NULL) {
	    sprintf(om, "Value (%d)%s", i, attr->encoded ? " (encoded)" : ""); 
	    if (attr->encoded || attr->typeTag == NULL) {
		SECU_PrintAny(out, value, om, level+1);
	    } else {
		switch (attr->typeTag->offset) {
		  default:
		    SECU_PrintAsHex(out, value, om, level+1);
		    break;
		  case SEC_OID_PKCS9_CONTENT_TYPE:
		    SECU_PrintObjectID(out, value, om, level+1);
		    break;
		  case SEC_OID_PKCS9_SIGNING_TIME:
		    SECU_PrintTimeChoice(out, value, om, level+1);
		    break;
		}
	    }
	}
    }
}

static void
secu_PrintRSAPublicKey(FILE *out, SECKEYPublicKey *pk, char *m, int level)
{

    SECU_Indent(out, level); fprintf(out, "%s:\n", m);
    SECU_PrintInteger(out, &pk->u.rsa.modulus, "Modulus", level+1);
    SECU_PrintInteger(out, &pk->u.rsa.publicExponent, "Exponent", level+1);
    if (pk->u.rsa.publicExponent.len == 1 &&
        pk->u.rsa.publicExponent.data[0] == 1) {
	SECU_Indent(out, level +1); fprintf(out, "Error: INVALID RSA KEY!\n");
    }
}

static void
secu_PrintDSAPublicKey(FILE *out, SECKEYPublicKey *pk, char *m, int level)
{
    SECU_Indent(out, level); fprintf(out, "%s:\n", m);
    SECU_PrintInteger(out, &pk->u.dsa.params.prime, "Prime", level+1);
    SECU_PrintInteger(out, &pk->u.dsa.params.subPrime, "Subprime", level+1);
    SECU_PrintInteger(out, &pk->u.dsa.params.base, "Base", level+1);
    SECU_PrintInteger(out, &pk->u.dsa.publicValue, "PublicValue", level+1);
}

#ifdef NSS_ENABLE_ECC
static void
secu_PrintECPublicKey(FILE *out, SECKEYPublicKey *pk, char *m, int level)
{
    SECItem curveOID = { siBuffer, NULL, 0};

    SECU_Indent(out, level); fprintf(out, "%s:\n", m);
    SECU_PrintInteger(out, &pk->u.ec.publicValue, "PublicValue", level+1);
    /* For named curves, the DEREncodedParams field contains an
     * ASN Object ID (0x06 is SEC_ASN1_OBJECT_ID).
     */
    if ((pk->u.ec.DEREncodedParams.len > 2) &&
	(pk->u.ec.DEREncodedParams.data[0] == 0x06)) {
        curveOID.len = pk->u.ec.DEREncodedParams.data[1];
	curveOID.data = pk->u.ec.DEREncodedParams.data + 2;
	SECU_PrintObjectID(out, &curveOID, "Curve", level +1);
    }
}
#endif /* NSS_ENABLE_ECC */

static void
secu_PrintSubjectPublicKeyInfo(FILE *out, PRArenaPool *arena,
		       CERTSubjectPublicKeyInfo *i,  char *msg, int level)
{
    SECKEYPublicKey *pk;

    SECU_Indent(out, level); fprintf(out, "%s:\n", msg);
    SECU_PrintAlgorithmID(out, &i->algorithm, "Public Key Algorithm", level+1);

    pk = SECKEY_ExtractPublicKey(i);
    if (pk) {
	switch (pk->keyType) {
	case rsaKey:
	    secu_PrintRSAPublicKey(out, pk, "RSA Public Key", level +1);
	    break;

	case dsaKey:
	    secu_PrintDSAPublicKey(out, pk, "DSA Public Key", level +1);
	    break;

#ifdef NSS_ENABLE_ECC
	case ecKey:
	    secu_PrintECPublicKey(out, pk, "EC Public Key", level +1);
	    break;
#endif

	case dhKey:
	case fortezzaKey:
	case keaKey:
	    SECU_Indent(out, level);
    	    fprintf(out, "unable to format this SPKI algorithm type\n");
	    goto loser;
	default:
	    SECU_Indent(out, level);
	    fprintf(out, "unknown SPKI algorithm type\n");
	    goto loser;
	}
	PORT_FreeArena(pk->arena, PR_FALSE);
    } else {
	SECU_PrintErrMsg(out, level, "Error", "Parsing public key");
loser:
	if (i->subjectPublicKey.data) {
	    SECU_PrintAny(out, &i->subjectPublicKey, "Raw", level);
	}
    }
}

static SECStatus
secu_PrintX509InvalidDate(FILE *out, SECItem *value, char *msg, int level)
{
    SECItem decodedValue;
    SECStatus rv;
    int64 invalidTime;
    char *formattedTime = NULL;

    decodedValue.data = NULL;
    rv = SEC_ASN1DecodeItem (NULL, &decodedValue, 
			    SEC_ASN1_GET(SEC_GeneralizedTimeTemplate),
			    value);
    if (rv == SECSuccess) {
	rv = DER_GeneralizedTimeToTime(&invalidTime, &decodedValue);
	if (rv == SECSuccess) {
	    formattedTime = CERT_GenTime2FormattedAscii
			    (invalidTime, "%a %b %d %H:%M:%S %Y");
	    SECU_Indent(out, level +1);
	    fprintf (out, "%s: %s\n", msg, formattedTime);
	    PORT_Free (formattedTime);
	}
    }
    PORT_Free (decodedValue.data);
    return (rv);
}

static SECStatus
PrintExtKeyUsageExtension  (FILE *out, SECItem *value, char *msg, int level)
{
    CERTOidSequence *os;
    SECItem **op;

    os = CERT_DecodeOidSequence(value);
    if( (CERTOidSequence *)NULL == os ) {
	return SECFailure;
    }

    for( op = os->oids; *op; op++ ) {
	SECU_PrintObjectID(out, *op, msg, level + 1);
    }
    CERT_DestroyOidSequence(os);
    return SECSuccess;
}

<<<<<<< HEAD
char *
itemToString(SECItem *item)
{
    char *string;

    string = PORT_ZAlloc(item->len+1);
    if (string == NULL) return NULL;
    PORT_Memcpy(string,item->data,item->len);
    string[item->len] = 0;
    return string;
}

static SECStatus
secu_PrintPolicyQualifier(FILE *out,CERTPolicyQualifier *policyQualifier,char *msg,int level)
{
   CERTUserNotice *userNotice;
   SECItem **itemList = NULL;
   char *string;

   SECU_PrintObjectID(out, &policyQualifier->qualifierID , 
					"Policy Qualifier Name", level);

   switch (policyQualifier->oid) {
   case SEC_OID_PKIX_USER_NOTICE_QUALIFIER:
	userNotice = CERT_DecodeUserNotice(&policyQualifier->qualifierValue);
        if (userNotice) {
	    if (userNotice->noticeReference.organization.len != 0) {
		string=itemToString(&userNotice->noticeReference.organization);
		itemList = userNotice->noticeReference.noticeNumbers;
		while (*itemList) {
		    SECU_PrintInteger(out,*itemList,string,level+1);
		    itemList++;
		}
		PORT_Free(string);
	    }
	    if (userNotice->displayText.len != 0) {
		SECU_PrintString(out,&userNotice->displayText,
						"Display Text", level+1);
	    }
	    break;
	} 
        /* fall through on error */
   case SEC_OID_PKIX_CPS_POINTER_QUALIFIER:
   default:
	secu_PrintAny(out, &policyQualifier->qualifierValue, 
	              "Policy Qualifier Data", level+1);
	break;
   }
   
   return SECSuccess;

}

static SECStatus
secu_PrintPolicyInfo(FILE *out,CERTPolicyInfo *policyInfo,char *msg,int level)
{
   CERTPolicyQualifier **policyQualifiers;

   policyQualifiers = policyInfo->policyQualifiers;
   SECU_PrintObjectID(out, &policyInfo->policyID , "Policy Name", level);
   
   while (policyQualifiers != NULL && *policyQualifiers != NULL) {
	secu_PrintPolicyQualifier(out,*policyQualifiers,"",level+1);
	policyQualifiers++;
   }
   return SECSuccess;

}

static SECStatus
secu_PrintPolicy(FILE *out, SECItem *value, char *msg, int level)
{
   CERTCertificatePolicies *policies = NULL;
   CERTPolicyInfo **policyInfos;

   if (msg) {
	SECU_Indent(out, level);
	fprintf(out,"%s: \n",msg);
	level++;
   }
   policies = CERT_DecodeCertificatePoliciesExtension(value);
   if (policies == NULL) {
	SECU_PrintAsHex(out, value, "Invalid Policy Data", level);
	return SECFailure;
   }

   policyInfos = policies->policyInfos;
   while (*policyInfos != NULL) {
	secu_PrintPolicyInfo(out,*policyInfos,"",level);
	policyInfos++;
   }

   CERT_DestroyCertificatePoliciesExtension(policies);
   return SECSuccess;
}

char *nsTypeBits[] = {
"SSL Client","SSL Server","S/MIME","Object Signing","Reserved","SSL CA","S/MIME CA","ObjectSigning CA" };

=======
>>>>>>> 7119b478
static SECStatus
secu_PrintBasicConstraints(FILE *out, SECItem *value, char *msg, int level) {
    CERTBasicConstraints constraints;
    SECStatus rv;

    SECU_Indent(out, level);
    if (msg) {
	    fprintf(out,"%s: ",msg);
    } 
    rv = CERT_DecodeBasicConstraintValue(&constraints,value);
    if (rv == SECSuccess && constraints.isCA) {
	if (constraints.pathLenConstraint >= 0) {
	    fprintf(out,"Is a CA with a maximum path length of %d.\n",
			constraints.pathLenConstraint);
    	} else {
	    fprintf(out,"Is a CA with no maximum path length.\n");
	}
    } else  {
	fprintf(out,"Is not a CA.\n");
    }
    return SECSuccess;
}

static const char * const nsTypeBits[] = {
    "SSL Client",
    "SSL Server",
    "S/MIME",
    "Object Signing",
    "Reserved",
    "SSL CA",
    "S/MIME CA",
    "ObjectSigning CA" 
};

/* NSCertType is merely a bit string whose bits are displayed symbolically */
static SECStatus
secu_PrintNSCertType(FILE *out, SECItem *value, char *msg, int level) 
{
    int     unused;
    int     NS_Type;
    int     i;
    int     found   = 0;
    SECItem my      = *value;

    if ((my.data[0] != SEC_ASN1_BIT_STRING) || 
        SECSuccess != SECU_StripTagAndLength(&my)) {
	SECU_PrintAny(out, value, "Data", level);
	return SECSuccess;
    }

    unused = (my.len == 2) ? (my.data[0] & 0x0f) : 0;  
    NS_Type = my.data[1] & (0xff << unused);
	

    SECU_Indent(out, level);
    if (msg) {
	fprintf(out,"%s: ",msg);
    } else {
	fprintf(out,"Netscape Certificate Type: ");
    }
    for (i=0; i < 8; i++) {
	if ( (0x80 >> i) & NS_Type) {
	    fprintf(out, "%c%s", (found ? ',' : '<'), nsTypeBits[i]);
	    found = 1;
	}
    }
    fprintf(out, (found ? ">\n" : "none\n"));
    return SECSuccess;
}

static const char * const usageBits[] = {
    "Digital Signature",   /* 0x80 */
    "Non-Repudiation",     /* 0x40 */
    "Key Encipherment",    /* 0x20 */
    "Data Encipherment",   /* 0x10 */
    "Key Agreement",       /* 0x08 */
    "Certificate Signing", /* 0x04 */
    "CRL Signing",         /* 0x02 */
    "Encipher Only",       /* 0x01 */
    "Decipher Only",       /* 0x0080 */ 
    NULL
};

/* X509KeyUsage is merely a bit string whose bits are displayed symbolically */
static void
secu_PrintX509KeyUsage(FILE *out, SECItem *value, char *msg, int level) 
{
    int     unused;
    int     usage;
    int     i;
    int     found   = 0;
    SECItem my      = *value;

    if ((my.data[0] != SEC_ASN1_BIT_STRING) || 
        SECSuccess != SECU_StripTagAndLength(&my)) {
	SECU_PrintAny(out, value, "Data", level);
	return;
    }

    unused = (my.len >= 2) ? (my.data[0] & 0x0f) : 0;  
    usage  = (my.len == 2) ? (my.data[1] & (0xff << unused)) << 8
                           : (my.data[1] << 8) | 
			     (my.data[2] & (0xff << unused));

    SECU_Indent(out, level);
    fprintf(out, "Usages: ");
    for (i=0; usageBits[i]; i++) {
	if ( (0x8000 >> i) & usage) {
	    if (found)
		SECU_Indent(out, level + 2);
	    fprintf(out, "%s\n", usageBits[i]);
	    found = 1;
	}
    }
    if (!found) {
	fprintf(out, "(none)\n");
    }
}

static void
secu_PrintIPAddress(FILE *out, SECItem *value, char *msg, int level)
{
    PRStatus   st;
    PRNetAddr  addr;
    char       addrBuf[80];

    memset(&addr, 0, sizeof addr);
    if (value->len == 4) {
	addr.inet.family = PR_AF_INET;
	memcpy(&addr.inet.ip, value->data, value->len);
    } else if (value->len == 16) {
	addr.ipv6.family = PR_AF_INET6;
	memcpy(addr.ipv6.ip.pr_s6_addr, value->data, value->len);
	if (PR_IsNetAddrType(&addr, PR_IpAddrV4Mapped)) {
	    /* convert to IPv4.  */
	    addr.inet.family = PR_AF_INET;
	    memcpy(&addr.inet.ip, &addr.ipv6.ip.pr_s6_addr[12], 4);
	    memset(&addr.inet.pad[0], 0, sizeof addr.inet.pad);
	}
    } else {
	goto loser;
    }

    st = PR_NetAddrToString(&addr, addrBuf, sizeof addrBuf);
    if (st == PR_SUCCESS) {
	SECU_Indent(out, level);
	fprintf(out, "%s: %s\n", msg, addrBuf);
    } else {
loser:
	SECU_PrintAsHex(out, value, msg, level);
    }
}


static void
secu_PrintGeneralName(FILE *out, CERTGeneralName *gname, char *msg, int level) 
{
    char label[40];
    if (msg && msg[0]) {
    	SECU_Indent(out, level++); fprintf(out, "%s: \n", msg);
    }
    switch (gname->type) {
    case certOtherName :
	SECU_PrintAny(     out, &gname->name.OthName.name, "Other Name", level);
	SECU_PrintObjectID(out, &gname->name.OthName.oid,  "OID",      level+1);
	break;
    case certDirectoryName :
	SECU_PrintName(out, &gname->name.directoryName, "Directory Name", level);
	break;
    case certRFC822Name :
	secu_PrintRawString(   out, &gname->name.other, "RFC822 Name", level);
	break;
    case certDNSName :
	secu_PrintRawString(   out, &gname->name.other, "DNS name", level);
	break;
    case certURI :
	secu_PrintRawString(   out, &gname->name.other, "URI", level);
	break;
    case certIPAddress :
	secu_PrintIPAddress(out, &gname->name.other, "IP Address", level);
	break;
    case certRegisterID :
	SECU_PrintObjectID( out, &gname->name.other, "Registered ID", level);
	break;
    case certX400Address :
	SECU_PrintAny(      out, &gname->name.other, "X400 Address", level);
	break;
    case certEDIPartyName :
	SECU_PrintAny(      out, &gname->name.other, "EDI Party", level);
	break;
    default:
	PR_snprintf(label, sizeof label, "unknown type [%d]", 
	                                (int)gname->type - 1);
	SECU_PrintAsHex(out, &gname->name.other, label, level);
	break;
    }
}

static void
secu_PrintAuthKeyIDExtension(FILE *out, SECItem *value, char *msg, int level) 
{
    CERTAuthKeyID *kid  = NULL;
    PLArenaPool   *pool = PORT_NewArena(DER_DEFAULT_CHUNKSIZE);

    if (!pool) {
	SECU_PrintError("Error", "Allocating new ArenaPool");
	return;
    }
    kid = CERT_DecodeAuthKeyID(pool, value);
    if (!kid) {
	SECU_PrintErrMsg(out, level, "Error", "Parsing extension");
	SECU_PrintAny(out, value, "Data", level);
    } else {
	int keyIDPresent  = (kid->keyID.data && kid->keyID.len);
	int issuerPresent = kid->authCertIssuer != NULL;
	int snPresent = (kid->authCertSerialNumber.data &&
	                 kid->authCertSerialNumber.len);

        if ((keyIDPresent && !issuerPresent && !snPresent) ||
	    (!keyIDPresent && issuerPresent && snPresent)) {
	    /* all is well */
	} else {
	    SECU_Indent(out, level);
	    fprintf(out, 
	    "Error: KeyID OR (Issuer AND Serial) must be present, not both.\n");
	}
	if (keyIDPresent)
	    SECU_PrintAsHex(out, &kid->keyID, "Key ID", level);
	if (issuerPresent)
	    secu_PrintGeneralName(out, kid->authCertIssuer, "Issuer", level);
	if (snPresent)
	    SECU_PrintInteger(out, &kid->authCertSerialNumber, 
	                    "Serial Number", level);
    }
    PORT_FreeArena(pool, PR_FALSE);
}


static void
secu_PrintAltNameExtension(FILE *out, SECItem *value, char *msg, int level)
{
    CERTGeneralName * nameList;
    CERTGeneralName * current;
    PLArenaPool     * pool      = PORT_NewArena(DER_DEFAULT_CHUNKSIZE);

    if (!pool) {
	SECU_PrintError("Error", "Allocating new ArenaPool");
	return;
    }
    nameList = current = CERT_DecodeAltNameExtension(pool, value);
    if (!current) {
	if (PORT_GetError() == SEC_ERROR_EXTENSION_NOT_FOUND) {
	    /* Decoder found empty sequence, which is invalid. */
	    PORT_SetError(SEC_ERROR_EXTENSION_VALUE_INVALID);
	}
	SECU_PrintErrMsg(out, level, "Error", "Parsing extension");
	SECU_PrintAny(out, value, "Data", level);
    } else {
	do {
	    secu_PrintGeneralName(out, current, msg, level);
	    current = CERT_GetNextGeneralName(current);
	} while (current != nameList);
    }
    PORT_FreeArena(pool, PR_FALSE);
}

static void
secu_PrintCRLDistPtsExtension(FILE *out, SECItem *value, char *msg, int level)
{
    CERTCrlDistributionPoints * dPoints;
    PLArenaPool * pool = PORT_NewArena(DER_DEFAULT_CHUNKSIZE);

    if (!pool) {
	SECU_PrintError("Error", "Allocating new ArenaPool");
	return;
    }
    dPoints = CERT_DecodeCRLDistributionPoints(pool, value);
    if (dPoints && dPoints->distPoints && dPoints->distPoints[0]) {
	CRLDistributionPoint ** pPoints = dPoints->distPoints;
	CRLDistributionPoint *  pPoint;
	while (NULL != (pPoint = *pPoints++)) {
	    if (pPoint->distPointType == generalName && 
	        pPoint->distPoint.fullName != NULL) {
		secu_PrintGeneralName(out, pPoint->distPoint.fullName, NULL,
		                      level);
#if defined(LATER)
	    } else if (pPoint->distPointType == relativeDistinguishedName) {
	    	/* print the relative name */
#endif
	    } else if (pPoint->derDistPoint.data) {
		SECU_PrintAny(out, &pPoint->derDistPoint, "Point", level);
	    }
	    if (pPoint->reasons.data) {
		secu_PrintDecodedBitString(out, &pPoint->reasons, "Reasons", 
		                           level);
	    }
	    if (pPoint->crlIssuer) {
		secu_PrintGeneralName(out, pPoint->crlIssuer, "Issuer", level);
	    }
	}
    } else {
	SECU_PrintErrMsg(out, level, "Error", "Parsing extension");
	SECU_PrintAny(out, value, "Data", level);
    }
    PORT_FreeArena(pool, PR_FALSE);
}


static void
secu_PrintNameConstraintSubtree(FILE *out, CERTNameConstraint *value, 
                                char *msg, int level)
{
    CERTNameConstraint *head = value;
    SECU_Indent(out, level); fprintf(out, "%s Subtree:\n", msg);
    level++;
    do {
	secu_PrintGeneralName(out, &value->name, NULL, level);
	if (value->min.data)
	    SECU_PrintInteger(out, &value->min, "Minimum", level+1);
	if (value->max.data)
	    SECU_PrintInteger(out, &value->max, "Maximum", level+1);
	value = CERT_GetNextNameConstraint(value);
    } while (value != head);
}

static void
secu_PrintNameConstraintsExtension(FILE *out, SECItem *value, char *msg, int level)
{
    CERTNameConstraints * cnstrnts;
    PLArenaPool * pool = PORT_NewArena(DER_DEFAULT_CHUNKSIZE);

    if (!pool) {
	SECU_PrintError("Error", "Allocating new ArenaPool");
	return;
    }
    cnstrnts = CERT_DecodeNameConstraintsExtension(pool, value);
    if (!cnstrnts) {
	SECU_PrintErrMsg(out, level, "Error", "Parsing extension");
    	SECU_PrintAny(out, value, "Raw", level);
    } else {
	if (cnstrnts->permited)
	    secu_PrintNameConstraintSubtree(out, cnstrnts->permited, 
	                                    "Permitted", level);
	if (cnstrnts->excluded)
	    secu_PrintNameConstraintSubtree(out, cnstrnts->excluded, 
	                                    "Excluded", level);
    }
    PORT_FreeArena(pool, PR_FALSE);
}


static void
secu_PrintAuthorityInfoAcess(FILE *out, SECItem *value, char *msg, int level)
{
    CERTAuthInfoAccess **infos = NULL;
    PLArenaPool * pool = PORT_NewArena(DER_DEFAULT_CHUNKSIZE);

    if (!pool) {
	SECU_PrintError("Error", "Allocating new ArenaPool");
	return;
    }
    infos = CERT_DecodeAuthInfoAccessExtension(pool, value);
    if (!infos) {
	SECU_PrintErrMsg(out, level, "Error", "Parsing extension");
    	SECU_PrintAny(out, value, "Raw", level);
    } else {
	CERTAuthInfoAccess *info;
	while (NULL != (info = *infos++)) {
	    if (info->method.data) {
		SECU_PrintObjectID(out, &info->method, "Method", level);
	    } else {
	    	SECU_Indent(out,level);
		fprintf(out, "Error: missing method\n");
	    }
	    if (info->location) {
		secu_PrintGeneralName(out, info->location, "Location", level);
	    } else {
		SECU_PrintAny(out, &info->derLocation, "Location", level);
	    }
	}
    }
    PORT_FreeArena(pool, PR_FALSE);
}


void
SECU_PrintExtensions(FILE *out, CERTCertExtension **extensions,
		     char *msg, int level)
{
    SECOidTag oidTag;
    
    if ( extensions ) {
	SECU_Indent(out, level); fprintf(out, "%s:\n", msg);
	
	while ( *extensions ) {
	    SECItem *tmpitem;

	    tmpitem = &(*extensions)->id;
	    SECU_PrintObjectID(out, tmpitem, "Name", level+1);

	    tmpitem = &(*extensions)->critical;
	    if ( tmpitem->len ) {
		secu_PrintBoolean(out, tmpitem, "Critical", level+1);
	    }

	    oidTag = SECOID_FindOIDTag (&((*extensions)->id));
	    tmpitem = &((*extensions)->value);

	    switch (oidTag) {
	      	case SEC_OID_X509_INVALID_DATE:
		case SEC_OID_NS_CERT_EXT_CERT_RENEWAL_TIME:
		   secu_PrintX509InvalidDate(out, tmpitem, "Date", level + 1);
		   break;
		case SEC_OID_X509_CERTIFICATE_POLICIES:
		   SECU_PrintPolicy(out, tmpitem, "Data", level +1);
		   break;
		case SEC_OID_NS_CERT_EXT_BASE_URL:
		case SEC_OID_NS_CERT_EXT_REVOCATION_URL:
		case SEC_OID_NS_CERT_EXT_CA_REVOCATION_URL:
		case SEC_OID_NS_CERT_EXT_CA_CRL_URL:
		case SEC_OID_NS_CERT_EXT_CA_CERT_URL:
		case SEC_OID_NS_CERT_EXT_CERT_RENEWAL_URL:
		case SEC_OID_NS_CERT_EXT_CA_POLICY_URL:
		case SEC_OID_NS_CERT_EXT_HOMEPAGE_URL:
		case SEC_OID_NS_CERT_EXT_LOST_PASSWORD_URL:
		case SEC_OID_OCSP_RESPONDER:
		    SECU_PrintString(out,tmpitem, "URL", level+1);
		    break;
		case SEC_OID_NS_CERT_EXT_COMMENT:
		    SECU_PrintString(out,tmpitem, "Comment", level+1);
		    break;
		case SEC_OID_NS_CERT_EXT_SSL_SERVER_NAME:
		    SECU_PrintString(out,tmpitem, "ServerName", level+1);
		    break;
		case SEC_OID_NS_CERT_EXT_CERT_TYPE:
		    secu_PrintNSCertType(out,tmpitem,"Data",level+1);
		    break;
		case SEC_OID_X509_BASIC_CONSTRAINTS:
		    secu_PrintBasicConstraints(out,tmpitem,"Data",level+1);
		    break;
		case SEC_OID_X509_EXT_KEY_USAGE:
		    PrintExtKeyUsageExtension(out, tmpitem, NULL, level+1);
		    break;
		case SEC_OID_X509_KEY_USAGE:
		    secu_PrintX509KeyUsage(out, tmpitem, NULL, level + 1);
		    break;
		case SEC_OID_X509_AUTH_KEY_ID:
		    secu_PrintAuthKeyIDExtension(out, tmpitem, NULL, level + 1);
		    break;
		case SEC_OID_X509_SUBJECT_ALT_NAME:
		case SEC_OID_X509_ISSUER_ALT_NAME:
		    secu_PrintAltNameExtension(out, tmpitem, NULL, level + 1);
		    break;
		case SEC_OID_X509_CRL_DIST_POINTS:
		    secu_PrintCRLDistPtsExtension(out, tmpitem, NULL, level + 1);
		    break;
		case SEC_OID_X509_PRIVATE_KEY_USAGE_PERIOD:
		    SECU_PrintPrivKeyUsagePeriodExtension(out, tmpitem, NULL, 
							level +1);
		    break;
		case SEC_OID_X509_NAME_CONSTRAINTS:
		    secu_PrintNameConstraintsExtension(out, tmpitem, NULL, level+1);
		    break;
		case SEC_OID_X509_AUTH_INFO_ACCESS:
		    secu_PrintAuthorityInfoAcess(out, tmpitem, NULL, level+1);
		    break;

		case SEC_OID_X509_CRL_NUMBER:
		case SEC_OID_X509_REASON_CODE:

		/* PKIX OIDs */
		case SEC_OID_PKIX_OCSP:
		case SEC_OID_PKIX_OCSP_BASIC_RESPONSE:
		case SEC_OID_PKIX_OCSP_NONCE:
		case SEC_OID_PKIX_OCSP_CRL:
		case SEC_OID_PKIX_OCSP_RESPONSE:
		case SEC_OID_PKIX_OCSP_NO_CHECK:
		case SEC_OID_PKIX_OCSP_ARCHIVE_CUTOFF:
		case SEC_OID_PKIX_OCSP_SERVICE_LOCATOR:
		case SEC_OID_PKIX_REGCTRL_REGTOKEN:
		case SEC_OID_PKIX_REGCTRL_AUTHENTICATOR:
		case SEC_OID_PKIX_REGCTRL_PKIPUBINFO:
		case SEC_OID_PKIX_REGCTRL_PKI_ARCH_OPTIONS:
		case SEC_OID_PKIX_REGCTRL_OLD_CERT_ID:
		case SEC_OID_PKIX_REGCTRL_PROTOCOL_ENC_KEY:
		case SEC_OID_PKIX_REGINFO_UTF8_PAIRS:
		case SEC_OID_PKIX_REGINFO_CERT_REQUEST:

	        /* Netscape extension OIDs. */
		case SEC_OID_NS_CERT_EXT_NETSCAPE_OK:
		case SEC_OID_NS_CERT_EXT_ISSUER_LOGO:
		case SEC_OID_NS_CERT_EXT_SUBJECT_LOGO:
		case SEC_OID_NS_CERT_EXT_ENTITY_LOGO:
		case SEC_OID_NS_CERT_EXT_USER_PICTURE:

		/* x.509 v3 Extensions */
		case SEC_OID_X509_SUBJECT_DIRECTORY_ATTR:
		case SEC_OID_X509_SUBJECT_KEY_ID:
		case SEC_OID_X509_POLICY_MAPPINGS:
		case SEC_OID_X509_POLICY_CONSTRAINTS:


	        default:
		    SECU_PrintAny(out, tmpitem, "Data", level+1);
		break;
	    }

	    secu_Newline(out);
	    extensions++;
	}
    }
}


void
SECU_PrintName(FILE *out, CERTName *name, char *msg, int level)
{
    char *nameStr;
    char *str;
    SECItem my;

    str = nameStr = CERT_NameToAscii(name);
    if (!str) {
    	str = "!Invalid AVA!";
    }
    my.data = (unsigned char *)str;
    my.len  = PORT_Strlen(str);
#if 1
    secu_PrintRawString(out, &my, msg, level);
#else
    SECU_Indent(out, level); fprintf(out, "%s: ", msg);
    fprintf(out, str);
    secu_Newline(out);
#endif
    PORT_Free(nameStr);
}

void
printflags(char *trusts, unsigned int flags)
{
    if (flags & CERTDB_VALID_CA)
	if (!(flags & CERTDB_TRUSTED_CA) &&
	    !(flags & CERTDB_TRUSTED_CLIENT_CA))
	    PORT_Strcat(trusts, "c");
    if (flags & CERTDB_VALID_PEER)
	if (!(flags & CERTDB_TRUSTED))
	    PORT_Strcat(trusts, "p");
    if (flags & CERTDB_TRUSTED_CA)
	PORT_Strcat(trusts, "C");
    if (flags & CERTDB_TRUSTED_CLIENT_CA)
	PORT_Strcat(trusts, "T");
    if (flags & CERTDB_TRUSTED)
	PORT_Strcat(trusts, "P");
    if (flags & CERTDB_USER)
	PORT_Strcat(trusts, "u");
    if (flags & CERTDB_SEND_WARN)
	PORT_Strcat(trusts, "w");
    if (flags & CERTDB_INVISIBLE_CA)
	PORT_Strcat(trusts, "I");
    if (flags & CERTDB_GOVT_APPROVED_CA)
	PORT_Strcat(trusts, "G");
    return;
}

/* callback for listing certs through pkcs11 */
SECStatus
SECU_PrintCertNickname(CERTCertListNode *node, void *data)
{
    CERTCertTrust *trust;
    CERTCertificate* cert;
    FILE *out;
    char trusts[30];
    char *name;

    cert = node->cert;

    PORT_Memset (trusts, 0, sizeof (trusts));
    out = (FILE *)data;
    
    name = node->appData;
    if (!name || !name[0]) {
        name = cert->nickname;
    }
    if (!name || !name[0]) {
        name = cert->emailAddr;
    }
    if (!name || !name[0]) {
        name = "(NULL)";
    }

    trust = cert->trust;
    if (trust) {
        printflags(trusts, trust->sslFlags);
        PORT_Strcat(trusts, ",");
        printflags(trusts, trust->emailFlags);
        PORT_Strcat(trusts, ",");
        printflags(trusts, trust->objectSigningFlags);
    } else {
        PORT_Memcpy(trusts,",,",3);
    }
    fprintf(out, "%-60s %-5s\n", name, trusts);

    return (SECSuccess);
}

int  /* sometimes a PRErrorCode, other times a SECStatus.  Sigh. */
SECU_PrintCertificateRequest(FILE *out, SECItem *der, char *m, int level)
{
    PRArenaPool *arena = PORT_NewArena(DER_DEFAULT_CHUNKSIZE);
    CERTCertificateRequest *cr;
    int rv = SEC_ERROR_NO_MEMORY;

    if (!arena) 
	return rv;

    /* Decode certificate request */
    cr = PORT_ArenaZNew(arena, CERTCertificateRequest);
    if (!cr)
	goto loser;
    cr->arena = arena;
    rv = SEC_QuickDERDecodeItem(arena, cr, 
                           SEC_ASN1_GET(CERT_CertificateRequestTemplate), der);
    if (rv) 
	goto loser;

    /* Pretty print it out */
    SECU_Indent(out, level); fprintf(out, "%s:\n", m);
    SECU_PrintInteger(out, &cr->version, "Version", level+1);
    SECU_PrintName(out, &cr->subject, "Subject", level+1);
    secu_PrintSubjectPublicKeyInfo(out, arena, &cr->subjectPublicKeyInfo,
			      "Subject Public Key Info", level+1);
    if (cr->attributes)
	SECU_PrintAny(out, cr->attributes[0], "Attributes", level+1);
    rv = 0;
loser:
    PORT_FreeArena(arena, PR_FALSE);
    return rv;
}

int
SECU_PrintCertificate(FILE *out, SECItem *der, char *m, int level)
{
    PRArenaPool *arena = PORT_NewArena(DER_DEFAULT_CHUNKSIZE);
    CERTCertificate *c;
    int rv = SEC_ERROR_NO_MEMORY;
    int iv;
    
    if (!arena)
	return rv;

    /* Decode certificate */
    c = PORT_ArenaZNew(arena, CERTCertificate);
    if (!c)
	goto loser;
    c->arena = arena;
    rv = SEC_ASN1DecodeItem(arena, c, 
                            SEC_ASN1_GET(CERT_CertificateTemplate), der);
    if (rv) {
        SECU_Indent(out, level); 
	SECU_PrintErrMsg(out, level, "Error", "Parsing extension");
	SECU_PrintAny(out, der, "Raw", level);
	goto loser;
    }
    /* Pretty print it out */
    SECU_Indent(out, level); fprintf(out, "%s:\n", m);
    iv = c->version.len ? DER_GetInteger(&c->version) : 0;  /* version is optional */
    SECU_Indent(out, level+1); fprintf(out, "%s: %d (0x%x)\n", "Version", iv + 1, iv);

    SECU_PrintInteger(out, &c->serialNumber, "Serial Number", level+1);
    SECU_PrintAlgorithmID(out, &c->signature, "Signature Algorithm", level+1);
    SECU_PrintName(out, &c->issuer, "Issuer", level+1);
    secu_PrintValidity(out, &c->validity, "Validity", level+1);
    SECU_PrintName(out, &c->subject, "Subject", level+1);
    secu_PrintSubjectPublicKeyInfo(out, arena, &c->subjectPublicKeyInfo,
			      "Subject Public Key Info", level+1);
    if (c->issuerID.data) 
	secu_PrintDecodedBitString(out, &c->issuerID, "Issuer Unique ID", level+1);
    if (c->subjectID.data) 
	secu_PrintDecodedBitString(out, &c->subjectID, "Subject Unique ID", level+1);
    SECU_PrintExtensions(out, c->extensions, "Signed Extensions", level+1);
loser:
    PORT_FreeArena(arena, PR_FALSE);
    return rv;
}

int
SECU_PrintPublicKey(FILE *out, SECItem *der, char *m, int level)
{
    PRArenaPool *arena = PORT_NewArena(DER_DEFAULT_CHUNKSIZE);
    SECKEYPublicKey key;
    int rv = SEC_ERROR_NO_MEMORY;

    if (!arena)
	return rv;

    PORT_Memset(&key, 0, sizeof(key));
    rv = SEC_ASN1DecodeItem(arena, &key, 
                            SEC_ASN1_GET(SECKEY_RSAPublicKeyTemplate), der);
    if (!rv) {
	/* Pretty print it out */
	secu_PrintRSAPublicKey(out, &key, m, level);
    }

    PORT_FreeArena(arena, PR_FALSE);
    return rv;
}

#ifdef HAVE_EPV_TEMPLATE
int
SECU_PrintPrivateKey(FILE *out, SECItem *der, char *m, int level)
{
    PRArenaPool *arena = PORT_NewArena(DER_DEFAULT_CHUNKSIZE);
    SECKEYEncryptedPrivateKeyInfo key;
    int rv = SEC_ERROR_NO_MEMORY;

    if (!arena)
	return rv;

    PORT_Memset(&key, 0, sizeof(key));
    rv = SEC_ASN1DecodeItem(arena, &key, 
		SEC_ASN1_GET(SECKEY_EncryptedPrivateKeyInfoTemplate), der);
    if (rv)
	goto loser;

    /* Pretty print it out */
    SECU_Indent(out, level); fprintf(out, "%s:\n", m);
    SECU_PrintAlgorithmID(out, &key.algorithm, "Encryption Algorithm", 
			  level+1);
    SECU_PrintAsHex(out, &key.encryptedData, "Encrypted Data", level+1);
loser:
    PORT_FreeArena(arena, PR_TRUE);
    return rv;
}
#endif

int
SECU_PrintFingerprints(FILE *out, SECItem *derCert, char *m, int level)
{
    unsigned char fingerprint[20];
    char *fpStr = NULL;
    int err     = PORT_GetError();
    SECStatus rv;
    SECItem fpItem;

    /* print MD5 fingerprint */
    memset(fingerprint, 0, sizeof fingerprint);
    rv = PK11_HashBuf(SEC_OID_MD5,fingerprint, derCert->data, derCert->len);
    fpItem.data = fingerprint;
    fpItem.len = MD5_LENGTH;
    fpStr = CERT_Hexify(&fpItem, 1);
    SECU_Indent(out, level);  fprintf(out, "%s (MD5):\n", m);
    SECU_Indent(out, level+1); fprintf(out, "%s\n", fpStr);
    PORT_Free(fpStr);
    fpStr = NULL;
    if (rv != SECSuccess && !err)
	err = PORT_GetError();

    /* print SHA1 fingerprint */
    memset(fingerprint, 0, sizeof fingerprint);
    rv = PK11_HashBuf(SEC_OID_SHA1,fingerprint, derCert->data, derCert->len);
    fpItem.data = fingerprint;
    fpItem.len = SHA1_LENGTH;
    fpStr = CERT_Hexify(&fpItem, 1);
    SECU_Indent(out, level);  fprintf(out, "%s (SHA1):\n", m);
    SECU_Indent(out, level+1); fprintf(out, "%s\n", fpStr);
    PORT_Free(fpStr);
    fprintf(out, "\n");

    if (err) 
	PORT_SetError(err);
    if (err || rv != SECSuccess)
	return SECFailure;

    return 0;
}

/*
** PKCS7 Support
*/

/* forward declaration */
static int
secu_PrintPKCS7ContentInfo(FILE *, SEC_PKCS7ContentInfo *, char *, int);

/*
** secu_PrintPKCS7EncContent
**   Prints a SEC_PKCS7EncryptedContentInfo (without decrypting it)
*/
static void
secu_PrintPKCS7EncContent(FILE *out, SEC_PKCS7EncryptedContentInfo *src, 
			  char *m, int level)
{
    if (src->contentTypeTag == NULL)
	src->contentTypeTag = SECOID_FindOID(&(src->contentType));

    SECU_Indent(out, level);
    fprintf(out, "%s:\n", m);
    SECU_Indent(out, level + 1); 
    fprintf(out, "Content Type: %s\n",
	    (src->contentTypeTag != NULL) ? src->contentTypeTag->desc
					  : "Unknown");
    SECU_PrintAlgorithmID(out, &(src->contentEncAlg),
			  "Content Encryption Algorithm", level+1);
    SECU_PrintAsHex(out, &(src->encContent), 
		    "Encrypted Content", level+1);
}

/*
** secu_PrintRecipientInfo
**   Prints a PKCS7RecipientInfo type
*/
static void
secu_PrintRecipientInfo(FILE *out, SEC_PKCS7RecipientInfo *info, char *m, 
			int level)
{
    SECU_Indent(out, level); fprintf(out, "%s:\n", m);
    SECU_PrintInteger(out, &(info->version), "Version", level + 1);	

    SECU_PrintName(out, &(info->issuerAndSN->issuer), "Issuer", 
		 level + 1);
    SECU_PrintInteger(out, &(info->issuerAndSN->serialNumber), 
		      "Serial Number", level + 1);

    /* Parse and display encrypted key */
    SECU_PrintAlgorithmID(out, &(info->keyEncAlg), 
			"Key Encryption Algorithm", level + 1);
    SECU_PrintAsHex(out, &(info->encKey), "Encrypted Key", level + 1);
}

/* 
** secu_PrintSignerInfo
**   Prints a PKCS7SingerInfo type
*/
static void
secu_PrintSignerInfo(FILE *out, SEC_PKCS7SignerInfo *info, char *m, int level)
{
    SEC_PKCS7Attribute *attr;
    int iv;
    char om[100];
    
    SECU_Indent(out, level); fprintf(out, "%s:\n", m);
    SECU_PrintInteger(out, &(info->version), "Version", level + 1);	

    SECU_PrintName(out, &(info->issuerAndSN->issuer), "Issuer", 
		 level + 1);
    SECU_PrintInteger(out, &(info->issuerAndSN->serialNumber), 
		      "Serial Number", level + 1);
  
    SECU_PrintAlgorithmID(out, &(info->digestAlg), "Digest Algorithm",
			  level + 1);
    
    if (info->authAttr != NULL) {
	SECU_Indent(out, level + 1); 
	fprintf(out, "Authenticated Attributes:\n");
	iv = 0;
	while ((attr = info->authAttr[iv++]) != NULL) {
	    sprintf(om, "Attribute (%d)", iv); 
	    secu_PrintAttribute(out, attr, om, level + 2);
	}
    }
    
    /* Parse and display signature */
    SECU_PrintAlgorithmID(out, &(info->digestEncAlg), 
			"Digest Encryption Algorithm", level + 1);
    SECU_PrintAsHex(out, &(info->encDigest), "Encrypted Digest", level + 1);
    
    if (info->unAuthAttr != NULL) {
	SECU_Indent(out, level + 1); 
	fprintf(out, "Unauthenticated Attributes:\n");
	iv = 0;
	while ((attr = info->unAuthAttr[iv++]) != NULL) {
	    sprintf(om, "Attribute (%x)", iv); 
	    secu_PrintAttribute(out, attr, om, level + 2);
	}
    }
}

/* callers of this function must make sure that the CERTSignedCrl
   from which they are extracting the CERTCrl has been fully-decoded.
   Otherwise it will not have the entries even though the CRL may have
   some */

void
SECU_PrintCRLInfo(FILE *out, CERTCrl *crl, char *m, int level)
{
    CERTCrlEntry *entry;
    int iv;
    char om[100];
    
    SECU_Indent(out, level); fprintf(out, "%s:\n", m);
    /* version is optional */
    iv = crl->version.len ? DER_GetInteger(&crl->version) : 0;  
    SECU_Indent(out, level+1); 
    	fprintf(out, "%s: %d (0x%x)\n", "Version", iv + 1, iv);
    SECU_PrintAlgorithmID(out, &(crl->signatureAlg), "Signature Algorithm",
			  level + 1);
    SECU_PrintName(out, &(crl->name), "Issuer", level + 1);
    SECU_PrintTimeChoice(out, &(crl->lastUpdate), "This Update", level + 1);
    SECU_PrintTimeChoice(out, &(crl->nextUpdate), "Next Update", level + 1);
    
    if (crl->entries != NULL) {
	iv = 0;
	while ((entry = crl->entries[iv++]) != NULL) {
	    sprintf(om, "Entry (%x):\n", iv); 
	    SECU_Indent(out, level + 1); fprintf(out, om);
	    SECU_PrintInteger(out, &(entry->serialNumber), "Serial Number",
			      level + 2);
	    SECU_PrintTimeChoice(out, &(entry->revocationDate), 
	                         "Revocation Date", level + 2);
	    SECU_PrintExtensions(out, entry->extensions, 
	                         "Entry Extensions", level + 2);
	}
    }
    SECU_PrintExtensions(out, crl->extensions, "CRL Extensions", level + 1);
}

/*
** secu_PrintPKCS7Signed
**   Pretty print a PKCS7 signed data type (up to version 1).
*/
static int
secu_PrintPKCS7Signed(FILE *out, SEC_PKCS7SignedData *src,
		      const char *m, int level)
{
    SECAlgorithmID *digAlg;		/* digest algorithms */
    SECItem *aCert;			/* certificate */
    CERTSignedCrl *aCrl;		/* certificate revocation list */
    SEC_PKCS7SignerInfo *sigInfo;	/* signer information */
    int rv, iv;
    char om[100];

    SECU_Indent(out, level); fprintf(out, "%s:\n", m);
    SECU_PrintInteger(out, &(src->version), "Version", level + 1);

    /* Parse and list digest algorithms (if any) */
    if (src->digestAlgorithms != NULL) {
	SECU_Indent(out, level + 1);  fprintf(out, "Digest Algorithm List:\n");
	iv = 0;
	while ((digAlg = src->digestAlgorithms[iv++]) != NULL) {
	    sprintf(om, "Digest Algorithm (%x)", iv);
	    SECU_PrintAlgorithmID(out, digAlg, om, level + 2);
	}
    }

    /* Now for the content */
    rv = secu_PrintPKCS7ContentInfo(out, &(src->contentInfo), 
				    "Content Information", level + 1);
    if (rv != 0)
	return rv;

    /* Parse and list certificates (if any) */
    if (src->rawCerts != NULL) {
	SECU_Indent(out, level + 1);  fprintf(out, "Certificate List:\n");
	iv = 0;
	while ((aCert = src->rawCerts[iv++]) != NULL) {
	    sprintf(om, "Certificate (%x)", iv);
	    rv = SECU_PrintSignedData(out, aCert, om, level + 2, 
				      SECU_PrintCertificate);
	    if (rv)
		return rv;
	}
    }

    /* Parse and list CRL's (if any) */
    if (src->crls != NULL) {
	SECU_Indent(out, level + 1);  
	fprintf(out, "Signed Revocation Lists:\n");
	iv = 0;
	while ((aCrl = src->crls[iv++]) != NULL) {
	    sprintf(om, "Signed Revocation List (%x)", iv);
	    SECU_Indent(out, level + 2);  fprintf(out, "%s:\n", om);
	    SECU_PrintAlgorithmID(out, &aCrl->signatureWrap.signatureAlgorithm, 
				  "Signature Algorithm", level+3);
	    DER_ConvertBitString(&aCrl->signatureWrap.signature);
	    SECU_PrintAsHex(out, &aCrl->signatureWrap.signature, "Signature",
			    level+3);
	    SECU_PrintCRLInfo(out, &aCrl->crl, "Certificate Revocation List", 
			  level + 3); 
	}
    }

    /* Parse and list signatures (if any) */
    if (src->signerInfos != NULL) {
	SECU_Indent(out, level + 1);
	fprintf(out, "Signer Information List:\n");
	iv = 0;
	while ((sigInfo = src->signerInfos[iv++]) != NULL) {
	    sprintf(om, "Signer Information (%x)", iv);
	    secu_PrintSignerInfo(out, sigInfo, om, level + 2);
	}
    }  

    return 0;
}

/*
** secu_PrintPKCS7Enveloped
**  Pretty print a PKCS7 enveloped data type (up to version 1).
*/
static void
secu_PrintPKCS7Enveloped(FILE *out, SEC_PKCS7EnvelopedData *src,
			 const char *m, int level)
{
    SEC_PKCS7RecipientInfo *recInfo;   /* pointer for signer information */
    int iv;
    char om[100];

    SECU_Indent(out, level); fprintf(out, "%s:\n", m);
    SECU_PrintInteger(out, &(src->version), "Version", level + 1);

    /* Parse and list recipients (this is not optional) */
    if (src->recipientInfos != NULL) {
	SECU_Indent(out, level + 1);
	fprintf(out, "Recipient Information List:\n");
	iv = 0;
	while ((recInfo = src->recipientInfos[iv++]) != NULL) {
	    sprintf(om, "Recipient Information (%x)", iv);
	    secu_PrintRecipientInfo(out, recInfo, om, level + 2);
	}
    }  

    secu_PrintPKCS7EncContent(out, &src->encContentInfo, 
			      "Encrypted Content Information", level + 1);
}

/*
** secu_PrintPKCS7SignedEnveloped
**   Pretty print a PKCS7 singed and enveloped data type (up to version 1).
*/
static int
secu_PrintPKCS7SignedAndEnveloped(FILE *out,
				  SEC_PKCS7SignedAndEnvelopedData *src,
				  const char *m, int level)
{
    SECAlgorithmID *digAlg;  /* pointer for digest algorithms */
    SECItem *aCert;           /* pointer for certificate */
    CERTSignedCrl *aCrl;        /* pointer for certificate revocation list */
    SEC_PKCS7SignerInfo *sigInfo;   /* pointer for signer information */
    SEC_PKCS7RecipientInfo *recInfo; /* pointer for recipient information */
    int rv, iv;
    char om[100];

    SECU_Indent(out, level); fprintf(out, "%s:\n", m);
    SECU_PrintInteger(out, &(src->version), "Version", level + 1);

    /* Parse and list recipients (this is not optional) */
    if (src->recipientInfos != NULL) {
	SECU_Indent(out, level + 1);
	fprintf(out, "Recipient Information List:\n");
	iv = 0;
	while ((recInfo = src->recipientInfos[iv++]) != NULL) {
	    sprintf(om, "Recipient Information (%x)", iv);
	    secu_PrintRecipientInfo(out, recInfo, om, level + 2);
	}
    }  

    /* Parse and list digest algorithms (if any) */
    if (src->digestAlgorithms != NULL) {
	SECU_Indent(out, level + 1);  fprintf(out, "Digest Algorithm List:\n");
	iv = 0;
	while ((digAlg = src->digestAlgorithms[iv++]) != NULL) {
	    sprintf(om, "Digest Algorithm (%x)", iv);
	    SECU_PrintAlgorithmID(out, digAlg, om, level + 2);
	}
    }

    secu_PrintPKCS7EncContent(out, &src->encContentInfo, 
			      "Encrypted Content Information", level + 1);

    /* Parse and list certificates (if any) */
    if (src->rawCerts != NULL) {
	SECU_Indent(out, level + 1);  fprintf(out, "Certificate List:\n");
	iv = 0;
	while ((aCert = src->rawCerts[iv++]) != NULL) {
	    sprintf(om, "Certificate (%x)", iv);
	    rv = SECU_PrintSignedData(out, aCert, om, level + 2, 
				      SECU_PrintCertificate);
	    if (rv)
		return rv;
	}
    }

    /* Parse and list CRL's (if any) */
    if (src->crls != NULL) {
	SECU_Indent(out, level + 1);  
	fprintf(out, "Signed Revocation Lists:\n");
	iv = 0;
	while ((aCrl = src->crls[iv++]) != NULL) {
	    sprintf(om, "Signed Revocation List (%x)", iv);
	    SECU_Indent(out, level + 2);  fprintf(out, "%s:\n", om);
	    SECU_PrintAlgorithmID(out, &aCrl->signatureWrap.signatureAlgorithm, 
				  "Signature Algorithm", level+3);
	    DER_ConvertBitString(&aCrl->signatureWrap.signature);
	    SECU_PrintAsHex(out, &aCrl->signatureWrap.signature, "Signature",
			    level+3);
	    SECU_PrintCRLInfo(out, &aCrl->crl, "Certificate Revocation List", 
			  level + 3); 
	}
    }

    /* Parse and list signatures (if any) */
    if (src->signerInfos != NULL) {
	SECU_Indent(out, level + 1);
	fprintf(out, "Signer Information List:\n");
	iv = 0;
	while ((sigInfo = src->signerInfos[iv++]) != NULL) {
	    sprintf(om, "Signer Information (%x)", iv);
	    secu_PrintSignerInfo(out, sigInfo, om, level + 2);
	}
    }  

    return 0;
}

int
SECU_PrintCrl (FILE *out, SECItem *der, char *m, int level)
{
    PRArenaPool *arena = PORT_NewArena(DER_DEFAULT_CHUNKSIZE);
    CERTCrl *c = NULL;
    int rv = SEC_ERROR_NO_MEMORY;

    if (!arena)
    	return rv;
    do {
	/* Decode CRL */
	c = PORT_ArenaZNew(arena, CERTCrl);
	if (!c)
	    break;

	rv = SEC_QuickDERDecodeItem(arena, c, SEC_ASN1_GET(CERT_CrlTemplate), der);
	if (rv != SECSuccess)
	    break;
	SECU_PrintCRLInfo (out, c, m, level);
    } while (0);
    PORT_FreeArena (arena, PR_FALSE);
    return rv;
}


/*
** secu_PrintPKCS7Encrypted
**   Pretty print a PKCS7 encrypted data type (up to version 1).
*/
static void
secu_PrintPKCS7Encrypted(FILE *out, SEC_PKCS7EncryptedData *src,
			 const char *m, int level)
{
    SECU_Indent(out, level); fprintf(out, "%s:\n", m);
    SECU_PrintInteger(out, &(src->version), "Version", level + 1);

    secu_PrintPKCS7EncContent(out, &src->encContentInfo, 
			      "Encrypted Content Information", level + 1);
}

/*
** secu_PrintPKCS7Digested
**   Pretty print a PKCS7 digested data type (up to version 1).
*/
static void
secu_PrintPKCS7Digested(FILE *out, SEC_PKCS7DigestedData *src,
			const char *m, int level)
{
    SECU_Indent(out, level); fprintf(out, "%s:\n", m);
    SECU_PrintInteger(out, &(src->version), "Version", level + 1);
    
    SECU_PrintAlgorithmID(out, &src->digestAlg, "Digest Algorithm",
			  level + 1);
    secu_PrintPKCS7ContentInfo(out, &src->contentInfo, "Content Information",
			       level + 1);
    SECU_PrintAsHex(out, &src->digest, "Digest", level + 1);  
}

/*
** secu_PrintPKCS7ContentInfo
**   Takes a SEC_PKCS7ContentInfo type and sends the contents to the 
** appropriate function
*/
static int
secu_PrintPKCS7ContentInfo(FILE *out, SEC_PKCS7ContentInfo *src,
			   char *m, int level)
{
    const char *desc;
    SECOidTag kind;
    int rv;

    SECU_Indent(out, level);  fprintf(out, "%s:\n", m);
    level++;

    if (src->contentTypeTag == NULL)
	src->contentTypeTag = SECOID_FindOID(&(src->contentType));

    if (src->contentTypeTag == NULL) {
	desc = "Unknown";
	kind = SEC_OID_PKCS7_DATA;
    } else {
	desc = src->contentTypeTag->desc;
	kind = src->contentTypeTag->offset;
    }

    if (src->content.data == NULL) {
	SECU_Indent(out, level); fprintf(out, "%s:\n", desc);
	level++;
	SECU_Indent(out, level); fprintf(out, "<no content>\n");
	return 0;
    }

    rv = 0;
    switch (kind) {
      case SEC_OID_PKCS7_SIGNED_DATA:  /* Signed Data */
	rv = secu_PrintPKCS7Signed(out, src->content.signedData, desc, level);
	break;

      case SEC_OID_PKCS7_ENVELOPED_DATA:  /* Enveloped Data */
        secu_PrintPKCS7Enveloped(out, src->content.envelopedData, desc, level);
	break;

      case SEC_OID_PKCS7_SIGNED_ENVELOPED_DATA:  /* Signed and Enveloped */
	rv = secu_PrintPKCS7SignedAndEnveloped(out,
					src->content.signedAndEnvelopedData,
					desc, level);
	break;

      case SEC_OID_PKCS7_DIGESTED_DATA:  /* Digested Data */
	secu_PrintPKCS7Digested(out, src->content.digestedData, desc, level);
	break;

      case SEC_OID_PKCS7_ENCRYPTED_DATA:  /* Encrypted Data */
	secu_PrintPKCS7Encrypted(out, src->content.encryptedData, desc, level);
	break;

      default:
	SECU_PrintAsHex(out, src->content.data, desc, level);
	break;
    }

    return rv;
}

/*
** SECU_PrintPKCS7ContentInfo
**   Decode and print any major PKCS7 data type (up to version 1).
*/
int
SECU_PrintPKCS7ContentInfo(FILE *out, SECItem *der, char *m, int level)
{
    SEC_PKCS7ContentInfo *cinfo;
    int rv;

    cinfo = SEC_PKCS7DecodeItem(der, NULL, NULL, NULL, NULL, NULL, NULL, NULL);
    if (cinfo != NULL) {
	/* Send it to recursive parsing and printing module */
	rv = secu_PrintPKCS7ContentInfo(out, cinfo, m, level);
	SEC_PKCS7DestroyContentInfo(cinfo);
    } else {
	rv = -1;
    }

    return rv;
}

/*
** End of PKCS7 functions
*/

void
printFlags(FILE *out, unsigned int flags, int level)
{
    if ( flags & CERTDB_VALID_PEER ) {
	SECU_Indent(out, level); fprintf(out, "Valid Peer\n");
    }
    if ( flags & CERTDB_TRUSTED ) {
	SECU_Indent(out, level); fprintf(out, "Trusted\n");
    }
    if ( flags & CERTDB_SEND_WARN ) {
	SECU_Indent(out, level); fprintf(out, "Warn When Sending\n");
    }
    if ( flags & CERTDB_VALID_CA ) {
	SECU_Indent(out, level); fprintf(out, "Valid CA\n");
    }
    if ( flags & CERTDB_TRUSTED_CA ) {
	SECU_Indent(out, level); fprintf(out, "Trusted CA\n");
    }
    if ( flags & CERTDB_NS_TRUSTED_CA ) {
	SECU_Indent(out, level); fprintf(out, "Netscape Trusted CA\n");
    }
    if ( flags & CERTDB_USER ) {
	SECU_Indent(out, level); fprintf(out, "User\n");
    }
    if ( flags & CERTDB_TRUSTED_CLIENT_CA ) {
	SECU_Indent(out, level); fprintf(out, "Trusted Client CA\n");
    }
#ifdef DEBUG
    if ( flags & CERTDB_GOVT_APPROVED_CA ) {
	SECU_Indent(out, level); fprintf(out, "Step-up\n");
    }
#endif /* DEBUG */
}

void
SECU_PrintTrustFlags(FILE *out, CERTCertTrust *trust, char *m, int level)
{
    SECU_Indent(out, level); fprintf(out, "%s:\n", m);
    SECU_Indent(out, level+1); fprintf(out, "SSL Flags:\n");
    printFlags(out, trust->sslFlags, level+2);
    SECU_Indent(out, level+1); fprintf(out, "Email Flags:\n");
    printFlags(out, trust->emailFlags, level+2);
    SECU_Indent(out, level+1); fprintf(out, "Object Signing Flags:\n");
    printFlags(out, trust->objectSigningFlags, level+2);
}

int SECU_PrintSignedData(FILE *out, SECItem *der, char *m,
			   int level, SECU_PPFunc inner)
{
    PRArenaPool *arena = PORT_NewArena(DER_DEFAULT_CHUNKSIZE);
    CERTSignedData *sd;
    int rv = SEC_ERROR_NO_MEMORY;

    if (!arena)
	return rv;

    /* Strip off the signature */
    sd = PORT_ArenaZNew(arena, CERTSignedData);
    if (!sd)
	goto loser;

    rv = SEC_ASN1DecodeItem(arena, sd, SEC_ASN1_GET(CERT_SignedDataTemplate), 
                            der);
    if (rv)
	goto loser;

    SECU_Indent(out, level); fprintf(out, "%s:\n", m);
    rv = (*inner)(out, &sd->data, "Data", level+1);

    SECU_PrintAlgorithmID(out, &sd->signatureAlgorithm, "Signature Algorithm",
			  level+1);
    DER_ConvertBitString(&sd->signature);
    SECU_PrintAsHex(out, &sd->signature, "Signature", level+1);
    SECU_PrintFingerprints(out, der, "Fingerprint", level+1);
loser:
    PORT_FreeArena(arena, PR_FALSE);
    return rv;

}


#ifdef AIX
int _OS_SELECT (int nfds, void *readfds, void *writefds,
               void *exceptfds, struct timeval *timeout) {
   return select (nfds,readfds,writefds,exceptfds,timeout);
}
#endif 

SECItem *
SECU_GetPBEPassword(void *arg)
{
    char *p = NULL;
    SECItem *pwitem = NULL;

    p = SECU_GetPasswordString(arg,"Password: ");

    /* NOTE: This function is obviously unfinished. */

    if ( pwitem == NULL ) {
	fprintf(stderr, "Error hashing password\n");
	return NULL;
    }
    
    return pwitem;
}

SECStatus
SECU_ParseCommandLine(int argc, char **argv, char *progName, secuCommand *cmd)
{
    PRBool found;
    PLOptState *optstate;
    PLOptStatus status;
    char *optstring;
    int i, j;

    optstring = (char *)malloc(cmd->numCommands + 2*cmd->numOptions);
    j = 0;

    for (i=0; i<cmd->numCommands; i++) {
	optstring[j++] = cmd->commands[i].flag;
    }
    for (i=0; i<cmd->numOptions; i++) {
	optstring[j++] = cmd->options[i].flag;
	if (cmd->options[i].needsArg)
	    optstring[j++] = ':';
    }
    optstring[j] = '\0';
    optstate = PL_CreateOptState(argc, argv, optstring);

    /* Parse command line arguments */
    while ((status = PL_GetNextOpt(optstate)) == PL_OPT_OK) {

	/*  Wasn't really an option, just standalone arg.  */
	if (optstate->option == '\0')
	    continue;

	found = PR_FALSE;

	for (i=0; i<cmd->numCommands; i++) {
	    if (cmd->commands[i].flag == optstate->option) {
		cmd->commands[i].activated = PR_TRUE;
		if (optstate->value) {
		    cmd->commands[i].arg = (char *)optstate->value;
		}
		found = PR_TRUE;
		break;
	    }
	}

	if (found)
	    continue;

	for (i=0; i<cmd->numOptions; i++) {
	    if (cmd->options[i].flag == optstate->option) {
		cmd->options[i].activated = PR_TRUE;
		if (optstate->value) {
		    cmd->options[i].arg = (char *)optstate->value;
		}
		found = PR_TRUE;
		break;
	    }
	}

	if (!found)
	    return SECFailure;
    }
    if (status == PL_OPT_BAD)
	return SECFailure;
    return SECSuccess;
}

char *
SECU_GetOptionArg(secuCommand *cmd, int optionNum)
{
	if (optionNum < 0 || optionNum >= cmd->numOptions)
		return NULL;
	if (cmd->options[optionNum].activated)
		return PL_strdup(cmd->options[optionNum].arg);
	else
		return NULL;
}

static char SECUErrorBuf[64];

char *
SECU_ErrorStringRaw(int16 err)
{
    if (err == 0)
	SECUErrorBuf[0] = '\0';
    else if (err == SEC_ERROR_BAD_DATA)
	sprintf(SECUErrorBuf, "Bad data");
    else if (err == SEC_ERROR_BAD_DATABASE)
	sprintf(SECUErrorBuf, "Problem with database");
    else if (err == SEC_ERROR_BAD_DER)
	sprintf(SECUErrorBuf, "Problem with DER");
    else if (err == SEC_ERROR_BAD_KEY)
	sprintf(SECUErrorBuf, "Problem with key");
    else if (err == SEC_ERROR_BAD_PASSWORD)
	sprintf(SECUErrorBuf, "Incorrect password");
    else if (err == SEC_ERROR_BAD_SIGNATURE)
	sprintf(SECUErrorBuf, "Bad signature");
    else if (err == SEC_ERROR_EXPIRED_CERTIFICATE)
	sprintf(SECUErrorBuf, "Expired certificate");
    else if (err == SEC_ERROR_EXTENSION_VALUE_INVALID)
	sprintf(SECUErrorBuf, "Invalid extension value");
    else if (err == SEC_ERROR_INPUT_LEN)
	sprintf(SECUErrorBuf, "Problem with input length");
    else if (err == SEC_ERROR_INVALID_ALGORITHM)
	sprintf(SECUErrorBuf, "Invalid algorithm");
    else if (err == SEC_ERROR_INVALID_ARGS)
	sprintf(SECUErrorBuf, "Invalid arguments");
    else if (err == SEC_ERROR_INVALID_AVA)
	sprintf(SECUErrorBuf, "Invalid AVA");
    else if (err == SEC_ERROR_INVALID_TIME)
	sprintf(SECUErrorBuf, "Invalid time");
    else if (err == SEC_ERROR_IO)
	sprintf(SECUErrorBuf, "Security I/O error");
    else if (err == SEC_ERROR_LIBRARY_FAILURE)
	sprintf(SECUErrorBuf, "Library failure");
    else if (err == SEC_ERROR_NO_MEMORY)
	sprintf(SECUErrorBuf, "Out of memory");
    else if (err == SEC_ERROR_OLD_CRL)
	sprintf(SECUErrorBuf, "CRL is older than the current one");
    else if (err == SEC_ERROR_OUTPUT_LEN)
	sprintf(SECUErrorBuf, "Problem with output length");
    else if (err == SEC_ERROR_UNKNOWN_ISSUER)
	sprintf(SECUErrorBuf, "Unknown issuer");
    else if (err == SEC_ERROR_UNTRUSTED_CERT)
	sprintf(SECUErrorBuf, "Untrusted certificate");
    else if (err == SEC_ERROR_UNTRUSTED_ISSUER)
	sprintf(SECUErrorBuf, "Untrusted issuer");
    else if (err == SSL_ERROR_BAD_CERTIFICATE)
	sprintf(SECUErrorBuf, "Bad certificate");
    else if (err == SSL_ERROR_BAD_CLIENT)
	sprintf(SECUErrorBuf, "Bad client");
    else if (err == SSL_ERROR_BAD_SERVER)
	sprintf(SECUErrorBuf, "Bad server");
    else if (err == SSL_ERROR_EXPORT_ONLY_SERVER)
	sprintf(SECUErrorBuf, "Export only server");
    else if (err == SSL_ERROR_NO_CERTIFICATE)
	sprintf(SECUErrorBuf, "No certificate");
    else if (err == SSL_ERROR_NO_CYPHER_OVERLAP)
	sprintf(SECUErrorBuf, "No cypher overlap");
    else if (err == SSL_ERROR_UNSUPPORTED_CERTIFICATE_TYPE)
	sprintf(SECUErrorBuf, "Unsupported certificate type");
    else if (err == SSL_ERROR_UNSUPPORTED_VERSION)
	sprintf(SECUErrorBuf, "Unsupported version");
    else if (err == SSL_ERROR_US_ONLY_SERVER)
	sprintf(SECUErrorBuf, "U.S. only server");
    else if (err == PR_IO_ERROR)
	sprintf(SECUErrorBuf, "I/O error");

    else if (err == SEC_ERROR_EXPIRED_ISSUER_CERTIFICATE)
        sprintf (SECUErrorBuf, "Expired Issuer Certificate");
    else if (err == SEC_ERROR_REVOKED_CERTIFICATE)
        sprintf (SECUErrorBuf, "Revoked certificate");
    else if (err == SEC_ERROR_NO_KEY)
        sprintf (SECUErrorBuf, "No private key in database for this cert");
    else if (err == SEC_ERROR_CERT_NOT_VALID)
        sprintf (SECUErrorBuf, "Certificate is not valid");
    else if (err == SEC_ERROR_EXTENSION_NOT_FOUND)
        sprintf (SECUErrorBuf, "Certificate extension was not found");
    else if (err == SEC_ERROR_EXTENSION_VALUE_INVALID)
        sprintf (SECUErrorBuf, "Certificate extension value invalid");
    else if (err == SEC_ERROR_CA_CERT_INVALID)
        sprintf (SECUErrorBuf, "Issuer certificate is invalid");
    else if (err == SEC_ERROR_CERT_USAGES_INVALID)
        sprintf (SECUErrorBuf, "Certificate usages is invalid");
    else if (err == SEC_ERROR_UNKNOWN_CRITICAL_EXTENSION)
        sprintf (SECUErrorBuf, "Certificate has unknown critical extension");
    else if (err == SEC_ERROR_PKCS7_BAD_SIGNATURE)
        sprintf (SECUErrorBuf, "Bad PKCS7 signature");
    else if (err == SEC_ERROR_INADEQUATE_KEY_USAGE)
        sprintf (SECUErrorBuf, "Certificate not approved for this operation");
    else if (err == SEC_ERROR_INADEQUATE_CERT_TYPE)
        sprintf (SECUErrorBuf, "Certificate not approved for this operation");

    return SECUErrorBuf;
}

char *
SECU_ErrorString(int16 err)
{
    char *error_string;

    *SECUErrorBuf = 0;
    SECU_ErrorStringRaw (err);

    if (*SECUErrorBuf == 0) { 
	error_string = SECU_GetString(err);
	if (error_string == NULL || *error_string == '\0') 
	    sprintf(SECUErrorBuf, "No error string found for %d.",  err);
	else
	    return error_string;
    }

    return SECUErrorBuf;
}


void 
SECU_PrintPRandOSError(char *progName) 
{
    char buffer[513];
    PRInt32     errLen = PR_GetErrorTextLength();
    if (errLen > 0 && errLen < sizeof buffer) {
        PR_GetErrorText(buffer);
    }
    SECU_PrintError(progName, "function failed");
    if (errLen > 0 && errLen < sizeof buffer) {
        PR_fprintf(PR_STDERR, "\t%s\n", buffer);
    }
}


static char *
bestCertName(CERTCertificate *cert) {
    if (cert->nickname) {
	return cert->nickname;
    }
    if (cert->emailAddr && cert->emailAddr[0]) {
	return cert->emailAddr;
    }
    return cert->subjectName;
}

void
SECU_printCertProblems(FILE *outfile, CERTCertDBHandle *handle, 
	CERTCertificate *cert, PRBool checksig, 
	SECCertificateUsage certUsage, void *pinArg, PRBool verbose)
{
    CERTVerifyLog      log;
    CERTVerifyLogNode *node   = NULL;
    unsigned int       depth  = (unsigned int)-1;
    unsigned int       flags  = 0;
    char *             errstr = NULL;
    PRErrorCode	       err    = PORT_GetError();

    log.arena = PORT_NewArena(512);
    log.head = log.tail = NULL;
    log.count = 0;
    CERT_VerifyCertificate(handle, cert, checksig, certUsage, PR_Now(), pinArg, &log, NULL);

    if (log.count > 0) {
	fprintf(outfile,"PROBLEM WITH THE CERT CHAIN:\n");
	for (node = log.head; node; node = node->next) {
	    if (depth != node->depth) {
		depth = node->depth;
		fprintf(outfile,"CERT %d. %s %s:\n", depth,
				 bestCertName(node->cert), 
			  	 depth ? "[Certificate Authority]": "");
	    	if (verbose) {
		    const char * emailAddr;
		    emailAddr = CERT_GetFirstEmailAddress(node->cert);
		    if (emailAddr) {
		    	fprintf(outfile,"Email Address(es): ");
			do {
			    fprintf(outfile, "%s\n", emailAddr);
			    emailAddr = CERT_GetNextEmailAddress(node->cert,
			                                         emailAddr);
			} while (emailAddr);
		    }
		}
	    }
	    fprintf(outfile,"  ERROR %ld: %s\n", node->error,
						SECU_Strerror(node->error));
	    errstr = NULL;
	    switch (node->error) {
	    case SEC_ERROR_INADEQUATE_KEY_USAGE:
		flags = (unsigned int)node->arg;
		switch (flags) {
		case KU_DIGITAL_SIGNATURE:
		    errstr = "Cert cannot sign.";
		    break;
		case KU_KEY_ENCIPHERMENT:
		    errstr = "Cert cannot encrypt.";
		    break;
		case KU_KEY_CERT_SIGN:
		    errstr = "Cert cannot sign other certs.";
		    break;
		default:
		    errstr = "[unknown usage].";
		    break;
		}
	    case SEC_ERROR_INADEQUATE_CERT_TYPE:
		flags = (unsigned int)node->arg;
		switch (flags) {
		case NS_CERT_TYPE_SSL_CLIENT:
		case NS_CERT_TYPE_SSL_SERVER:
		    errstr = "Cert cannot be used for SSL.";
		    break;
		case NS_CERT_TYPE_SSL_CA:
		    errstr = "Cert cannot be used as an SSL CA.";
		    break;
		case NS_CERT_TYPE_EMAIL:
		    errstr = "Cert cannot be used for SMIME.";
		    break;
		case NS_CERT_TYPE_EMAIL_CA:
		    errstr = "Cert cannot be used as an SMIME CA.";
		    break;
		case NS_CERT_TYPE_OBJECT_SIGNING:
		    errstr = "Cert cannot be used for object signing.";
		    break;
		case NS_CERT_TYPE_OBJECT_SIGNING_CA:
		    errstr = "Cert cannot be used as an object signing CA.";
		    break;
		default:
		    errstr = "[unknown usage].";
		    break;
		}
	    case SEC_ERROR_UNKNOWN_ISSUER:
	    case SEC_ERROR_UNTRUSTED_ISSUER:
	    case SEC_ERROR_EXPIRED_ISSUER_CERTIFICATE:
		errstr = node->cert->issuerName;
		break;
	    default:
		break;
	    }
	    if (errstr) {
		fprintf(stderr,"    %s\n",errstr);
	    }
	    CERT_DestroyCertificate(node->cert);
	}    
    }
    PORT_SetError(err); /* restore original error code */
}<|MERGE_RESOLUTION|>--- conflicted
+++ resolved
@@ -1583,108 +1583,6 @@
     return SECSuccess;
 }
 
-<<<<<<< HEAD
-char *
-itemToString(SECItem *item)
-{
-    char *string;
-
-    string = PORT_ZAlloc(item->len+1);
-    if (string == NULL) return NULL;
-    PORT_Memcpy(string,item->data,item->len);
-    string[item->len] = 0;
-    return string;
-}
-
-static SECStatus
-secu_PrintPolicyQualifier(FILE *out,CERTPolicyQualifier *policyQualifier,char *msg,int level)
-{
-   CERTUserNotice *userNotice;
-   SECItem **itemList = NULL;
-   char *string;
-
-   SECU_PrintObjectID(out, &policyQualifier->qualifierID , 
-					"Policy Qualifier Name", level);
-
-   switch (policyQualifier->oid) {
-   case SEC_OID_PKIX_USER_NOTICE_QUALIFIER:
-	userNotice = CERT_DecodeUserNotice(&policyQualifier->qualifierValue);
-        if (userNotice) {
-	    if (userNotice->noticeReference.organization.len != 0) {
-		string=itemToString(&userNotice->noticeReference.organization);
-		itemList = userNotice->noticeReference.noticeNumbers;
-		while (*itemList) {
-		    SECU_PrintInteger(out,*itemList,string,level+1);
-		    itemList++;
-		}
-		PORT_Free(string);
-	    }
-	    if (userNotice->displayText.len != 0) {
-		SECU_PrintString(out,&userNotice->displayText,
-						"Display Text", level+1);
-	    }
-	    break;
-	} 
-        /* fall through on error */
-   case SEC_OID_PKIX_CPS_POINTER_QUALIFIER:
-   default:
-	secu_PrintAny(out, &policyQualifier->qualifierValue, 
-	              "Policy Qualifier Data", level+1);
-	break;
-   }
-   
-   return SECSuccess;
-
-}
-
-static SECStatus
-secu_PrintPolicyInfo(FILE *out,CERTPolicyInfo *policyInfo,char *msg,int level)
-{
-   CERTPolicyQualifier **policyQualifiers;
-
-   policyQualifiers = policyInfo->policyQualifiers;
-   SECU_PrintObjectID(out, &policyInfo->policyID , "Policy Name", level);
-   
-   while (policyQualifiers != NULL && *policyQualifiers != NULL) {
-	secu_PrintPolicyQualifier(out,*policyQualifiers,"",level+1);
-	policyQualifiers++;
-   }
-   return SECSuccess;
-
-}
-
-static SECStatus
-secu_PrintPolicy(FILE *out, SECItem *value, char *msg, int level)
-{
-   CERTCertificatePolicies *policies = NULL;
-   CERTPolicyInfo **policyInfos;
-
-   if (msg) {
-	SECU_Indent(out, level);
-	fprintf(out,"%s: \n",msg);
-	level++;
-   }
-   policies = CERT_DecodeCertificatePoliciesExtension(value);
-   if (policies == NULL) {
-	SECU_PrintAsHex(out, value, "Invalid Policy Data", level);
-	return SECFailure;
-   }
-
-   policyInfos = policies->policyInfos;
-   while (*policyInfos != NULL) {
-	secu_PrintPolicyInfo(out,*policyInfos,"",level);
-	policyInfos++;
-   }
-
-   CERT_DestroyCertificatePoliciesExtension(policies);
-   return SECSuccess;
-}
-
-char *nsTypeBits[] = {
-"SSL Client","SSL Server","S/MIME","Object Signing","Reserved","SSL CA","S/MIME CA","ObjectSigning CA" };
-
-=======
->>>>>>> 7119b478
 static SECStatus
 secu_PrintBasicConstraints(FILE *out, SECItem *value, char *msg, int level) {
     CERTBasicConstraints constraints;

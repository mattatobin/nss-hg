/*
 * The contents of this file are subject to the Mozilla Public
 * License Version 1.1 (the "License"); you may not use this file
 * except in compliance with the License. You may obtain a copy of
 * the License at http://www.mozilla.org/MPL/
 * 
 * Software distributed under the License is distributed on an "AS
 * IS" basis, WITHOUT WARRANTY OF ANY KIND, either express or
 * implied. See the License for the specific language governing
 * rights and limitations under the License.
 * 
 * The Original Code is the Netscape security libraries.
 * 
 * The Initial Developer of the Original Code is Netscape
 * Communications Corporation.  Portions created by Netscape are 
 * Copyright (C) 1994-2000 Netscape Communications Corporation.  All
 * Rights Reserved.
 * 
 * Portions created by Sun Microsystems, Inc. are Copyright (C) 2003
 * Sun Microsystems, Inc. All Rights Reserved.
 * 
 * Contributor(s):
 *	Dr Vipul Gupta <vipul.gupta@sun.com>, Sun Microsystems Laboratories
 * 
 * Alternatively, the contents of this file may be used under the
 * terms of the GNU General Public License Version 2 or later (the
 * "GPL"), in which case the provisions of the GPL are applicable 
 * instead of those above.  If you wish to allow use of your 
 * version of this file only under the terms of the GPL and not to
 * allow others to use your version of this file under the MPL,
 * indicate your decision by deleting the provisions above and
 * replace them with the notice and other provisions required by
 * the GPL.  If you do not delete the provisions above, a recipient
 * may use your version of this file under either the MPL or the
 * GPL.
 */
/*
 * Internal PKCS #11 functions. Should only be called by pkcs11.c
 */
#include "pkcs11.h"
#include "pkcs11i.h"
#include "pcertt.h"
#include "lowkeyi.h"
#include "pcert.h"
#include "secasn1.h"
#include "blapi.h"
#include "secerr.h"
#include "prnetdb.h" /* for PR_ntohl */

/*
 * ******************** Attribute Utilities *******************************
 */

/*
 * create a new attribute with type, value, and length. Space is allocated
 * to hold value.
 */
static PK11Attribute *
pk11_NewAttribute(PK11Object *object,
	CK_ATTRIBUTE_TYPE type, CK_VOID_PTR value, CK_ULONG len)
{
    PK11Attribute *attribute;

#ifdef PKCS11_STATIC_ATTRIBUTES
    PK11SessionObject *so = pk11_narrowToSessionObject(object);
    int index;

    if (so == NULL)  {
	/* allocate new attribute in a buffer */
	PORT_Assert(0);
    }
    /* 
     * PKCS11_STATIC_ATTRIBUTES attempts to keep down contention on Malloc and Arena locks
     * by limiting the number of these calls on high traversed paths. this
     * is done for attributes by 'allocating' them from a pool already allocated
     * by the parent object.
     */
    PK11_USE_THREADS(PZ_Lock(so->attributeLock);)
    index = so->nextAttr++;
    PK11_USE_THREADS(PZ_Unlock(so->attributeLock);)
    PORT_Assert(index < MAX_OBJS_ATTRS);
    if (index >= MAX_OBJS_ATTRS) return NULL;

    attribute = &so->attrList[index];
    attribute->attrib.type = type;
    attribute->freeAttr = PR_FALSE;
    attribute->freeData = PR_FALSE;
    if (value) {
        if (len <= ATTR_SPACE) {
	    attribute->attrib.pValue = attribute->space;
	} else {
	    attribute->attrib.pValue = PORT_Alloc(len);
    	    attribute->freeData = PR_TRUE;
	}
	if (attribute->attrib.pValue == NULL) {
	    return NULL;
	}
	PORT_Memcpy(attribute->attrib.pValue,value,len);
	attribute->attrib.ulValueLen = len;
    } else {
	attribute->attrib.pValue = NULL;
	attribute->attrib.ulValueLen = 0;
    }
#else
#ifdef PKCS11_REF_COUNT_ATTRIBUTES
    attribute = (PK11Attribute*)PORT_Alloc(sizeof(PK11Attribute));
    attribute->freeAttr = PR_TRUE;
#else
    attribute = (PK11Attribute*)PORT_ArenaAlloc(object->arena,sizeof(PK11Attribute));
    attribute->freeAttr = PR_FALSE;
#endif /* PKCS11_REF_COUNT_ATTRIBUTES */
    if (attribute == NULL) return NULL;
    attribute->freeData = PR_FALSE;

    if (value) {
#ifdef PKCS11_REF_COUNT_ATTRIBUTES
	attribute->attrib.pValue = PORT_Alloc(len);
	attribute->freeData = PR_TRUE;
#else
	attribute->attrib.pValue = PORT_ArenaAlloc(object->arena,len);
#endif /* PKCS11_REF_COUNT_ATTRIBUTES */
	if (attribute->attrib.pValue == NULL) {
#ifdef PKCS11_REF_COUNT_ATTRIBUTES
	    PORT_Free(attribute);
#endif /* PKCS11_REF_COUNT_ATTRIBUTES */
	    return NULL;
	}
	PORT_Memcpy(attribute->attrib.pValue,value,len);
	attribute->attrib.ulValueLen = len;
    } else {
	attribute->attrib.pValue = NULL;
	attribute->attrib.ulValueLen = 0;
    }
#endif /* PKCS11_STATIC_ATTRIBUTES */
    attribute->attrib.type = type;
    attribute->handle = type;
    attribute->next = attribute->prev = NULL;
#ifdef PKCS11_REF_COUNT_ATTRIBUTES
    attribute->refCount = 1;
#ifdef PKCS11_USE_THREADS
    attribute->refLock = PZ_NewLock(nssILockRefLock);
    if (attribute->refLock == NULL) {
	if (attribute->attrib.pValue) PORT_Free(attribute->attrib.pValue);
	PORT_Free(attribute);
	return NULL;
    }
#else
    attribute->refLock = NULL;
#endif
#endif /* PKCS11_REF_COUNT_ATTRIBUTES */
    return attribute;
}

static PK11Attribute *
pk11_NewTokenAttribute(CK_ATTRIBUTE_TYPE type, CK_VOID_PTR value,
						CK_ULONG len, PRBool copy)
{
    PK11Attribute *attribute;

    attribute = (PK11Attribute*)PORT_Alloc(sizeof(PK11Attribute));

    if (attribute == NULL) return NULL;
    attribute->attrib.type = type;
    attribute->handle = type;
    attribute->next = attribute->prev = NULL;
    attribute->freeAttr = PR_TRUE;
    attribute->freeData = PR_FALSE;
#ifdef PKCS11_REF_COUNT_ATTRIBUTES
    attribute->refCount = 1;
#ifdef PKCS11_USE_THREADS
    attribute->refLock = PZ_NewLock(nssILockRefLock);
    if (attribute->refLock == NULL) {
	PORT_Free(attribute);
	return NULL;
    }
#else
    attribute->refLock = NULL;
#endif
#endif /* PKCS11_REF_COUNT_ATTRIBUTES */
    attribute->attrib.type = type;
    if (!copy) {
	attribute->attrib.pValue = value;
	attribute->attrib.ulValueLen = len;
	return attribute;
    }

    if (value) {
#ifdef PKCS11_STATIC_ATTRIBUTES
        if (len <= ATTR_SPACE) {
	    attribute->attrib.pValue = attribute->space;
	} else {
	    attribute->attrib.pValue = PORT_Alloc(len);
	    attribute->freeData = PR_TRUE;
	}
#else
	attribute->attrib.pValue = PORT_Alloc(len);
	attribute->freeData = PR_TRUE;
#endif
	if (attribute->attrib.pValue == NULL) {
#ifdef PKCS11_REF_COUNT_ATTRIBUTES
	    if (attribute->refLock) {
		PK11_USE_THREADS(PZ_DestroyLock(attribute->refLock);)
	    }
#endif
	    PORT_Free(attribute);
	    return NULL;
	}
	PORT_Memcpy(attribute->attrib.pValue,value,len);
	attribute->attrib.ulValueLen = len;
    } else {
	attribute->attrib.pValue = NULL;
	attribute->attrib.ulValueLen = 0;
    }
    return attribute;
}

static PK11Attribute *
pk11_NewTokenAttributeSigned(CK_ATTRIBUTE_TYPE type, CK_VOID_PTR value, 
						CK_ULONG len, PRBool copy)
{
    unsigned char * dval = (unsigned char *)value;
    if (*dval == 0) {
	dval++;
	len--;
    }
    return pk11_NewTokenAttribute(type,dval,len,copy);
}

/*
 * Free up all the memory associated with an attribute. Reference count
 * must be zero to call this.
 */
static void
pk11_DestroyAttribute(PK11Attribute *attribute)
{
#ifdef PKCS11_REF_COUNT_ATTRIBUTES
    PORT_Assert(attribute->refCount == 0);
    PK11_USE_THREADS(PZ_DestroyLock(attribute->refLock);)
#endif
    if (attribute->freeData) {
	if (attribute->attrib.pValue) {
	    /* clear out the data in the attribute value... it may have been
	     * sensitive data */
	    PORT_Memset(attribute->attrib.pValue, 0,
						attribute->attrib.ulValueLen);
	}
	PORT_Free(attribute->attrib.pValue);
    }
    PORT_Free(attribute);
}

/*
 * release a reference to an attribute structure
 */
void
pk11_FreeAttribute(PK11Attribute *attribute)
{
#ifdef PKCS11_REF_COUNT_ATTRIBUTES
    PRBool destroy = PR_FALSE;
#endif

    if (attribute->freeAttr) {
	pk11_DestroyAttribute(attribute);
	return;
    }

#ifdef PKCS11_REF_COUNT_ATTRIBUTES
    PK11_USE_THREADS(PZ_Lock(attribute->refLock);)
    if (attribute->refCount == 1) destroy = PR_TRUE;
    attribute->refCount--;
    PK11_USE_THREADS(PZ_Unlock(attribute->refLock);)

    if (destroy) pk11_DestroyAttribute(attribute);
#endif
}

#ifdef PKCS11_REF_COUNT_ATTRIBUTES
#define PK11_DEF_ATTRIBUTE(value,len) \
   { NULL, NULL, PR_FALSE, PR_FALSE, 1, NULL, 0, { 0, value, len } }

#else
#define PK11_DEF_ATTRIBUTE(value,len) \
   { NULL, NULL, PR_FALSE, PR_FALSE, 0, { 0, value, len } }
#endif

CK_BBOOL pk11_staticTrueValue = CK_TRUE;
CK_BBOOL pk11_staticFalseValue = CK_FALSE;
static const PK11Attribute pk11_StaticTrueAttr = 
  PK11_DEF_ATTRIBUTE(&pk11_staticTrueValue,sizeof(pk11_staticTrueValue));
static const PK11Attribute pk11_StaticFalseAttr = 
  PK11_DEF_ATTRIBUTE(&pk11_staticFalseValue,sizeof(pk11_staticFalseValue));
static const PK11Attribute pk11_StaticNullAttr = PK11_DEF_ATTRIBUTE(NULL,0);
char pk11_StaticOneValue = 1;
static const PK11Attribute pk11_StaticOneAttr = 
  PK11_DEF_ATTRIBUTE(&pk11_StaticOneValue,sizeof(pk11_StaticOneValue));

CK_CERTIFICATE_TYPE pk11_staticX509Value = CKC_X_509;
static const PK11Attribute pk11_StaticX509Attr =
  PK11_DEF_ATTRIBUTE(&pk11_staticX509Value, sizeof(pk11_staticX509Value));
CK_TRUST pk11_staticTrustedValue = CKT_NETSCAPE_TRUSTED;
CK_TRUST pk11_staticTrustedDelegatorValue = CKT_NETSCAPE_TRUSTED_DELEGATOR;
CK_TRUST pk11_staticValidDelegatorValue = CKT_NETSCAPE_VALID_DELEGATOR;
CK_TRUST pk11_staticUnTrustedValue = CKT_NETSCAPE_UNTRUSTED;
CK_TRUST pk11_staticTrustUnknownValue = CKT_NETSCAPE_TRUST_UNKNOWN;
CK_TRUST pk11_staticValidPeerValue = CKT_NETSCAPE_VALID;
CK_TRUST pk11_staticMustVerifyValue = CKT_NETSCAPE_MUST_VERIFY;
static const PK11Attribute pk11_StaticTrustedAttr =
  PK11_DEF_ATTRIBUTE(&pk11_staticTrustedValue,
				sizeof(pk11_staticTrustedValue));
static const PK11Attribute pk11_StaticTrustedDelegatorAttr =
  PK11_DEF_ATTRIBUTE(&pk11_staticTrustedDelegatorValue,
				sizeof(pk11_staticTrustedDelegatorValue));
static const PK11Attribute pk11_StaticValidDelegatorAttr =
  PK11_DEF_ATTRIBUTE(&pk11_staticValidDelegatorValue,
				sizeof(pk11_staticValidDelegatorValue));
static const PK11Attribute pk11_StaticUnTrustedAttr =
  PK11_DEF_ATTRIBUTE(&pk11_staticUnTrustedValue,
				sizeof(pk11_staticUnTrustedValue));
static const PK11Attribute pk11_StaticTrustUnknownAttr =
  PK11_DEF_ATTRIBUTE(&pk11_staticTrustUnknownValue,
				sizeof(pk11_staticTrustUnknownValue));
static const PK11Attribute pk11_StaticValidPeerAttr =
  PK11_DEF_ATTRIBUTE(&pk11_staticValidPeerValue,
				sizeof(pk11_staticValidPeerValue));
static const PK11Attribute pk11_StaticMustVerifyAttr =
  PK11_DEF_ATTRIBUTE(&pk11_staticMustVerifyValue,
				sizeof(pk11_staticMustVerifyValue));

static certDBEntrySMime *
pk11_getSMime(PK11TokenObject *object)
{
    certDBEntrySMime *entry;

    if (object->obj.objclass != CKO_NETSCAPE_SMIME) {
	return NULL;
    }
    if (object->obj.objectInfo) {
	return (certDBEntrySMime *)object->obj.objectInfo;
    }

    entry = nsslowcert_ReadDBSMimeEntry(object->obj.slot->certDB,
						(char *)object->dbKey.data);
    object->obj.objectInfo = (void *)entry;
    object->obj.infoFree = (PK11Free) nsslowcert_DestroyDBEntry;
    return entry;
}

static certDBEntryRevocation *
pk11_getCrl(PK11TokenObject *object)
{
    certDBEntryRevocation *crl;
    PRBool isKrl;

    if (object->obj.objclass != CKO_NETSCAPE_CRL) {
	return NULL;
    }
    if (object->obj.objectInfo) {
	return (certDBEntryRevocation *)object->obj.objectInfo;
    }

    isKrl = (PRBool) object->obj.handle == PK11_TOKEN_KRL_HANDLE;
    crl = nsslowcert_FindCrlByKey(object->obj.slot->certDB,
							&object->dbKey, isKrl);
    object->obj.objectInfo = (void *)crl;
    object->obj.infoFree = (PK11Free) nsslowcert_DestroyDBEntry;
    return crl;
}

static NSSLOWCERTCertificate *
pk11_getCert(PK11TokenObject *object)
{
    NSSLOWCERTCertificate *cert;
    CK_OBJECT_CLASS objClass = object->obj.objclass;

    if ((objClass != CKO_CERTIFICATE) && (objClass != CKO_NETSCAPE_TRUST)) {
	return NULL;
    }
    if (objClass == CKO_CERTIFICATE && object->obj.objectInfo) {
	return (NSSLOWCERTCertificate *)object->obj.objectInfo;
    }
    cert = nsslowcert_FindCertByKey(object->obj.slot->certDB,&object->dbKey);
    if (objClass == CKO_CERTIFICATE) {
	object->obj.objectInfo = (void *)cert;
	object->obj.infoFree = (PK11Free) nsslowcert_DestroyCertificate ;
    }
    return cert;
}

static NSSLOWCERTTrust *
pk11_getTrust(PK11TokenObject *object)
{
    NSSLOWCERTTrust *trust;

    if (object->obj.objclass != CKO_NETSCAPE_TRUST) {
	return NULL;
    }
    if (object->obj.objectInfo) {
	return (NSSLOWCERTTrust *)object->obj.objectInfo;
    }
    trust = nsslowcert_FindTrustByKey(object->obj.slot->certDB,&object->dbKey);
    object->obj.objectInfo = (void *)trust;
    object->obj.infoFree = (PK11Free) nsslowcert_DestroyTrust ;
    return trust;
}

static NSSLOWKEYPublicKey *
pk11_GetPublicKey(PK11TokenObject *object)
{
    NSSLOWKEYPublicKey *pubKey;
    NSSLOWKEYPrivateKey *privKey;

    if (object->obj.objclass != CKO_PUBLIC_KEY) {
	return NULL;
    }
    if (object->obj.objectInfo) {
	return (NSSLOWKEYPublicKey *)object->obj.objectInfo;
    }
    privKey = nsslowkey_FindKeyByPublicKey(object->obj.slot->keyDB,
				&object->dbKey, object->obj.slot->password);
    if (privKey == NULL) {
	return NULL;
    }
    pubKey = nsslowkey_ConvertToPublicKey(privKey);
    nsslowkey_DestroyPrivateKey(privKey);
    object->obj.objectInfo = (void *) pubKey;
    object->obj.infoFree = (PK11Free) nsslowkey_DestroyPublicKey ;
    return pubKey;
}

static NSSLOWKEYPrivateKey *
pk11_GetPrivateKey(PK11TokenObject *object)
{
    NSSLOWKEYPrivateKey *privKey;

    if ((object->obj.objclass != CKO_PRIVATE_KEY) && 
			(object->obj.objclass != CKO_SECRET_KEY)) {
	return NULL;
    }
    if (object->obj.objectInfo) {
	return (NSSLOWKEYPrivateKey *)object->obj.objectInfo;
    }
    privKey = nsslowkey_FindKeyByPublicKey(object->obj.slot->keyDB,
				&object->dbKey, object->obj.slot->password);
    if (privKey == NULL) {
	return NULL;
    }
    object->obj.objectInfo = (void *) privKey;
    object->obj.infoFree = (PK11Free) nsslowkey_DestroyPrivateKey ;
    return privKey;
}

/* pk11_GetPubItem returns data associated with the public key.
 * one only needs to free the public key. This comment is here
 * because this sematic would be non-obvious otherwise. All callers
 * should include this comment.
 */
static SECItem *
pk11_GetPubItem(NSSLOWKEYPublicKey *pubKey) {
    SECItem *pubItem = NULL;
    /* get value to compare from the cert's public key */
    switch ( pubKey->keyType ) {
    case NSSLOWKEYRSAKey:
	    pubItem = &pubKey->u.rsa.modulus;
	    break;
    case NSSLOWKEYDSAKey:
	    pubItem = &pubKey->u.dsa.publicValue;
	    break;
    case NSSLOWKEYDHKey:
	    pubItem = &pubKey->u.dh.publicValue;
	    break;
#ifdef NSS_ENABLE_ECC
    case NSSLOWKEYECKey:
	    pubItem = &pubKey->u.ec.publicValue;
	    break;
#endif /* NSS_ENABLE_ECC */
    default:
	    break;
    }
    return pubItem;
}

static const SEC_ASN1Template pk11_SerialTemplate[] = {
    { SEC_ASN1_INTEGER, offsetof(NSSLOWCERTCertificate,serialNumber) },
    { 0 }
};

static PK11Attribute *
pk11_FindRSAPublicKeyAttribute(NSSLOWKEYPublicKey *key, CK_ATTRIBUTE_TYPE type)
{
    unsigned char hash[SHA1_LENGTH];
    CK_KEY_TYPE keyType = CKK_RSA;

    switch (type) {
    case CKA_KEY_TYPE:
	return pk11_NewTokenAttribute(type,&keyType,sizeof(keyType), PR_TRUE);
    case CKA_ID:
	SHA1_HashBuf(hash,key->u.rsa.modulus.data,key->u.rsa.modulus.len);
	return pk11_NewTokenAttribute(type,hash,SHA1_LENGTH, PR_TRUE);
    case CKA_DERIVE:
	return (PK11Attribute *) &pk11_StaticFalseAttr;
    case CKA_ENCRYPT:
    case CKA_VERIFY:
    case CKA_VERIFY_RECOVER:
    case CKA_WRAP:
	return (PK11Attribute *) &pk11_StaticTrueAttr;
    case CKA_MODULUS:
	return pk11_NewTokenAttributeSigned(type,key->u.rsa.modulus.data,
					key->u.rsa.modulus.len, PR_FALSE);
    case CKA_PUBLIC_EXPONENT:
	return pk11_NewTokenAttributeSigned(type,key->u.rsa.publicExponent.data,
				key->u.rsa.publicExponent.len, PR_FALSE);
    default:
	break;
    }
    return NULL;
}

static PK11Attribute *
pk11_FindDSAPublicKeyAttribute(NSSLOWKEYPublicKey *key, CK_ATTRIBUTE_TYPE type)
{
    unsigned char hash[SHA1_LENGTH];
    CK_KEY_TYPE keyType = CKK_DSA;

    switch (type) {
    case CKA_KEY_TYPE:
	return pk11_NewTokenAttribute(type,&keyType,sizeof(keyType), PR_TRUE);
    case CKA_ID:
	SHA1_HashBuf(hash,key->u.dsa.publicValue.data,
						key->u.dsa.publicValue.len);
	return pk11_NewTokenAttribute(type,hash,SHA1_LENGTH, PR_TRUE);
    case CKA_DERIVE:
    case CKA_ENCRYPT:
    case CKA_VERIFY_RECOVER:
    case CKA_WRAP:
	return (PK11Attribute *) &pk11_StaticFalseAttr;
    case CKA_VERIFY:
	return (PK11Attribute *) &pk11_StaticTrueAttr;
    case CKA_VALUE:
	return pk11_NewTokenAttributeSigned(type,key->u.dsa.publicValue.data,
					key->u.dsa.publicValue.len, PR_FALSE);
    case CKA_PRIME:
	return pk11_NewTokenAttributeSigned(type,key->u.dsa.params.prime.data,
					key->u.dsa.params.prime.len, PR_FALSE);
    case CKA_SUBPRIME:
	return pk11_NewTokenAttributeSigned(type,
				key->u.dsa.params.subPrime.data,
				key->u.dsa.params.subPrime.len, PR_FALSE);
    case CKA_BASE:
	return pk11_NewTokenAttributeSigned(type,key->u.dsa.params.base.data,
					key->u.dsa.params.base.len, PR_FALSE);
    default:
	break;
    }
    return NULL;
}

static PK11Attribute *
pk11_FindDHPublicKeyAttribute(NSSLOWKEYPublicKey *key, CK_ATTRIBUTE_TYPE type)
{
    unsigned char hash[SHA1_LENGTH];
    CK_KEY_TYPE keyType = CKK_DH;

    switch (type) {
    case CKA_KEY_TYPE:
	return pk11_NewTokenAttribute(type,&keyType,sizeof(keyType), PR_TRUE);
    case CKA_ID:
	SHA1_HashBuf(hash,key->u.dh.publicValue.data,key->u.dh.publicValue.len);
	return pk11_NewTokenAttribute(type,hash,SHA1_LENGTH, PR_TRUE);
    case CKA_DERIVE:
	return (PK11Attribute *) &pk11_StaticTrueAttr;
    case CKA_ENCRYPT:
    case CKA_VERIFY:
    case CKA_VERIFY_RECOVER:
    case CKA_WRAP:
	return (PK11Attribute *) &pk11_StaticFalseAttr;
    case CKA_VALUE:
	return pk11_NewTokenAttributeSigned(type,key->u.dh.publicValue.data,
					key->u.dh.publicValue.len, PR_FALSE);
    case CKA_PRIME:
	return pk11_NewTokenAttributeSigned(type,key->u.dh.prime.data,
					key->u.dh.prime.len, PR_FALSE);
    case CKA_BASE:
	return pk11_NewTokenAttributeSigned(type,key->u.dh.base.data,
					key->u.dh.base.len, PR_FALSE);
    default:
	break;
    }
    return NULL;
}

#ifdef NSS_ENABLE_ECC
static PK11Attribute *
pk11_FindECPublicKeyAttribute(NSSLOWKEYPublicKey *key, CK_ATTRIBUTE_TYPE type)
{
    unsigned char hash[SHA1_LENGTH];
    CK_KEY_TYPE keyType = CKK_EC;

    switch (type) {
    case CKA_KEY_TYPE:
	return pk11_NewTokenAttribute(type,&keyType,sizeof(keyType), PR_TRUE);
    case CKA_ID:
	SHA1_HashBuf(hash, key->u.ec.publicValue.data,
		     key->u.ec.publicValue.len);
	return pk11_NewTokenAttribute(type,hash,SHA1_LENGTH, PR_TRUE);
    case CKA_DERIVE:
    case CKA_VERIFY:
	return (PK11Attribute *) &pk11_StaticTrueAttr;
    case CKA_ENCRYPT:
    case CKA_VERIFY_RECOVER:
    case CKA_WRAP:
	return (PK11Attribute *) &pk11_StaticFalseAttr;
    case CKA_EC_PARAMS:
        /* XXX Why is the last arg PR_FALSE? */
	return pk11_NewTokenAttributeSigned(type,
					key->u.ec.ecParams.DEREncoding.data,
					key->u.ec.ecParams.DEREncoding.len,
					PR_FALSE);
    case CKA_EC_POINT:
        /* XXX Why is the last arg PR_FALSE? */
	return pk11_NewTokenAttributeSigned(type,key->u.ec.publicValue.data,
					key->u.ec.publicValue.len, PR_FALSE);
    default:
	break;
    }
    return NULL;
}
#endif /* NSS_ENABLE_ECC */

static PK11Attribute *
pk11_FindPublicKeyAttribute(PK11TokenObject *object, CK_ATTRIBUTE_TYPE type)
{
    NSSLOWKEYPublicKey *key;
    PK11Attribute *att = NULL;
    char *label;

    switch (type) {
    case CKA_PRIVATE:
    case CKA_SENSITIVE:
    case CKA_ALWAYS_SENSITIVE:
    case CKA_NEVER_EXTRACTABLE:
	return (PK11Attribute *) &pk11_StaticFalseAttr;
    case CKA_MODIFIABLE:
    case CKA_EXTRACTABLE:
	return (PK11Attribute *) &pk11_StaticTrueAttr;
    case CKA_LABEL:
        label = nsslowkey_FindKeyNicknameByPublicKey(object->obj.slot->keyDB,
				&object->dbKey, object->obj.slot->password);
	if (label == NULL) {
	   return (PK11Attribute *)&pk11_StaticOneAttr;
	}
	att = pk11_NewTokenAttribute(type,label,PORT_Strlen(label), PR_TRUE);
	PORT_Free(label);
	return att;
    default:
	break;
    }

    key = pk11_GetPublicKey(object);
    if (key == NULL) {
	return NULL;
    }

    switch (key->keyType) {
    case NSSLOWKEYRSAKey:
	return pk11_FindRSAPublicKeyAttribute(key,type);
    case NSSLOWKEYDSAKey:
	return pk11_FindDSAPublicKeyAttribute(key,type);
    case NSSLOWKEYDHKey:
	return pk11_FindDHPublicKeyAttribute(key,type);
#ifdef NSS_ENABLE_ECC
    case NSSLOWKEYECKey:
	return pk11_FindECPublicKeyAttribute(key,type);
#endif /* NSS_ENABLE_ECC */
    default:
	break;
    }

    return NULL;
}

static PK11Attribute *
pk11_FindSecretKeyAttribute(PK11TokenObject *object, CK_ATTRIBUTE_TYPE type)
{
    NSSLOWKEYPrivateKey *key;
    char *label;
    unsigned char *keyString;
    PK11Attribute *att;
    int keyTypeLen;
    CK_ULONG keyLen;
    CK_KEY_TYPE keyType;
    PRUint32 keyTypeStorage;

    switch (type) {
    case CKA_PRIVATE:
    case CKA_SENSITIVE:
    case CKA_ALWAYS_SENSITIVE:
    case CKA_EXTRACTABLE:
    case CKA_DERIVE:
    case CKA_ENCRYPT:
    case CKA_DECRYPT:
    case CKA_SIGN:
    case CKA_VERIFY:
    case CKA_WRAP:
    case CKA_UNWRAP:
    case CKA_MODIFIABLE:
	return (PK11Attribute *) &pk11_StaticTrueAttr;
    case CKA_NEVER_EXTRACTABLE:
	return (PK11Attribute *) &pk11_StaticFalseAttr;
    case CKA_LABEL:
        label = nsslowkey_FindKeyNicknameByPublicKey(object->obj.slot->keyDB,
				&object->dbKey, object->obj.slot->password);
	if (label == NULL) {
	   return (PK11Attribute *)&pk11_StaticNullAttr;
	}
	att = pk11_NewTokenAttribute(type,label,PORT_Strlen(label), PR_TRUE);
	PORT_Free(label);
	return att;
    case CKA_KEY_TYPE:
    case CKA_VALUE_LEN:
    case CKA_VALUE:
	break;
    default:
	return NULL;
    }

    key = pk11_GetPrivateKey(object);
    if (key == NULL) {
	return NULL;
    }
    switch (type) {
    case CKA_KEY_TYPE:
	/* handle legacy databases. In legacy databases key_type was stored
	 * in host order, with any leading zeros stripped off. Only key types
	 * under 0x1f (AES) were stored. We assume that any values which are
	 * either 1 byte long (big endian), or have byte[0] between 0 and 
	 * 0x7f and bytes[1]-bytes[3] equal to '0' (little endian). All other
	 * values are assumed to be from the new database, which is always 4
	 * bytes in network order */
	keyType=0;
	keyString = key->u.rsa.coefficient.data;
	keyTypeLen = key->u.rsa.coefficient.len;


	/*
<<<<<<< HEAD
 	 * Because of various endian and word lengths, the database may have
=======
 	 * Because of various endian and word lengths The database may have
>>>>>>> 7119b478
	 * stored the keyType value in one of the following formats:
	 *   (kt) <= 0x1f 
	 *                                   length data
	 * Big Endian,     pre-3.9, all lengths: 1  (kt)
	 * Little Endian,  pre-3.9, 32 bits:     4  (kt) 0  0  0
	 * Little Endian,  pre-3.9, 64 bits:     8  (kt) 0  0  0   0  0  0  0
	 * All platforms,      3.9, 32 bits:     4    0  0  0 (kt)
	 * Big Endian,         3.9, 64 bits:     8    0  0  0 (kt) 0  0  0  0
	 * Little  Endian,     3.9, 64 bits:     8    0  0  0  0   0  0  0 (kt)
	 * All platforms, >= 3.9.1, all lengths: 4   (a) k1 k2 k3
	 * where (a) is 0 or >= 0x80. currently (a) can only be 0.
	 */
	/*
<<<<<<< HEAD
 	 * This key was written on a 64 bit platform with a using NSS 3.9
	 * or earlier. Reduce the 64 bit possibilities above. When  through,
	 * we will only have:
=======
 	 * this key was written on a 64 bit platform with a using NSS 3.9
	 * or earlier. Reduce the 64 bit possibilities above. We were are
	 * through, we will only have:
>>>>>>> 7119b478
	 * 
	 * Big Endian,     pre-3.9, all lengths: 1  (kt)
	 * Little Endian,  pre-3.9, all lengths: 4  (kt) 0  0  0
	 * All platforms,      3.9, all lengths: 4    0  0  0 (kt)
	 * All platforms, => 3.9.1, all lengths: 4   (a) k1 k2 k3
	 */
	if (keyTypeLen == 8) {
	    keyTypeStorage = *(PRUint32 *) keyString;
	    if (keyTypeStorage == 0) {
		keyString += sizeof(PRUint32);
	    }
	    keyTypeLen = 4;
	}
	/*
	 * Now Handle:
	 *
	 * All platforms,      3.9, all lengths: 4    0  0  0 (kt)
	 * All platforms, => 3.9.1, all lengths: 4   (a) k1 k2 k3
	 *
	 * NOTE: if  kt == 0 or ak1k2k3 == 0, the test fails and
	 * we handle it as:
	 *
	 * Little Endian,  pre-3.9, all lengths: 4  (kt) 0  0  0
	 */
	if (keyTypeLen == sizeof(keyTypeStorage) &&
	     (((keyString[0] & 0x80) == 0x80) ||
		!((keyString[1] == 0) && (keyString[2] == 0)
	   				    && (keyString[3] == 0))) ) {
	    PORT_Memcpy(&keyTypeStorage, keyString, sizeof(keyTypeStorage));
	    keyType = (CK_KEY_TYPE) PR_ntohl(keyTypeStorage);
	} else {
	/*
	 * Now Handle:
	 *
	 * Big Endian,     pre-3.9, all lengths: 1  (kt)
	 * Little Endian,  pre-3.9, all lengths: 4  (kt) 0  0  0
	 *  -- KeyType == 0 all other cases ---: 4    0  0  0  0
	 */
	    keyType = (CK_KEY_TYPE) keyString[0] ;
        }
	return pk11_NewTokenAttribute(type,&keyType,sizeof(keyType),PR_TRUE);
    case CKA_VALUE:
	return pk11_NewTokenAttribute(type,key->u.rsa.privateExponent.data,
				key->u.rsa.privateExponent.len, PR_FALSE);
    case CKA_VALUE_LEN:
	keyLen=key->u.rsa.privateExponent.len;
	return pk11_NewTokenAttribute(type, &keyLen, sizeof(CK_ULONG), PR_TRUE);
    }

    return NULL;
}

static PK11Attribute *
pk11_FindRSAPrivateKeyAttribute(NSSLOWKEYPrivateKey *key,
							 CK_ATTRIBUTE_TYPE type)
{
    unsigned char hash[SHA1_LENGTH];
    CK_KEY_TYPE keyType = CKK_RSA;

    switch (type) {
    case CKA_KEY_TYPE:
	return pk11_NewTokenAttribute(type,&keyType,sizeof(keyType), PR_TRUE);
    case CKA_ID:
	SHA1_HashBuf(hash,key->u.rsa.modulus.data,key->u.rsa.modulus.len);
	return pk11_NewTokenAttribute(type,hash,SHA1_LENGTH, PR_TRUE);
    case CKA_DERIVE:
	return (PK11Attribute *) &pk11_StaticFalseAttr;
    case CKA_DECRYPT:
    case CKA_SIGN:
    case CKA_SIGN_RECOVER:
    case CKA_UNWRAP:
	return (PK11Attribute *) &pk11_StaticTrueAttr;
    case CKA_MODULUS:
	return pk11_NewTokenAttributeSigned(type,key->u.rsa.modulus.data,
					key->u.rsa.modulus.len, PR_FALSE);
    case CKA_PUBLIC_EXPONENT:
	return pk11_NewTokenAttributeSigned(type,key->u.rsa.publicExponent.data,
				key->u.rsa.publicExponent.len, PR_FALSE);
    case CKA_PRIVATE_EXPONENT:
    case CKA_PRIME_1:
    case CKA_PRIME_2:
    case CKA_EXPONENT_1:
    case CKA_EXPONENT_2:
    case CKA_COEFFICIENT:
	return (PK11Attribute *) &pk11_StaticNullAttr;
    default:
	break;
    }
    return NULL;
}

static PK11Attribute *
pk11_FindDSAPrivateKeyAttribute(NSSLOWKEYPrivateKey *key, 
							CK_ATTRIBUTE_TYPE type)
{
    unsigned char hash[SHA1_LENGTH];
    CK_KEY_TYPE keyType = CKK_DSA;

    switch (type) {
    case CKA_KEY_TYPE:
	return pk11_NewTokenAttribute(type,&keyType,sizeof(keyType), PR_TRUE);
    case CKA_ID:
	SHA1_HashBuf(hash,key->u.dsa.publicValue.data,
						key->u.dsa.publicValue.len);
	return pk11_NewTokenAttribute(type,hash,SHA1_LENGTH, PR_TRUE);
    case CKA_DERIVE:
    case CKA_DECRYPT:
    case CKA_SIGN_RECOVER:
    case CKA_UNWRAP:
	return (PK11Attribute *) &pk11_StaticFalseAttr;
    case CKA_SIGN:
	return (PK11Attribute *) &pk11_StaticTrueAttr;
    case CKA_VALUE:
	return (PK11Attribute *) &pk11_StaticNullAttr;
    case CKA_PRIME:
	return pk11_NewTokenAttributeSigned(type,key->u.dsa.params.prime.data,
					key->u.dsa.params.prime.len, PR_FALSE);
    case CKA_SUBPRIME:
	return pk11_NewTokenAttributeSigned(type,
				key->u.dsa.params.subPrime.data,
				key->u.dsa.params.subPrime.len, PR_FALSE);
    case CKA_BASE:
	return pk11_NewTokenAttributeSigned(type,key->u.dsa.params.base.data,
					key->u.dsa.params.base.len, PR_FALSE);
    default:
	break;
    }
    return NULL;
}

static PK11Attribute *
pk11_FindDHPrivateKeyAttribute(NSSLOWKEYPrivateKey *key, CK_ATTRIBUTE_TYPE type)
{
    unsigned char hash[SHA1_LENGTH];
    CK_KEY_TYPE keyType = CKK_DH;

    switch (type) {
    case CKA_KEY_TYPE:
	return pk11_NewTokenAttribute(type,&keyType,sizeof(keyType), PR_TRUE);
    case CKA_ID:
	SHA1_HashBuf(hash,key->u.dh.publicValue.data,key->u.dh.publicValue.len);
	return pk11_NewTokenAttribute(type,hash,SHA1_LENGTH, PR_TRUE);
    case CKA_DERIVE:
	return (PK11Attribute *) &pk11_StaticTrueAttr;
    case CKA_DECRYPT:
    case CKA_SIGN:
    case CKA_SIGN_RECOVER:
    case CKA_UNWRAP:
	return (PK11Attribute *) &pk11_StaticFalseAttr;
    case CKA_VALUE:
	return (PK11Attribute *) &pk11_StaticNullAttr;
    case CKA_PRIME:
	return pk11_NewTokenAttributeSigned(type,key->u.dh.prime.data,
					key->u.dh.prime.len, PR_FALSE);
    case CKA_BASE:
	return pk11_NewTokenAttributeSigned(type,key->u.dh.base.data,
					key->u.dh.base.len, PR_FALSE);
    default:
	break;
    }
    return NULL;
}

#ifdef NSS_ENABLE_ECC
static PK11Attribute *
pk11_FindECPrivateKeyAttribute(NSSLOWKEYPrivateKey *key, CK_ATTRIBUTE_TYPE type)
{
    unsigned char hash[SHA1_LENGTH];
    CK_KEY_TYPE keyType = CKK_EC;

    switch (type) {
    case CKA_KEY_TYPE:
	return pk11_NewTokenAttribute(type,&keyType,sizeof(keyType), PR_TRUE);
    case CKA_ID:
	SHA1_HashBuf(hash,key->u.ec.publicValue.data,key->u.ec.publicValue.len);
	return pk11_NewTokenAttribute(type,hash,SHA1_LENGTH, PR_TRUE);
    case CKA_DERIVE:
    case CKA_SIGN:
	return (PK11Attribute *) &pk11_StaticTrueAttr;
    case CKA_DECRYPT:
    case CKA_SIGN_RECOVER:
    case CKA_UNWRAP:
	return (PK11Attribute *) &pk11_StaticFalseAttr;
    case CKA_VALUE:
	return (PK11Attribute *) &pk11_StaticNullAttr;
    case CKA_EC_PARAMS:
        /* XXX Why is the last arg PR_FALSE? */
	return pk11_NewTokenAttributeSigned(type,
					key->u.ec.ecParams.DEREncoding.data,
					key->u.ec.ecParams.DEREncoding.len,
					PR_FALSE);
    default:
	break;
    }
    return NULL;
}
#endif /* NSS_ENABLE_ECC */

static PK11Attribute *
pk11_FindPrivateKeyAttribute(PK11TokenObject *object, CK_ATTRIBUTE_TYPE type)
{
    NSSLOWKEYPrivateKey *key;
    char *label;
    PK11Attribute *att;

    switch (type) {
    case CKA_PRIVATE:
    case CKA_SENSITIVE:
    case CKA_ALWAYS_SENSITIVE:
    case CKA_EXTRACTABLE:
    case CKA_MODIFIABLE:
	return (PK11Attribute *) &pk11_StaticTrueAttr;
    case CKA_NEVER_EXTRACTABLE:
	return (PK11Attribute *) &pk11_StaticFalseAttr;
    case CKA_SUBJECT:
	   return (PK11Attribute *)&pk11_StaticNullAttr;
    case CKA_LABEL:
        label = nsslowkey_FindKeyNicknameByPublicKey(object->obj.slot->keyDB,
				&object->dbKey, object->obj.slot->password);
	if (label == NULL) {
	   return (PK11Attribute *)&pk11_StaticNullAttr;
	}
	att = pk11_NewTokenAttribute(type,label,PORT_Strlen(label), PR_TRUE);
	PORT_Free(label);
	return att;
    default:
	break;
    }
    key = pk11_GetPrivateKey(object);
    if (key == NULL) {
	return NULL;
    }
    switch (key->keyType) {
    case NSSLOWKEYRSAKey:
	return pk11_FindRSAPrivateKeyAttribute(key,type);
    case NSSLOWKEYDSAKey:
	return pk11_FindDSAPrivateKeyAttribute(key,type);
    case NSSLOWKEYDHKey:
	return pk11_FindDHPrivateKeyAttribute(key,type);
#ifdef NSS_ENABLE_ECC
    case NSSLOWKEYECKey:
	return pk11_FindECPrivateKeyAttribute(key,type);
#endif /* NSS_ENABLE_ECC */
    default:
	break;
    }

    return NULL;
}

static PK11Attribute *
pk11_FindSMIMEAttribute(PK11TokenObject *object, CK_ATTRIBUTE_TYPE type)
{
    certDBEntrySMime *entry;
    switch (type) {
    case CKA_PRIVATE:
    case CKA_MODIFIABLE:
	return (PK11Attribute *) &pk11_StaticFalseAttr;
    case CKA_NETSCAPE_EMAIL:
	return pk11_NewTokenAttribute(type,object->dbKey.data,
						object->dbKey.len-1, PR_FALSE);
    case CKA_NETSCAPE_SMIME_TIMESTAMP:
    case CKA_SUBJECT:
    case CKA_VALUE:
	break;
    default:
	return NULL;
    }
    entry = pk11_getSMime(object);
    if (entry == NULL) {
	return NULL;
    }
    switch (type) {
    case CKA_NETSCAPE_SMIME_TIMESTAMP:
	return pk11_NewTokenAttribute(type,entry->optionsDate.data,
					entry->optionsDate.len, PR_FALSE);
    case CKA_SUBJECT:
	return pk11_NewTokenAttribute(type,entry->subjectName.data,
					entry->subjectName.len, PR_FALSE);
    case CKA_VALUE:
	return pk11_NewTokenAttribute(type,entry->smimeOptions.data,
					entry->smimeOptions.len, PR_FALSE);
    default:
	break;
    }
    return NULL;
}

static PK11Attribute *
pk11_FindTrustAttribute(PK11TokenObject *object, CK_ATTRIBUTE_TYPE type)
{
    NSSLOWCERTTrust *trust;
    unsigned char hash[SHA1_LENGTH];
    unsigned int trustFlags;

    switch (type) {
    case CKA_PRIVATE:
	return (PK11Attribute *) &pk11_StaticFalseAttr;
    case CKA_MODIFIABLE:
	return (PK11Attribute *) &pk11_StaticTrueAttr;
    case CKA_CERT_SHA1_HASH:
    case CKA_CERT_MD5_HASH:
    case CKA_TRUST_CLIENT_AUTH:
    case CKA_TRUST_SERVER_AUTH:
    case CKA_TRUST_EMAIL_PROTECTION:
    case CKA_TRUST_CODE_SIGNING:
	break;
    default:
	return NULL;
    }
    trust = pk11_getTrust(object);
    if (trust == NULL) {
	return NULL;
    }
    switch (type) {
    case CKA_CERT_SHA1_HASH:
	SHA1_HashBuf(hash,trust->derCert->data,trust->derCert->len);
	return pk11_NewTokenAttribute(type, hash, SHA1_LENGTH, PR_TRUE);
    case CKA_CERT_MD5_HASH:
	MD5_HashBuf(hash,trust->derCert->data,trust->derCert->len);
	return pk11_NewTokenAttribute(type, hash, MD5_LENGTH, PR_TRUE);
    case CKA_TRUST_CLIENT_AUTH:
	trustFlags = trust->trust->sslFlags & CERTDB_TRUSTED_CLIENT_CA ?
		trust->trust->sslFlags | CERTDB_TRUSTED_CA : 0 ;
	goto trust;
    case CKA_TRUST_SERVER_AUTH:
	trustFlags = trust->trust->sslFlags;
	goto trust;
    case CKA_TRUST_EMAIL_PROTECTION:
	trustFlags = trust->trust->emailFlags;
	goto trust;
    case CKA_TRUST_CODE_SIGNING:
	trustFlags = trust->trust->objectSigningFlags;
trust:
	if (trustFlags & CERTDB_TRUSTED_CA ) {
	    return (PK11Attribute *)&pk11_StaticTrustedDelegatorAttr;
	}
	if (trustFlags & CERTDB_TRUSTED) {
	    return (PK11Attribute *)&pk11_StaticTrustedAttr;
	}
	if (trustFlags & CERTDB_NOT_TRUSTED) {
	    return (PK11Attribute *)&pk11_StaticUnTrustedAttr;
	}
	if (trustFlags & CERTDB_TRUSTED_UNKNOWN) {
	    return (PK11Attribute *)&pk11_StaticTrustUnknownAttr;
	}
	if (trustFlags & CERTDB_VALID_CA) {
	    return (PK11Attribute *)&pk11_StaticValidDelegatorAttr;
	}
	if (trustFlags & CERTDB_VALID_PEER) {
	    return (PK11Attribute *)&pk11_StaticValidPeerAttr;
	}
	return (PK11Attribute *)&pk11_StaticMustVerifyAttr;
    default:
	break;
    }

#ifdef notdef
    switch (type) {
    case CKA_ISSUER:
	cert = pk11_getCertObject(object);
	if (cert == NULL) break;
	attr = pk11_NewTokenAttribute(type,cert->derIssuer.data,
						cert->derIssuer.len, PR_FALSE);
	
    case CKA_SERIAL_NUMBER:
	cert = pk11_getCertObject(object);
	if (cert == NULL) break;
	item = SEC_ASN1EncodeItem(NULL,NULL,cert,pk11_SerialTemplate);
	if (item == NULL) break;
	attr = pk11_NewTokenAttribute(type, item->data, item->len, PR_TRUE);
	SECITEM_FreeItem(item,PR_TRUE);
    }
    if (cert) {
	NSSLOWCERTDestroyCertificate(cert);	
	return attr;
    }
#endif
    return NULL;
}

static PK11Attribute *
pk11_FindCrlAttribute(PK11TokenObject *object, CK_ATTRIBUTE_TYPE type)
{
    certDBEntryRevocation *crl;

    switch (type) {
    case CKA_PRIVATE:
    case CKA_MODIFIABLE:
	return (PK11Attribute *) &pk11_StaticFalseAttr;
    case CKA_NETSCAPE_KRL:
	return (PK11Attribute *) ((object->obj.handle == PK11_TOKEN_KRL_HANDLE) 
			? &pk11_StaticTrueAttr : &pk11_StaticFalseAttr);
    case CKA_SUBJECT:
	return pk11_NewTokenAttribute(type,object->dbKey.data,
						object->dbKey.len, PR_FALSE);	
    case CKA_NETSCAPE_URL:
    case CKA_VALUE:
	break;
    default:
	PORT_SetError(SEC_ERROR_INVALID_ARGS);
    	return NULL;
    }
    crl =  pk11_getCrl(object);
    if (!crl) {
	return NULL;
    }
    switch (type) {
    case CKA_NETSCAPE_URL:
	if (crl->url == NULL) {
	    return (PK11Attribute *) &pk11_StaticNullAttr;
	}
	return pk11_NewTokenAttribute(type, crl->url, 
					PORT_Strlen(crl->url)+1, PR_TRUE);
    case CKA_VALUE:
	return pk11_NewTokenAttribute(type, crl->derCrl.data, 
						crl->derCrl.len, PR_FALSE);
    default:
	break;
    }
    return NULL;
}

static PK11Attribute *
pk11_FindCertAttribute(PK11TokenObject *object, CK_ATTRIBUTE_TYPE type)
{
    NSSLOWCERTCertificate *cert;
    NSSLOWKEYPublicKey  *pubKey;
    unsigned char hash[SHA1_LENGTH];
    SECItem *item;

    switch (type) {
    case CKA_PRIVATE:
	return (PK11Attribute *) &pk11_StaticFalseAttr;
    case CKA_MODIFIABLE:
	return (PK11Attribute *) &pk11_StaticTrueAttr;
    case CKA_CERTIFICATE_TYPE:
        /* hardcoding X.509 into here */
        return (PK11Attribute *)&pk11_StaticX509Attr;
    case CKA_VALUE:
    case CKA_ID:
    case CKA_LABEL:
    case CKA_SUBJECT:
    case CKA_ISSUER:
    case CKA_SERIAL_NUMBER:
    case CKA_NETSCAPE_EMAIL:
	break;
    default:
	return NULL;
    }
    cert = pk11_getCert(object);
    if (cert == NULL) {
	return NULL;
    }
    switch (type) {
    case CKA_VALUE:
	return pk11_NewTokenAttribute(type,cert->derCert.data,
						cert->derCert.len,PR_FALSE);
    case CKA_ID:
	if (((cert->trust->sslFlags & CERTDB_USER) == 0) &&
		((cert->trust->emailFlags & CERTDB_USER) == 0) &&
		((cert->trust->objectSigningFlags & CERTDB_USER) == 0)) {
	    return (PK11Attribute *) &pk11_StaticNullAttr;
	}
	pubKey = nsslowcert_ExtractPublicKey(cert);
	if (pubKey == NULL) break;
	item = pk11_GetPubItem(pubKey);
	if (item == NULL) {
	    nsslowkey_DestroyPublicKey(pubKey);
	    break;
	}
	SHA1_HashBuf(hash,item->data,item->len);
	/* item is imbedded in pubKey, just free the key */
	nsslowkey_DestroyPublicKey(pubKey);
	return pk11_NewTokenAttribute(type, hash, SHA1_LENGTH, PR_TRUE);
    case CKA_LABEL:
	return cert->nickname ? pk11_NewTokenAttribute(type, cert->nickname,
				PORT_Strlen(cert->nickname), PR_FALSE) :
					(PK11Attribute *) &pk11_StaticNullAttr;
    case CKA_SUBJECT:
	return pk11_NewTokenAttribute(type,cert->derSubject.data,
						cert->derSubject.len, PR_FALSE);
    case CKA_ISSUER:
	return pk11_NewTokenAttribute(type,cert->derIssuer.data,
						cert->derIssuer.len, PR_FALSE);
    case CKA_SERIAL_NUMBER:
	return pk11_NewTokenAttribute(type,cert->derSN.data,
						cert->derSN.len, PR_FALSE);
    case CKA_NETSCAPE_EMAIL:
	return (cert->emailAddr && cert->emailAddr[0])
	    ? pk11_NewTokenAttribute(type, cert->emailAddr,
	                             PORT_Strlen(cert->emailAddr), PR_FALSE) 
	    : (PK11Attribute *) &pk11_StaticNullAttr;
    default:
	break;
    }
    return NULL;
}
    
static PK11Attribute *    
pk11_FindTokenAttribute(PK11TokenObject *object,CK_ATTRIBUTE_TYPE type)
{
    /* handle the common ones */
    switch (type) {
    case CKA_CLASS:
	return pk11_NewTokenAttribute(type,&object->obj.objclass,
					sizeof(object->obj.objclass),PR_FALSE);
    case CKA_TOKEN:
	return (PK11Attribute *) &pk11_StaticTrueAttr;
    case CKA_LABEL:
	if (  (object->obj.objclass == CKO_CERTIFICATE) 
	   || (object->obj.objclass == CKO_PRIVATE_KEY)
	   || (object->obj.objclass == CKO_PUBLIC_KEY)
	   || (object->obj.objclass == CKO_SECRET_KEY)) {
	    break;
	}
	return (PK11Attribute *) &pk11_StaticNullAttr;
    default:
	break;
    }
    switch (object->obj.objclass) {
    case CKO_CERTIFICATE:
	return pk11_FindCertAttribute(object,type);
    case CKO_NETSCAPE_CRL:
	return pk11_FindCrlAttribute(object,type);
    case CKO_NETSCAPE_TRUST:
	return pk11_FindTrustAttribute(object,type);
    case CKO_NETSCAPE_SMIME:
	return pk11_FindSMIMEAttribute(object,type);
    case CKO_PUBLIC_KEY:
	return pk11_FindPublicKeyAttribute(object,type);
    case CKO_PRIVATE_KEY:
	return pk11_FindPrivateKeyAttribute(object,type);
    case CKO_SECRET_KEY:
	return pk11_FindSecretKeyAttribute(object,type);
    default:
	break;
    }
    PORT_Assert(0);
    return NULL;
} 

/*
 * look up and attribute structure from a type and Object structure.
 * The returned attribute is referenced and needs to be freed when 
 * it is no longer needed.
 */
PK11Attribute *
pk11_FindAttribute(PK11Object *object,CK_ATTRIBUTE_TYPE type)
{
    PK11Attribute *attribute;
    PK11SessionObject *sessObject = pk11_narrowToSessionObject(object);

    if (sessObject == NULL) {
	return pk11_FindTokenAttribute(pk11_narrowToTokenObject(object),type);
    }

    PK11_USE_THREADS(PZ_Lock(sessObject->attributeLock);)
    pk11queue_find(attribute,type,sessObject->head, sessObject->hashSize);
#ifdef PKCS11_REF_COUNT_ATTRIBUTES
    if (attribute) {
	/* atomic increment would be nice here */
	PK11_USE_THREADS(PZ_Lock(attribute->refLock);)
	attribute->refCount++;
	PK11_USE_THREADS(PZ_Unlock(attribute->refLock);)
    }
#endif
    PK11_USE_THREADS(PZ_Unlock(sessObject->attributeLock);)

    return(attribute);
}

/*
 * Take a buffer and it's length and return it's true size in bits;
 */
unsigned int
pk11_GetLengthInBits(unsigned char *buf, unsigned int bufLen)
{
    unsigned int size = bufLen * 8;
    int i;
    /* Get the real length in bytes */
    for (i=0; i < bufLen; i++) {
	unsigned char  c = *buf++;
	if (c != 0) {
	    unsigned char m;
	    for (m=0x80; m > 0 ;  m = m >> 1) {
		if ((c & m) != 0) {
		    break;
		} 
		size--;
	    }
	    break;
	}
	size-=8;
    }
    return size;
}

/*
 * Constrain a big num attribute. to size and padding
 * minLength means length of the object must be greater than equal to minLength
 * maxLength means length of the object must be less than equal to maxLength
 * minMultiple means that object length mod minMultiple must equal 0.
 * all input sizes are in bits.
 * if any constraint is '0' that constraint is not checked.
 */
CK_RV
pk11_ConstrainAttribute(PK11Object *object, CK_ATTRIBUTE_TYPE type, 
			int minLength, int maxLength, int minMultiple)
{
    PK11Attribute *attribute;
    unsigned int size;
    unsigned char *ptr;

    attribute = pk11_FindAttribute(object, type);
    if (!attribute) {
	return CKR_TEMPLATE_INCOMPLETE;
    }
    ptr = (unsigned char *) attribute->attrib.pValue;
    if (ptr == NULL) {
	pk11_FreeAttribute(attribute);
	return CKR_ATTRIBUTE_VALUE_INVALID;
    }
    size = pk11_GetLengthInBits(ptr, attribute->attrib.ulValueLen);
    pk11_FreeAttribute(attribute);

    if ((minLength != 0) && (size <  minLength)) {
	return CKR_ATTRIBUTE_VALUE_INVALID;
    }
    if ((maxLength != 0) && (size >  maxLength)) {
	return CKR_ATTRIBUTE_VALUE_INVALID;
    }
    if ((minMultiple != 0) && ((size % minMultiple) != 0)) {
	return CKR_ATTRIBUTE_VALUE_INVALID;
    }
    return CKR_OK;
}

PRBool
pk11_hasAttributeToken(PK11TokenObject *object)
{
    return PR_FALSE;
}

/*
 * return true if object has attribute
 */
PRBool
pk11_hasAttribute(PK11Object *object,CK_ATTRIBUTE_TYPE type)
{
    PK11Attribute *attribute;
    PK11SessionObject *sessObject = pk11_narrowToSessionObject(object);

    if (sessObject == NULL) {
	return pk11_hasAttributeToken(pk11_narrowToTokenObject(object));
    }

    PK11_USE_THREADS(PZ_Lock(sessObject->attributeLock);)
    pk11queue_find(attribute,type,sessObject->head, sessObject->hashSize);
    PK11_USE_THREADS(PZ_Unlock(sessObject->attributeLock);)

    return (PRBool)(attribute != NULL);
}

/*
 * add an attribute to an object
 */
static void
pk11_AddAttribute(PK11Object *object,PK11Attribute *attribute)
{
    PK11SessionObject *sessObject = pk11_narrowToSessionObject(object);

    if (sessObject == NULL) return;
    PK11_USE_THREADS(PZ_Lock(sessObject->attributeLock);)
    pk11queue_add(attribute,attribute->handle,
				sessObject->head, sessObject->hashSize);
    PK11_USE_THREADS(PZ_Unlock(sessObject->attributeLock);)
}

/* 
 * copy an unsigned attribute into a SECItem. Secitem is allocated in
 * the specified arena.
 */
CK_RV
pk11_Attribute2SSecItem(PLArenaPool *arena,SECItem *item,PK11Object *object,
                                      CK_ATTRIBUTE_TYPE type)
{
    PK11Attribute *attribute;

    item->data = NULL;

    attribute = pk11_FindAttribute(object, type);
    if (attribute == NULL) return CKR_TEMPLATE_INCOMPLETE;

    (void)SECITEM_AllocItem(arena, item, attribute->attrib.ulValueLen);
    if (item->data == NULL) {
	pk11_FreeAttribute(attribute);
	return CKR_HOST_MEMORY;
    }
    PORT_Memcpy(item->data, attribute->attrib.pValue, item->len);
    pk11_FreeAttribute(attribute);
    return CKR_OK;
}


/*
 * delete an attribute from an object
 */
static void
pk11_DeleteAttribute(PK11Object *object, PK11Attribute *attribute)
{
    PK11SessionObject *sessObject = pk11_narrowToSessionObject(object);

    if (sessObject == NULL) {
	return ;
    }
    PK11_USE_THREADS(PZ_Lock(sessObject->attributeLock);)
    if (pk11queue_is_queued(attribute,attribute->handle,
				sessObject->head, sessObject->hashSize)) {
	pk11queue_delete(attribute,attribute->handle,
				sessObject->head, sessObject->hashSize);
    }
    PK11_USE_THREADS(PZ_Unlock(sessObject->attributeLock);)
    pk11_FreeAttribute(attribute);
}

/*
 * this is only valid for CK_BBOOL type attributes. Return the state
 * of that attribute.
 */
PRBool
pk11_isTrue(PK11Object *object,CK_ATTRIBUTE_TYPE type)
{
    PK11Attribute *attribute;
    PRBool tok = PR_FALSE;

    attribute=pk11_FindAttribute(object,type);
    if (attribute == NULL) { return PR_FALSE; }
    tok = (PRBool)(*(CK_BBOOL *)attribute->attrib.pValue);
    pk11_FreeAttribute(attribute);

    return tok;
}

/*
 * force an attribute to null.
 * this is for sensitive keys which are stored in the database, we don't
 * want to keep this info around in memory in the clear.
 */
void
pk11_nullAttribute(PK11Object *object,CK_ATTRIBUTE_TYPE type)
{
    PK11Attribute *attribute;

    attribute=pk11_FindAttribute(object,type);
    if (attribute == NULL) return;

    if (attribute->attrib.pValue != NULL) {
	PORT_Memset(attribute->attrib.pValue,0,attribute->attrib.ulValueLen);
	if (attribute->freeData) {
	    PORT_Free(attribute->attrib.pValue);
	}
	attribute->freeData = PR_FALSE;
	attribute->attrib.pValue = NULL;
	attribute->attrib.ulValueLen = 0;
    }
    pk11_FreeAttribute(attribute);
}

static CK_RV
pk11_SetCertAttribute(PK11TokenObject *to, CK_ATTRIBUTE_TYPE type, 
						void *value, unsigned int len)
{
    NSSLOWCERTCertificate *cert;
    char *nickname = NULL;
    SECStatus rv;

    /* we can't change  the EMAIL values, but let the
     * upper layers feel better about the fact we tried to set these */
    if (type == CKA_NETSCAPE_EMAIL) {
	return CKR_OK;
    }

    if (to->obj.slot->certDB == NULL) {
	return CKR_TOKEN_WRITE_PROTECTED;
    }

    if ((type != CKA_LABEL)  && (type != CKA_ID)) {
	return CKR_ATTRIBUTE_READ_ONLY;
    }

    cert = pk11_getCert(to);
    if (cert == NULL) {
	return CKR_OBJECT_HANDLE_INVALID;
    }

    /* if the app is trying to set CKA_ID, it's probably because it just
     * imported the key. Look to see if we need to set the CERTDB_USER bits.
     */
    if (type == CKA_ID) {
	if (((cert->trust->sslFlags & CERTDB_USER) == 0) &&
		((cert->trust->emailFlags & CERTDB_USER) == 0) &&
		((cert->trust->objectSigningFlags & CERTDB_USER) == 0)) {
	    PK11Slot *slot = to->obj.slot;

	    if (slot->keyDB && nsslowkey_KeyForCertExists(slot->keyDB,cert)) {
		NSSLOWCERTCertTrust trust = *cert->trust;
		trust.sslFlags |= CERTDB_USER;
		trust.emailFlags |= CERTDB_USER;
		trust.objectSigningFlags |= CERTDB_USER;
		nsslowcert_ChangeCertTrust(slot->certDB,cert,&trust);
	    }
	}
	return CKR_OK;
    }

    /* must be CKA_LABEL */
    if (value != NULL) {
	nickname = PORT_ZAlloc(len+1);
	if (nickname == NULL) {
	    return CKR_HOST_MEMORY;
	}
	PORT_Memcpy(nickname,value,len);
	nickname[len] = 0;
    }
    rv = nsslowcert_AddPermNickname(to->obj.slot->certDB, cert, nickname);
    if (nickname) PORT_Free(nickname);
    if (rv != SECSuccess) {
	return CKR_DEVICE_ERROR;
    }
    return CKR_OK;
}

static CK_RV
pk11_SetPrivateKeyAttribute(PK11TokenObject *to, CK_ATTRIBUTE_TYPE type, 
						void *value, unsigned int len)
{
    NSSLOWKEYPrivateKey *privKey;
    char *nickname = NULL;
    SECStatus rv;

    /* we can't change the ID and we don't store the subject, but let the
     * upper layers feel better about the fact we tried to set these */
    if ((type == CKA_ID) || (type == CKA_SUBJECT)) {
	return CKR_OK;
    }

    if (to->obj.slot->keyDB == NULL) {
	return CKR_TOKEN_WRITE_PROTECTED;
    }
    if (type != CKA_LABEL) {
	return CKR_ATTRIBUTE_READ_ONLY;
    }

    privKey = pk11_GetPrivateKey(to);
    if (privKey == NULL) {
	return CKR_OBJECT_HANDLE_INVALID;
    }
    if (value != NULL) {
	nickname = PORT_ZAlloc(len+1);
	if (nickname == NULL) {
	    return CKR_HOST_MEMORY;
	}
	PORT_Memcpy(nickname,value,len);
	nickname[len] = 0;
    }
    rv = nsslowkey_UpdateNickname(to->obj.slot->keyDB, privKey, &to->dbKey, 
					nickname, to->obj.slot->password);
    if (nickname) PORT_Free(nickname);
    if (rv != SECSuccess) {
	return CKR_DEVICE_ERROR;
    }
    return CKR_OK;
}

static CK_RV
pk11_SetTrustAttribute(PK11TokenObject *to, CK_ATTRIBUTE_TYPE type, 
						void *value, unsigned int len)
{
    unsigned int flags;
    CK_TRUST  trust;
    NSSLOWCERTCertificate *cert;
    NSSLOWCERTCertTrust dbTrust;
    SECStatus rv;

    if (to->obj.slot->certDB == NULL) {
	return CKR_TOKEN_WRITE_PROTECTED;
    }
    if (len != sizeof (CK_TRUST)) {
	return CKR_ATTRIBUTE_VALUE_INVALID;
    }
    trust = *(CK_TRUST *)value;
    flags = pk11_MapTrust(trust, (PRBool) (type == CKA_TRUST_SERVER_AUTH));

    cert = pk11_getCert(to);
    if (cert == NULL) {
	return CKR_OBJECT_HANDLE_INVALID;
    }
    dbTrust = *cert->trust;

    switch (type) {
    case CKA_TRUST_EMAIL_PROTECTION:
	dbTrust.emailFlags = flags |
		(cert->trust->emailFlags & CERTDB_PRESERVE_TRUST_BITS);
	break;
    case CKA_TRUST_CODE_SIGNING:
	dbTrust.objectSigningFlags = flags |
		(cert->trust->objectSigningFlags & CERTDB_PRESERVE_TRUST_BITS);
	break;
    case CKA_TRUST_CLIENT_AUTH:
	dbTrust.sslFlags = flags | (cert->trust->sslFlags & 
				(CERTDB_PRESERVE_TRUST_BITS|CERTDB_TRUSTED_CA));
	break;
    case CKA_TRUST_SERVER_AUTH:
	dbTrust.sslFlags = flags | (cert->trust->sslFlags & 
			(CERTDB_PRESERVE_TRUST_BITS|CERTDB_TRUSTED_CLIENT_CA));
	break;
    default:
	return CKR_ATTRIBUTE_READ_ONLY;
    }

    rv = nsslowcert_ChangeCertTrust(to->obj.slot->certDB,cert,&dbTrust);
    if (rv != SECSuccess) {
	return CKR_DEVICE_ERROR;
    }
    return CKR_OK;
}

static CK_RV
pk11_forceTokenAttribute(PK11Object *object,CK_ATTRIBUTE_TYPE type, 
						void *value, unsigned int len)
{
    PK11Attribute *attribute;
    PK11TokenObject *to = pk11_narrowToTokenObject(object);
    CK_RV crv = CKR_ATTRIBUTE_READ_ONLY;

    PORT_Assert(to);
    if (to == NULL) {
	return CKR_DEVICE_ERROR;
    }

    /* if we are just setting it to the value we already have,
     * allow it to happen. Let label setting go through so
     * we have the opportunity to repair any database corruption. */
    attribute=pk11_FindAttribute(object,type);
    if ((type != CKA_LABEL) && (attribute->attrib.ulValueLen == len) &&
	PORT_Memcmp(attribute->attrib.pValue,value,len) == 0) {
	pk11_FreeAttribute(attribute);
	return CKR_OK;
    }

    switch (object->objclass) {
    case CKO_CERTIFICATE:
	/* change NICKNAME, EMAIL,  */
	crv = pk11_SetCertAttribute(to,type,value,len);
	break;
    case CKO_NETSCAPE_CRL:
	/* change URL */
	break;
    case CKO_NETSCAPE_TRUST:
	crv = pk11_SetTrustAttribute(to,type,value,len);
	break;
    case CKO_PRIVATE_KEY:
    case CKO_SECRET_KEY:
	crv = pk11_SetPrivateKeyAttribute(to,type,value,len);
	break;
    }
    pk11_FreeAttribute(attribute);
    return crv;
}
	
/*
 * force an attribute to a spaecif value.
 */
CK_RV
pk11_forceAttribute(PK11Object *object,CK_ATTRIBUTE_TYPE type, void *value,
						unsigned int len)
{
    PK11Attribute *attribute;
    void *att_val = NULL;
    PRBool freeData = PR_FALSE;

    if (pk11_isToken(object->handle)) {
	return pk11_forceTokenAttribute(object,type,value,len);
    }
    attribute=pk11_FindAttribute(object,type);
    if (attribute == NULL) return pk11_AddAttributeType(object,type,value,len);


    if (value) {
#ifdef PKCS11_STATIC_ATTRIBUTES
        if (len <= ATTR_SPACE) {
	    att_val = attribute->space;
	} else {
	    att_val = PORT_Alloc(len);
	    freeData = PR_TRUE;
	}
#else
#ifdef PKCS11_REF_COUNT_ATTRIBUTES
	att_val = PORT_Alloc(len);
	freeData = PR_TRUE;
#else
	att_val = PORT_ArenaAlloc(object->arena,len);
#endif /* PKCS11_REF_COUNT_ATTRIBUTES */
#endif /* PKCS11_STATIC_ATTRIBUTES */
	if (att_val == NULL) {
	    return CKR_HOST_MEMORY;
	}
	if (attribute->attrib.pValue == att_val) {
	    PORT_Memset(attribute->attrib.pValue,0,
					attribute->attrib.ulValueLen);
	}
	PORT_Memcpy(att_val,value,len);
    }
    if (attribute->attrib.pValue != NULL) {
	if (attribute->attrib.pValue != att_val) {
	    PORT_Memset(attribute->attrib.pValue,0,
					attribute->attrib.ulValueLen);
	}
	if (attribute->freeData) {
	    PORT_Free(attribute->attrib.pValue);
	}
	attribute->freeData = PR_FALSE;
	attribute->attrib.pValue = NULL;
	attribute->attrib.ulValueLen = 0;
    }
    if (att_val) {
	attribute->attrib.pValue = att_val;
	attribute->attrib.ulValueLen = len;
	attribute->freeData = freeData;
    }
    pk11_FreeAttribute(attribute);
    return CKR_OK;
}

/*
 * return a null terminated string from attribute 'type'. This string
 * is allocated and needs to be freed with PORT_Free() When complete.
 */
char *
pk11_getString(PK11Object *object,CK_ATTRIBUTE_TYPE type)
{
    PK11Attribute *attribute;
    char *label = NULL;

    attribute=pk11_FindAttribute(object,type);
    if (attribute == NULL) return NULL;

    if (attribute->attrib.pValue != NULL) {
	label = (char *) PORT_Alloc(attribute->attrib.ulValueLen+1);
	if (label == NULL) {
    	    pk11_FreeAttribute(attribute);
	    return NULL;
	}

	PORT_Memcpy(label,attribute->attrib.pValue,
						attribute->attrib.ulValueLen);
	label[attribute->attrib.ulValueLen] = 0;
    }
    pk11_FreeAttribute(attribute);
    return label;
}

/*
 * decode when a particular attribute may be modified
 * 	PK11_NEVER: This attribute must be set at object creation time and
 *  can never be modified.
 *	PK11_ONCOPY: This attribute may be modified only when you copy the
 *  object.
 *	PK11_SENSITIVE: The CKA_SENSITIVE attribute can only be changed from
 *  CK_FALSE to CK_TRUE.
 *	PK11_ALWAYS: This attribute can always be modified.
 * Some attributes vary their modification type based on the class of the 
 *   object.
 */
PK11ModifyType
pk11_modifyType(CK_ATTRIBUTE_TYPE type, CK_OBJECT_CLASS inClass)
{
    /* if we don't know about it, user user defined, always allow modify */
    PK11ModifyType mtype = PK11_ALWAYS; 

    switch(type) {
    /* NEVER */
    case CKA_CLASS:
    case CKA_CERTIFICATE_TYPE:
    case CKA_KEY_TYPE:
    case CKA_MODULUS:
    case CKA_MODULUS_BITS:
    case CKA_PUBLIC_EXPONENT:
    case CKA_PRIVATE_EXPONENT:
    case CKA_PRIME:
    case CKA_SUBPRIME:
    case CKA_BASE:
    case CKA_PRIME_1:
    case CKA_PRIME_2:
    case CKA_EXPONENT_1:
    case CKA_EXPONENT_2:
    case CKA_COEFFICIENT:
    case CKA_VALUE_LEN:
    case CKA_ALWAYS_SENSITIVE:
    case CKA_NEVER_EXTRACTABLE:
    case CKA_NETSCAPE_DB:
	mtype = PK11_NEVER;
	break;

    /* ONCOPY */
    case CKA_TOKEN:
    case CKA_PRIVATE:
    case CKA_MODIFIABLE:
	mtype = PK11_ONCOPY;
	break;

    /* SENSITIVE */
    case CKA_SENSITIVE:
    case CKA_EXTRACTABLE:
	mtype = PK11_SENSITIVE;
	break;

    /* ALWAYS */
    case CKA_LABEL:
    case CKA_APPLICATION:
    case CKA_ID:
    case CKA_SERIAL_NUMBER:
    case CKA_START_DATE:
    case CKA_END_DATE:
    case CKA_DERIVE:
    case CKA_ENCRYPT:
    case CKA_DECRYPT:
    case CKA_SIGN:
    case CKA_VERIFY:
    case CKA_SIGN_RECOVER:
    case CKA_VERIFY_RECOVER:
    case CKA_WRAP:
    case CKA_UNWRAP:
	mtype = PK11_ALWAYS;
	break;

    /* DEPENDS ON CLASS */
    case CKA_VALUE:
	mtype = (inClass == CKO_DATA) ? PK11_ALWAYS : PK11_NEVER;
	break;

    case CKA_SUBJECT:
	mtype = (inClass == CKO_CERTIFICATE) ? PK11_NEVER : PK11_ALWAYS;
	break;
    default:
	break;
    }
    return mtype;
}

/* decode if a particular attribute is sensitive (cannot be read
 * back to the user of if the object is set to SENSITIVE) */
PRBool
pk11_isSensitive(CK_ATTRIBUTE_TYPE type, CK_OBJECT_CLASS inClass)
{
    switch(type) {
    /* ALWAYS */
    case CKA_PRIVATE_EXPONENT:
    case CKA_PRIME_1:
    case CKA_PRIME_2:
    case CKA_EXPONENT_1:
    case CKA_EXPONENT_2:
    case CKA_COEFFICIENT:
	return PR_TRUE;

    /* DEPENDS ON CLASS */
    case CKA_VALUE:
	/* PRIVATE and SECRET KEYS have SENSITIVE values */
	return (PRBool)((inClass == CKO_PRIVATE_KEY) || (inClass == CKO_SECRET_KEY));

    default:
	break;
    }
    return PR_FALSE;
}

/* 
 * copy an attribute into a SECItem. Secitem is allocated in the specified
 * arena.
 */
CK_RV
pk11_Attribute2SecItem(PLArenaPool *arena,SECItem *item,PK11Object *object,
					CK_ATTRIBUTE_TYPE type)
{
    int len;
    PK11Attribute *attribute;

    attribute = pk11_FindAttribute(object, type);
    if (attribute == NULL) return CKR_TEMPLATE_INCOMPLETE;
    len = attribute->attrib.ulValueLen;

    if (arena) {
    	item->data = (unsigned char *) PORT_ArenaAlloc(arena,len);
    } else {
    	item->data = (unsigned char *) PORT_Alloc(len);
    }
    if (item->data == NULL) {
	pk11_FreeAttribute(attribute);
	return CKR_HOST_MEMORY;
    }
    item->len = len;
    PORT_Memcpy(item->data,attribute->attrib.pValue, len);
    pk11_FreeAttribute(attribute);
    return CKR_OK;
}

CK_RV
pk11_GetULongAttribute(PK11Object *object, CK_ATTRIBUTE_TYPE type,
							 CK_ULONG *longData)
{
    PK11Attribute *attribute;

    attribute = pk11_FindAttribute(object, type);
    if (attribute == NULL) return CKR_TEMPLATE_INCOMPLETE;

    if (attribute->attrib.ulValueLen != sizeof(CK_ULONG)) {
	return CKR_ATTRIBUTE_VALUE_INVALID;
    }

    *longData = *(CK_ULONG *)attribute->attrib.pValue;
    pk11_FreeAttribute(attribute);
    return CKR_OK;
}

void
pk11_DeleteAttributeType(PK11Object *object,CK_ATTRIBUTE_TYPE type)
{
    PK11Attribute *attribute;
    attribute = pk11_FindAttribute(object, type);
    if (attribute == NULL) return ;
    pk11_DeleteAttribute(object,attribute);
    pk11_FreeAttribute(attribute);
}

CK_RV
pk11_AddAttributeType(PK11Object *object,CK_ATTRIBUTE_TYPE type,void *valPtr,
							CK_ULONG length)
{
    PK11Attribute *attribute;
    attribute = pk11_NewAttribute(object,type,valPtr,length);
    if (attribute == NULL) { return CKR_HOST_MEMORY; }
    pk11_AddAttribute(object,attribute);
    return CKR_OK;
}

/*
 * ******************** Object Utilities *******************************
 */

static SECStatus
pk11_deleteTokenKeyByHandle(PK11Slot *slot, CK_OBJECT_HANDLE handle)
{
   SECItem *item;
   PRBool rem;

   item = (SECItem *)PL_HashTableLookup(slot->tokenHashTable, (void *)handle);
   rem = PL_HashTableRemove(slot->tokenHashTable,(void *)handle) ;
   if (rem && item) {
	SECITEM_FreeItem(item,PR_TRUE);
   }
   return rem ? SECSuccess : SECFailure;
}

static SECStatus
pk11_addTokenKeyByHandle(PK11Slot *slot, CK_OBJECT_HANDLE handle, SECItem *key)
{
    PLHashEntry *entry;
    SECItem *item;

    item = SECITEM_DupItem(key);
    if (item == NULL) {
	return SECFailure;
    }
    entry = PL_HashTableAdd(slot->tokenHashTable,(void *)handle,item);
    if (entry == NULL) {
	SECITEM_FreeItem(item,PR_TRUE);
	return SECFailure;
    }
    return SECSuccess;
}

static SECItem *
pk11_lookupTokenKeyByHandle(PK11Slot *slot, CK_OBJECT_HANDLE handle)
{
    return (SECItem *)PL_HashTableLookup(slot->tokenHashTable, (void *)handle);
}

/*
 * use the refLock. This operations should be very rare, so the added
 * contention on the ref lock should be lower than the overhead of adding
 * a new lock. We use separate functions for this just in case I'm wrong.
 */
static void
pk11_tokenKeyLock(PK11Slot *slot) {
    PK11_USE_THREADS(PZ_Lock(slot->objectLock);)
}

static void
pk11_tokenKeyUnlock(PK11Slot *slot) {
    PK11_USE_THREADS(PZ_Unlock(slot->objectLock);)
}


/* allocation hooks that allow us to recycle old object structures */
static PK11ObjectFreeList sessionObjectList = { NULL, NULL, 0 };
static PK11ObjectFreeList tokenObjectList = { NULL, NULL, 0 };

PK11Object *
pk11_GetObjectFromList(PRBool *hasLocks, PRBool optimizeSpace, 
     PK11ObjectFreeList *list, unsigned int hashSize, PRBool isSessionObject)
{
    PK11Object *object;
    int size = 0;

    if (!optimizeSpace) {
	if (list->lock == NULL) {
	    list->lock = PZ_NewLock(nssILockObject);
	}

	PK11_USE_THREADS(PZ_Lock(list->lock));
	object = list->head;
	if (object) {
	    list->head = object->next;
	    list->count--;
	}    	
	PK11_USE_THREADS(PZ_Unlock(list->lock));
	if (object) {
	    object->next = object->prev = NULL;
            *hasLocks = PR_TRUE;
	    return object;
	}
    }
    size = isSessionObject ? sizeof(PK11SessionObject) 
		+ hashSize *sizeof(PK11Attribute *) : sizeof(PK11TokenObject);

    object  = (PK11Object*)PORT_ZAlloc(size);
    if (isSessionObject) {
	((PK11SessionObject *)object)->hashSize = hashSize;
    }
    *hasLocks = PR_FALSE;
    return object;
}

static void
pk11_PutObjectToList(PK11Object *object, PK11ObjectFreeList *list,
						PRBool isSessionObject) {

    /* the code below is equivalent to :
     *     optimizeSpace = isSessionObject ? object->optimizeSpace : PR_FALSE;
     * just faster.
     */
    PRBool optimizeSpace = isSessionObject && 
				((PK11SessionObject *)object)->optimizeSpace; 
    if (!optimizeSpace && (list->count < MAX_OBJECT_LIST_SIZE)) {
	if (list->lock == NULL) {
	    list->lock = PZ_NewLock(nssILockObject);
	}
	PK11_USE_THREADS(PZ_Lock(list->lock));
	object->next = list->head;
	list->head = object;
	list->count++;
	PK11_USE_THREADS(PZ_Unlock(list->lock));
	return;
    }
    if (isSessionObject) {
	PK11SessionObject *so = (PK11SessionObject *)object;
	PK11_USE_THREADS(PZ_DestroyLock(so->attributeLock);)
	so->attributeLock = NULL;
    }
    PK11_USE_THREADS(PZ_DestroyLock(object->refLock);)
    object->refLock = NULL;
    PORT_Free(object);
}

static PK11Object *
pk11_freeObjectData(PK11Object *object) {
   PK11Object *next = object->next;

   PORT_Free(object);
   return next;
}
   
static void
pk11_CleanupFreeList(PK11ObjectFreeList *list, PRBool isSessionList)
{
    PK11Object *object;

    if (!list->lock) {
	return;
    }
    PK11_USE_THREADS(PZ_Lock(list->lock));
    for (object= list->head; object != NULL; 
					object = pk11_freeObjectData(object)) {
#ifdef PKCS11_USE_THREADS
	PZ_DestroyLock(object->refLock);
	if (isSessionList) {
	    PZ_DestroyLock(((PK11SessionObject *)object)->attributeLock);
	}
#endif
    }
    list->count = 0;
    list->head = NULL;
    PK11_USE_THREADS(PZ_Unlock(list->lock));
    PK11_USE_THREADS(PZ_DestroyLock(list->lock));
    list->lock = NULL;
}

void
pk11_CleanupFreeLists(void)
{
    pk11_CleanupFreeList(&sessionObjectList, PR_TRUE);
    pk11_CleanupFreeList(&tokenObjectList, PR_FALSE);
}


/*
 * Create a new object
 */
PK11Object *
pk11_NewObject(PK11Slot *slot)
{
    PK11Object *object;
    PK11SessionObject *sessObject;
    PRBool hasLocks = PR_FALSE;
    unsigned int i;
    unsigned int hashSize = 0;

    hashSize = (slot->optimizeSpace) ? SPACE_ATTRIBUTE_HASH_SIZE :
				TIME_ATTRIBUTE_HASH_SIZE;

#ifdef PKCS11_STATIC_ATTRIBUTES
    object = pk11_GetObjectFromList(&hasLocks, slot->optimizeSpace,
				&sessionObjectList,  hashSize, PR_TRUE);
    if (object == NULL) {
	return NULL;
    }
    sessObject = (PK11SessionObject *)object;
    sessObject->nextAttr = 0;

    for (i=0; i < MAX_OBJS_ATTRS; i++) {
	sessObject->attrList[i].attrib.pValue = NULL;
	sessObject->attrList[i].freeData = PR_FALSE;
    }
#else
    PRArenaPool *arena;

    arena = PORT_NewArena(2048);
    if (arena == NULL) return NULL;

    object = (PK11Object*)PORT_ArenaAlloc(arena,sizeof(PK11SessionObject)
		+hashSize * sizeof(PK11Attribute *));
    if (object == NULL) {
	PORT_FreeArena(arena,PR_FALSE);
	return NULL;
    }
    object->arena = arena;

    sessObject = (PK11SessionObject *)object;
    sessObject->hashSize = hashSize;
#endif
    sessObject->optimizeSpace = slot->optimizeSpace;

    object->handle = 0;
    object->next = object->prev = NULL;
    object->slot = slot;
    
    object->refCount = 1;
    sessObject->sessionList.next = NULL;
    sessObject->sessionList.prev = NULL;
    sessObject->sessionList.parent = object;
    sessObject->session = NULL;
    sessObject->wasDerived = PR_FALSE;
#ifdef PKCS11_USE_THREADS
    if (!hasLocks) object->refLock = PZ_NewLock(nssILockRefLock);
    if (object->refLock == NULL) {
#ifdef PKCS11_STATIC_ATTRIBUTES
	PORT_Free(object);
#else
	PORT_FreeArena(arena,PR_FALSE);
#endif
	return NULL;
    }
    if (!hasLocks) sessObject->attributeLock = PZ_NewLock(nssILockAttribute);
    if (sessObject->attributeLock == NULL) {
	PK11_USE_THREADS(PZ_DestroyLock(object->refLock);)
#ifdef PKCS11_STATIC_ATTRIBUTES
	PORT_Free(object);
#else
	PORT_FreeArena(arena,PR_FALSE);
#endif
	return NULL;
    }
#else
    sessObject->attributeLock = NULL;
    object->refLock = NULL;
#endif
    for (i=0; i < sessObject->hashSize; i++) {
	sessObject->head[i] = NULL;
    }
    object->objectInfo = NULL;
    object->infoFree = NULL;
    return object;
}

static CK_RV
pk11_DestroySessionObjectData(PK11SessionObject *so)
{
#if defined(PKCS11_STATIC_ATTRIBUTES) || defined(PKCS11_REF_COUNT_ATTRIBUTES)
	int i;
#endif

#ifdef PKCS11_STATIC_ATTRIBUTES
	for (i=0; i < MAX_OBJS_ATTRS; i++) {
	    unsigned char *value = so->attrList[i].attrib.pValue;
	    if (value) {
		PORT_Memset(value,0,so->attrList[i].attrib.ulValueLen);
		if (so->attrList[i].freeData) {
		    PORT_Free(value);
		}
		so->attrList[i].attrib.pValue = NULL;
		so->attrList[i].freeData = PR_FALSE;
	    }
	}
#endif

#ifdef PKCS11_REF_COUNT_ATTRIBUTES
	/* clean out the attributes */
	/* since no one is referencing us, it's safe to walk the chain
	 * without a lock */
	for (i=0; i < so->hashSize; i++) {
	    PK11Attribute *ap,*next;
	    for (ap = so->head[i]; ap != NULL; ap = next) {
		next = ap->next;
		/* paranoia */
		ap->next = ap->prev = NULL;
		pk11_FreeAttribute(ap);
	    }
	    so->head[i] = NULL;
	}
#endif
/*	PK11_USE_THREADS(PZ_DestroyLock(so->attributeLock));*/
	return CKR_OK;
}

/*
 * free all the data associated with an object. Object reference count must
 * be 'zero'.
 */
static CK_RV
pk11_DestroyObject(PK11Object *object)
{
    CK_RV crv = CKR_OK;
    PK11SessionObject *so = pk11_narrowToSessionObject(object);
    PK11TokenObject *to = pk11_narrowToTokenObject(object);

    PORT_Assert(object->refCount == 0);

    /* delete the database value */
    if (to) {
	if (to->dbKey.data) {
	   PORT_Free(to->dbKey.data);
	   to->dbKey.data = NULL;
	}
    } 
    if (so) {
	pk11_DestroySessionObjectData(so);
    }
    if (object->objectInfo) {
	(*object->infoFree)(object->objectInfo);
	object->objectInfo = NULL;
	object->infoFree = NULL;
    }
#ifdef PKCS11_STATIC_ATTRIBUTES
    if (so) {
	pk11_PutObjectToList(object,&sessionObjectList,PR_TRUE);
    } else {
	pk11_PutObjectToList(object,&tokenObjectList,PR_FALSE);
    }
#else
    if (object->refLock) {
        PK11_USE_THREADS(PZ_DestroyLock(object->refLock);)
    }
    arena = object->arena;
    PORT_FreeArena(arena,PR_FALSE);
#endif
    return crv;
}

void
pk11_ReferenceObject(PK11Object *object)
{
    PK11_USE_THREADS(PZ_Lock(object->refLock);)
    object->refCount++;
    PK11_USE_THREADS(PZ_Unlock(object->refLock);)
}

static PK11Object *
pk11_ObjectFromHandleOnSlot(CK_OBJECT_HANDLE handle, PK11Slot *slot)
{
    PK11Object *object;
    PRUint32 index = pk11_hash(handle, slot->tokObjHashSize);

    if (pk11_isToken(handle)) {
	return pk11_NewTokenObject(slot, NULL, handle);
    }

    PK11_USE_THREADS(PZ_Lock(slot->objectLock);)
    pk11queue_find2(object, handle, index, slot->tokObjects);
    if (object) {
	pk11_ReferenceObject(object);
    }
    PK11_USE_THREADS(PZ_Unlock(slot->objectLock);)

    return(object);
}
/*
 * look up and object structure from a handle. OBJECT_Handles only make
 * sense in terms of a given session.  make a reference to that object
 * structure returned.
 */
PK11Object *
pk11_ObjectFromHandle(CK_OBJECT_HANDLE handle, PK11Session *session)
{
    PK11Slot *slot = pk11_SlotFromSession(session);

    return pk11_ObjectFromHandleOnSlot(handle,slot);
}


/*
 * release a reference to an object handle
 */
PK11FreeStatus
pk11_FreeObject(PK11Object *object)
{
    PRBool destroy = PR_FALSE;
    CK_RV crv;

    PK11_USE_THREADS(PZ_Lock(object->refLock);)
    if (object->refCount == 1) destroy = PR_TRUE;
    object->refCount--;
    PK11_USE_THREADS(PZ_Unlock(object->refLock);)

    if (destroy) {
	crv = pk11_DestroyObject(object);
	if (crv != CKR_OK) {
	   return PK11_DestroyFailure;
	} 
	return PK11_Destroyed;
    }
    return PK11_Busy;
}
 
/*
 * add an object to a slot and session queue. These two functions
 * adopt the object.
 */
void
pk11_AddSlotObject(PK11Slot *slot, PK11Object *object)
{
    PRUint32 index = pk11_hash(object->handle, slot->tokObjHashSize);
    pk11queue_init_element(object);
    PK11_USE_THREADS(PZ_Lock(slot->objectLock);)
    pk11queue_add2(object, object->handle, index, slot->tokObjects);
    PK11_USE_THREADS(PZ_Unlock(slot->objectLock);)
}

void
pk11_AddObject(PK11Session *session, PK11Object *object)
{
    PK11Slot *slot = pk11_SlotFromSession(session);
    PK11SessionObject *so = pk11_narrowToSessionObject(object);

    if (so) {
	PK11_USE_THREADS(PZ_Lock(session->objectLock);)
	pk11queue_add(&so->sessionList,0,session->objects,0);
	so->session = session;
	PK11_USE_THREADS(PZ_Unlock(session->objectLock);)
    }
    pk11_AddSlotObject(slot,object);
    pk11_ReferenceObject(object);
} 

/*
 * add an object to a slot andsession queue
 */
CK_RV
pk11_DeleteObject(PK11Session *session, PK11Object *object)
{
    PK11Slot *slot = pk11_SlotFromSession(session);
    PK11SessionObject *so = pk11_narrowToSessionObject(object);
    PK11TokenObject *to = pk11_narrowToTokenObject(object);
    CK_RV crv = CKR_OK;
    SECStatus rv;
    NSSLOWCERTCertificate *cert;
    NSSLOWCERTCertTrust tmptrust;
    PRBool isKrl;
    PRUint32 index = pk11_hash(object->handle, slot->tokObjHashSize);

  /* Handle Token case */
    if (so && so->session) {
	PK11Session *session = so->session;
	PK11_USE_THREADS(PZ_Lock(session->objectLock);)
	pk11queue_delete(&so->sessionList,0,session->objects,0);
	PK11_USE_THREADS(PZ_Unlock(session->objectLock);)
	PK11_USE_THREADS(PZ_Lock(slot->objectLock);)
	pk11queue_delete2(object, object->handle, index, slot->tokObjects);
	PK11_USE_THREADS(PZ_Unlock(slot->objectLock);)
	pk11queue_clear_deleted_element(object);
	pk11_FreeObject(object); /* reduce it's reference count */
    } else {
	PORT_Assert(to);
	/* remove the objects from the real data base */
	switch (object->handle & PK11_TOKEN_TYPE_MASK) {
	case PK11_TOKEN_TYPE_PRIV:
	case PK11_TOKEN_TYPE_KEY:
	    /* KEYID is the public KEY for DSA and DH, and the MODULUS for
	     *  RSA */
	    PORT_Assert(slot->keyDB);
	    rv = nsslowkey_DeleteKey(slot->keyDB, &to->dbKey);
	    if (rv != SECSuccess) crv= CKR_DEVICE_ERROR;
	    break;
	case PK11_TOKEN_TYPE_PUB:
	    break; /* public keys only exist at the behest of the priv key */
	case PK11_TOKEN_TYPE_CERT:
	    cert = nsslowcert_FindCertByKey(slot->certDB,&to->dbKey);
	    if (cert == NULL) {
		crv = CKR_DEVICE_ERROR;
		break;
	    }
	    rv = nsslowcert_DeletePermCertificate(cert);
	    if (rv != SECSuccess) crv = CKR_DEVICE_ERROR;
	    nsslowcert_DestroyCertificate(cert);
	    break;
	case PK11_TOKEN_TYPE_CRL:
	    isKrl = (PRBool) (object->handle == PK11_TOKEN_KRL_HANDLE);
	    rv = nsslowcert_DeletePermCRL(slot->certDB,&to->dbKey,isKrl);
	    if (rv == SECFailure) crv = CKR_DEVICE_ERROR;
	    break;
	case PK11_TOKEN_TYPE_TRUST:
	    cert = nsslowcert_FindCertByKey(slot->certDB,&to->dbKey);
	    if (cert == NULL) {
		crv = CKR_DEVICE_ERROR;
		break;
	    }
	    tmptrust = *cert->trust;
	    tmptrust.sslFlags &= CERTDB_PRESERVE_TRUST_BITS;
	    tmptrust.emailFlags &= CERTDB_PRESERVE_TRUST_BITS;
	    tmptrust.objectSigningFlags &= CERTDB_PRESERVE_TRUST_BITS;
	    tmptrust.sslFlags |= CERTDB_TRUSTED_UNKNOWN;
	    tmptrust.emailFlags |= CERTDB_TRUSTED_UNKNOWN;
	    tmptrust.objectSigningFlags |= CERTDB_TRUSTED_UNKNOWN;
	    rv = nsslowcert_ChangeCertTrust(slot->certDB,cert,&tmptrust);
	    if (rv != SECSuccess) crv = CKR_DEVICE_ERROR;
	    nsslowcert_DestroyCertificate(cert);
	    break;
	default:
	    break;
	}
	pk11_tokenKeyLock(object->slot);
	pk11_deleteTokenKeyByHandle(object->slot,object->handle);
	pk11_tokenKeyUnlock(object->slot);
    } 
    return crv;
}

/*
 * copy the attributes from one object to another. Don't overwrite existing
 * attributes. NOTE: This is a pretty expensive operation since it
 * grabs the attribute locks for the src object for a *long* time.
 */
CK_RV
pk11_CopyObject(PK11Object *destObject,PK11Object *srcObject)
{
    PK11Attribute *attribute;
    PK11SessionObject *src_so = pk11_narrowToSessionObject(srcObject);
    unsigned int i;

    if (src_so == NULL) {
	return CKR_DEVICE_ERROR; /* can't copy token objects yet */
    }

    PK11_USE_THREADS(PZ_Lock(src_so->attributeLock);)
    for(i=0; i < src_so->hashSize; i++) {
	attribute = src_so->head[i];
	do {
	    if (attribute) {
		if (!pk11_hasAttribute(destObject,attribute->handle)) {
		    /* we need to copy the attribute since each attribute
		     * only has one set of link list pointers */
		    PK11Attribute *newAttribute = pk11_NewAttribute(
			  destObject,pk11_attr_expand(&attribute->attrib));
		    if (newAttribute == NULL) {
			PK11_USE_THREADS(PZ_Unlock(src_so->attributeLock);)
			return CKR_HOST_MEMORY;
		    }
		    pk11_AddAttribute(destObject,newAttribute);
		}
		attribute=attribute->next;
	    }
	} while (attribute != NULL);
    }
    PK11_USE_THREADS(PZ_Unlock(src_so->attributeLock);)
    return CKR_OK;
}

/*
 * ******************** Search Utilities *******************************
 */

/* add an object to a search list */
CK_RV
AddToList(PK11ObjectListElement **list,PK11Object *object)
{
     PK11ObjectListElement *newElem = 
	(PK11ObjectListElement *)PORT_Alloc(sizeof(PK11ObjectListElement));

     if (newElem == NULL) return CKR_HOST_MEMORY;

     newElem->next = *list;
     newElem->object = object;
     pk11_ReferenceObject(object);

    *list = newElem;
    return CKR_OK;
}


/* return true if the object matches the template */
PRBool
pk11_objectMatch(PK11Object *object,CK_ATTRIBUTE_PTR theTemplate,int count)
{
    int i;

    for (i=0; i < count; i++) {
	PK11Attribute *attribute = pk11_FindAttribute(object,theTemplate[i].type);
	if (attribute == NULL) {
	    return PR_FALSE;
	}
	if (attribute->attrib.ulValueLen == theTemplate[i].ulValueLen) {
	    if (PORT_Memcmp(attribute->attrib.pValue,theTemplate[i].pValue,
					theTemplate[i].ulValueLen) == 0) {
        	pk11_FreeAttribute(attribute);
		continue;
	    }
	}
        pk11_FreeAttribute(attribute);
	return PR_FALSE;
    }
    return PR_TRUE;
}

/* search through all the objects in the queue and return the template matches
 * in the object list.
 */
CK_RV
pk11_searchObjectList(PK11SearchResults *search,PK11Object **head, 
	unsigned int size, PZLock *lock, CK_ATTRIBUTE_PTR theTemplate, 
						int count, PRBool isLoggedIn)
{
    unsigned int i;
    PK11Object *object;
    CK_RV crv = CKR_OK;

    for(i=0; i < size; i++) {
        /* We need to hold the lock to copy a consistant version of
         * the linked list. */
        PK11_USE_THREADS(PZ_Lock(lock);)
	for (object = head[i]; object != NULL; object= object->next) {
	    if (pk11_objectMatch(object,theTemplate,count)) {
		/* don't return objects that aren't yet visible */
		if ((!isLoggedIn) && pk11_isTrue(object,CKA_PRIVATE)) continue;
		pk11_addHandle(search,object->handle);
	    }
	}
        PK11_USE_THREADS(PZ_Unlock(lock);)
    }
    return crv;
}

/*
 * free a single list element. Return the Next object in the list.
 */
PK11ObjectListElement *
pk11_FreeObjectListElement(PK11ObjectListElement *objectList)
{
    PK11ObjectListElement *ol = objectList->next;

    pk11_FreeObject(objectList->object);
    PORT_Free(objectList);
    return ol;
}

/* free an entire object list */
void
pk11_FreeObjectList(PK11ObjectListElement *objectList)
{
    PK11ObjectListElement *ol;

    for (ol= objectList; ol != NULL; ol = pk11_FreeObjectListElement(ol)) {}
}

/*
 * free a search structure
 */
void
pk11_FreeSearch(PK11SearchResults *search)
{
    if (search->handles) {
	PORT_Free(search->handles);
    }
    PORT_Free(search);
}

/*
 * ******************** Session Utilities *******************************
 */

/* update the sessions state based in it's flags and wether or not it's
 * logged in */
void
pk11_update_state(PK11Slot *slot,PK11Session *session)
{
    if (slot->isLoggedIn) {
	if (slot->ssoLoggedIn) {
    	    session->info.state = CKS_RW_SO_FUNCTIONS;
	} else if (session->info.flags & CKF_RW_SESSION) {
    	    session->info.state = CKS_RW_USER_FUNCTIONS;
	} else {
    	    session->info.state = CKS_RO_USER_FUNCTIONS;
	}
    } else {
	if (session->info.flags & CKF_RW_SESSION) {
    	    session->info.state = CKS_RW_PUBLIC_SESSION;
	} else {
    	    session->info.state = CKS_RO_PUBLIC_SESSION;
	}
    }
}

/* update the state of all the sessions on a slot */
void
pk11_update_all_states(PK11Slot *slot)
{
    unsigned int i;
    PK11Session *session;

    for (i=0; i < slot->sessHashSize; i++) {
	PK11_USE_THREADS(PZ_Lock(PK11_SESSION_LOCK(slot,i));)
	for (session = slot->head[i]; session; session = session->next) {
	    pk11_update_state(slot,session);
	}
	PK11_USE_THREADS(PZ_Unlock(PK11_SESSION_LOCK(slot,i));)
    }
}

/*
 * context are cipher and digest contexts that are associated with a session
 */
void
pk11_FreeContext(PK11SessionContext *context)
{
    if (context->cipherInfo) {
	(*context->destroy)(context->cipherInfo,PR_TRUE);
    }
    if (context->hashInfo) {
	(*context->hashdestroy)(context->hashInfo,PR_TRUE);
    }
    if (context->key) {
	pk11_FreeObject(context->key);
	context->key = NULL;
    }
    PORT_Free(context);
}

/*
 * create a new nession. NOTE: The session handle is not set, and the
 * session is not added to the slot's session queue.
 */
PK11Session *
pk11_NewSession(CK_SLOT_ID slotID, CK_NOTIFY notify, CK_VOID_PTR pApplication,
							     CK_FLAGS flags)
{
    PK11Session *session;
    PK11Slot *slot = pk11_SlotFromID(slotID);

    if (slot == NULL) return NULL;

    session = (PK11Session*)PORT_Alloc(sizeof(PK11Session));
    if (session == NULL) return NULL;

    session->next = session->prev = NULL;
    session->refCount = 1;
    session->enc_context = NULL;
    session->hash_context = NULL;
    session->sign_context = NULL;
    session->search = NULL;
    session->objectIDCount = 1;
#ifdef PKCS11_USE_THREADS
    session->objectLock = PZ_NewLock(nssILockObject);
    if (session->objectLock == NULL) {
	PORT_Free(session);
	return NULL;
    }
#else
    session->objectLock = NULL;
#endif
    session->objects[0] = NULL;

    session->slot = slot;
    session->notify = notify;
    session->appData = pApplication;
    session->info.flags = flags;
    session->info.slotID = slotID;
    session->info.ulDeviceError = 0;
    pk11_update_state(slot,session);
    return session;
}


/* free all the data associated with a session. */
static void
pk11_DestroySession(PK11Session *session)
{
    PK11ObjectList *op,*next;
    PORT_Assert(session->refCount == 0);

    /* clean out the attributes */
    /* since no one is referencing us, it's safe to walk the chain
     * without a lock */
    for (op = session->objects[0]; op != NULL; op = next) {
        next = op->next;
        /* paranoia */
	op->next = op->prev = NULL;
	pk11_DeleteObject(session,op->parent);
    }
    PK11_USE_THREADS(PZ_DestroyLock(session->objectLock);)
    if (session->enc_context) {
	pk11_FreeContext(session->enc_context);
    }
    if (session->hash_context) {
	pk11_FreeContext(session->hash_context);
    }
    if (session->sign_context) {
	pk11_FreeContext(session->sign_context);
    }
    if (session->search) {
	pk11_FreeSearch(session->search);
    }
    PORT_Free(session);
}


/*
 * look up a session structure from a session handle
 * generate a reference to it.
 */
PK11Session *
pk11_SessionFromHandle(CK_SESSION_HANDLE handle)
{
    PK11Slot	*slot = pk11_SlotFromSessionHandle(handle);
    PK11Session *session;

    PK11_USE_THREADS(PZ_Lock(PK11_SESSION_LOCK(slot,handle));)
    pk11queue_find(session,handle,slot->head,slot->sessHashSize);
    if (session) session->refCount++;
    PK11_USE_THREADS(PZ_Unlock(PK11_SESSION_LOCK(slot,handle));)

    return (session);
}

/*
 * release a reference to a session handle
 */
void
pk11_FreeSession(PK11Session *session)
{
    PRBool destroy = PR_FALSE;
    PK11_USE_THREADS(PK11Slot *slot = pk11_SlotFromSession(session);)

    PK11_USE_THREADS(PZ_Lock(PK11_SESSION_LOCK(slot,session->handle));)
    if (session->refCount == 1) destroy = PR_TRUE;
    session->refCount--;
    PK11_USE_THREADS(PZ_Unlock(PK11_SESSION_LOCK(slot,session->handle));)

    if (destroy) pk11_DestroySession(session);
}
/*
 * handle Token Object stuff
 */
static void
pk11_XORHash(unsigned char *key, unsigned char *dbkey, int len)
{
   int i;

   PORT_Memset(key, 0, 4);

   for (i=0; i < len-4; i += 4) {
	key[0] ^= dbkey[i];
	key[1] ^= dbkey[i+1];
	key[2] ^= dbkey[i+2];
	key[3] ^= dbkey[i+3];
   }
}

/* Make a token handle for an object and record it so we can find it again */
CK_OBJECT_HANDLE
pk11_mkHandle(PK11Slot *slot, SECItem *dbKey, CK_OBJECT_HANDLE class)
{
    unsigned char hashBuf[4];
    CK_OBJECT_HANDLE handle;
    SECItem *key;

    handle = class;
    /* there is only one KRL, use a fixed handle for it */
    if (handle != PK11_TOKEN_KRL_HANDLE) {
	pk11_XORHash(hashBuf,dbKey->data,dbKey->len);
	handle = (hashBuf[0] << 24) | (hashBuf[1] << 16) | 
					(hashBuf[2] << 8)  | hashBuf[3];
	handle = PK11_TOKEN_MAGIC | class | 
			(handle & ~(PK11_TOKEN_TYPE_MASK|PK11_TOKEN_MASK));
	/* we have a CRL who's handle has randomly matched the reserved KRL
	 * handle, increment it */
	if (handle == PK11_TOKEN_KRL_HANDLE) {
	    handle++;
	}
    }

    pk11_tokenKeyLock(slot);
    while ((key = pk11_lookupTokenKeyByHandle(slot,handle)) != NULL) {
	if (SECITEM_ItemsAreEqual(key,dbKey)) {
    	   pk11_tokenKeyUnlock(slot);
	   return handle;
	}
	handle++;
    }
    pk11_addTokenKeyByHandle(slot,handle,dbKey);
    pk11_tokenKeyUnlock(slot);
    return handle;
}

PRBool
pk11_poisonHandle(PK11Slot *slot, SECItem *dbKey, CK_OBJECT_HANDLE class)
{
    unsigned char hashBuf[4];
    CK_OBJECT_HANDLE handle;
    SECItem *key;

    handle = class;
    /* there is only one KRL, use a fixed handle for it */
    if (handle != PK11_TOKEN_KRL_HANDLE) {
	pk11_XORHash(hashBuf,dbKey->data,dbKey->len);
	handle = (hashBuf[0] << 24) | (hashBuf[1] << 16) | 
					(hashBuf[2] << 8)  | hashBuf[3];
	handle = PK11_TOKEN_MAGIC | class | 
			(handle & ~(PK11_TOKEN_TYPE_MASK|PK11_TOKEN_MASK));
	/* we have a CRL who's handle has randomly matched the reserved KRL
	 * handle, increment it */
	if (handle == PK11_TOKEN_KRL_HANDLE) {
	    handle++;
	}
    }
    pk11_tokenKeyLock(slot);
    while ((key = pk11_lookupTokenKeyByHandle(slot,handle)) != NULL) {
	if (SECITEM_ItemsAreEqual(key,dbKey)) {
	   key->data[0] ^= 0x80;
    	   pk11_tokenKeyUnlock(slot);
	   return PR_TRUE;
	}
	handle++;
    }
    pk11_tokenKeyUnlock(slot);
    return PR_FALSE;
}

void
pk11_addHandle(PK11SearchResults *search, CK_OBJECT_HANDLE handle)
{
    if (search->handles == NULL) {
	return;
    }
    if (search->size >= search->array_size) {
	search->array_size += NSC_SEARCH_BLOCK_SIZE;
	search->handles = (CK_OBJECT_HANDLE *) PORT_Realloc(search->handles,
				 sizeof(CK_OBJECT_HANDLE)* search->array_size);
	if (search->handles == NULL) {
	   return;
	}
    }
    search->handles[search->size] = handle;
    search->size++;
}

static const CK_OBJECT_HANDLE pk11_classArray[] = {
    0, CKO_PRIVATE_KEY, CKO_PUBLIC_KEY, CKO_SECRET_KEY,
    CKO_NETSCAPE_TRUST, CKO_NETSCAPE_CRL, CKO_NETSCAPE_SMIME,
     CKO_CERTIFICATE };

#define handleToClass(handle) \
    pk11_classArray[((handle & PK11_TOKEN_TYPE_MASK))>>28]

PK11Object *
pk11_NewTokenObject(PK11Slot *slot, SECItem *dbKey, CK_OBJECT_HANDLE handle)
{
    PK11Object *object = NULL;
    PK11TokenObject *tokObject = NULL;
    PRBool hasLocks = PR_FALSE;
    SECStatus rv;

#ifdef PKCS11_STATIC_ATTRIBUTES
    object = pk11_GetObjectFromList(&hasLocks, PR_FALSE, &tokenObjectList,  0,
							PR_FALSE);
    if (object == NULL) {
	return NULL;
    }
#else
    PRArenaPool *arena;

    arena = PORT_NewArena(2048);
    if (arena == NULL) return NULL;

    object = (PK11Object*)PORT_ArenaZAlloc(arena,sizeof(PK11TokenObject));
    if (object == NULL) {
	PORT_FreeArena(arena,PR_FALSE);
	return NULL;
    }
    object->arena = arena;
#endif
    tokObject = (PK11TokenObject *) object;

    object->objclass = handleToClass(handle);
    object->handle = handle;
    object->slot = slot;
    object->objectInfo = NULL;
    object->infoFree = NULL;
    if (dbKey == NULL) {
	pk11_tokenKeyLock(slot);
	dbKey = pk11_lookupTokenKeyByHandle(slot,handle);
	if (dbKey == NULL) {
    	    pk11_tokenKeyUnlock(slot);
	    goto loser;
	}
	rv = SECITEM_CopyItem(NULL,&tokObject->dbKey,dbKey);
	pk11_tokenKeyUnlock(slot);
    } else {
	rv = SECITEM_CopyItem(NULL,&tokObject->dbKey,dbKey);
    }
    if (rv != SECSuccess) {
	goto loser;
    }
#ifdef PKCS11_USE_THREADS
    if (!hasLocks) {
	object->refLock = PZ_NewLock(nssILockRefLock);
    }
    if (object->refLock == NULL) {
	goto loser;
    }
#endif
    object->refCount = 1;

    return object;
loser:
    if (object) {
	(void) pk11_DestroyObject(object);
    }
    return NULL;

}

PRBool
pk11_tokenMatch(PK11Slot *slot, SECItem *dbKey, CK_OBJECT_HANDLE class,
					CK_ATTRIBUTE_PTR theTemplate,int count)
{
    PK11Object *object;
    PRBool ret;

    object = pk11_NewTokenObject(slot,dbKey,PK11_TOKEN_MASK|class);
    if (object == NULL) {
	return PR_FALSE;
    }

    ret = pk11_objectMatch(object,theTemplate,count);
    pk11_FreeObject(object);
    return ret;
}

PK11TokenObject *
pk11_convertSessionToToken(PK11Object *obj)
{
    SECItem *key;
    PK11SessionObject *so = (PK11SessionObject *)obj;
    PK11TokenObject *to = pk11_narrowToTokenObject(obj);
    SECStatus rv;

    pk11_DestroySessionObjectData(so);
    PK11_USE_THREADS(PZ_DestroyLock(so->attributeLock));
    if (to == NULL) {
	return NULL;
    }
    pk11_tokenKeyLock(so->obj.slot);
    key = pk11_lookupTokenKeyByHandle(so->obj.slot,so->obj.handle);
    if (key == NULL) {
    	pk11_tokenKeyUnlock(so->obj.slot);
	return NULL;
    }
    rv = SECITEM_CopyItem(NULL,&to->dbKey,key);
    pk11_tokenKeyUnlock(so->obj.slot);
    if (rv == SECFailure) {
	return NULL;
    }

    return to;

}

PK11SessionObject *
pk11_narrowToSessionObject(PK11Object *obj)
{
    return !pk11_isToken(obj->handle) ? (PK11SessionObject *)obj : NULL;
}

PK11TokenObject *
pk11_narrowToTokenObject(PK11Object *obj)
{
    return pk11_isToken(obj->handle) ? (PK11TokenObject *)obj : NULL;
}
<|MERGE_RESOLUTION|>--- conflicted
+++ resolved
@@ -742,11 +742,7 @@
 
 
 	/*
-<<<<<<< HEAD
- 	 * Because of various endian and word lengths, the database may have
-=======
  	 * Because of various endian and word lengths The database may have
->>>>>>> 7119b478
 	 * stored the keyType value in one of the following formats:
 	 *   (kt) <= 0x1f 
 	 *                                   length data
@@ -760,15 +756,9 @@
 	 * where (a) is 0 or >= 0x80. currently (a) can only be 0.
 	 */
 	/*
-<<<<<<< HEAD
- 	 * This key was written on a 64 bit platform with a using NSS 3.9
-	 * or earlier. Reduce the 64 bit possibilities above. When  through,
-	 * we will only have:
-=======
  	 * this key was written on a 64 bit platform with a using NSS 3.9
 	 * or earlier. Reduce the 64 bit possibilities above. We were are
 	 * through, we will only have:
->>>>>>> 7119b478
 	 * 
 	 * Big Endian,     pre-3.9, all lengths: 1  (kt)
 	 * Little Endian,  pre-3.9, all lengths: 4  (kt) 0  0  0

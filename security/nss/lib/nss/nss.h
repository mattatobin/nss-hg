--- conflicted
+++ resolved
@@ -49,15 +49,11 @@
  * The format of the version string should be
  *     "<major version>.<minor version>[.<patch level>] [<Beta>]"
  */
-<<<<<<< HEAD
-#define NSS_VERSION  "3.3"
-=======
 #define NSS_VERSION  "3.4 Beta"
->>>>>>> 3f4c2f1a
 #define NSS_VMAJOR   3
 #define NSS_VMINOR   4
 #define NSS_VPATCH   0
-#define NSS_BETA     PR_FALSE
+#define NSS_BETA     PR_TRUE
 
 
 /*

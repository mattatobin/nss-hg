;+#
;+# The contents of this file are subject to the Mozilla Public
;+# License Version 1.1 (the "License"); you may not use this file
;+# except in compliance with the License. You may obtain a copy of
;+# the License at http://www.mozilla.org/MPL/
;+#
;+# Software distributed under the License is distributed on an "AS
;+# IS" basis, WITHOUT WARRANTY OF ANY KIND, either express or
;+# implied. See the License for the specific language governing
;+# rights and limitations under the License.
;+#
;+# The Original Code is the Netscape security libraries.
;+#
;+# The Initial Developer of the Original Code is Netscape
;+# Communications Corporation.  Portions created by Netscape are
;+# Copyright (C) 2000 Netscape Communications Corporation.  All
;+# Rights Reserved.
;+#
;+# Contributor(s):
;+#
;+# Alternatively, the contents of this file may be used under the
;+# terms of the GNU General Public License Version 2 or later (the
;+# "GPL"), in which case the provisions of the GPL are applicable
;+# instead of those above.  If you wish to allow use of your
;+# version of this file only under the terms of the GPL and not to
;+# allow others to use your version of this file under the MPL,
;+# indicate your decision by deleting the provisions above and
;+# replace them with the notice and other provisions required by
;+# the GPL.  If you do not delete the provisions above, a recipient
;+# may use your version of this file under either the MPL or the
;+# GPL.
;+#
;+# OK, this file is meant to support SUN, LINUX, AIX and WINDOWS
;+#   1. For all unix platforms, the string ";-"  means "remove this line"
;+#   2. For all unix platforms, the string " DATA " will be removed from any 
;+#     line on which it occurs.
;+#   3. Lines containing ";+" will have ";+" removed on SUN and LINUX.
;+#      On AIX, lines containing ";+" will be removed.
;+#   4. For all unix platforms, the string ";;" will thave the ";;" removed.
;+#   5. For all unix platforms, after the above processing has taken place,
;+#    all characters after the first ";" on the line will be removed.
;+#    And for AIX, the first ";" will also be removed.
;+#  This file is passed directly to windows. Since ';' is a comment, all UNIX
;+#   directives are hidden behind ";", ";+", and ";-"
;+
;+NSS_3.2 {       # NSS 3.2 release
;+    global:
LIBRARY ssl3 ;-
EXPORTS ;-
SSL_ImplementedCiphers DATA ;
SSL_NumImplementedCiphers DATA ;
NSS_CmpCertChainWCANames;
NSS_FindCertKEAType;
NSS_GetClientAuthData;
NSS_SetDomesticPolicy;
NSS_SetExportPolicy;
NSS_SetFrancePolicy;
SSL_AuthCertificate;
SSL_AuthCertificateHook;
SSL_BadCertHook;
SSL_CertDBHandleSet;
SSL_CipherPolicyGet;
SSL_CipherPolicySet;
SSL_CipherPrefGet;
SSL_CipherPrefGetDefault;
SSL_CipherPrefSet;
SSL_CipherPrefSetDefault;
SSL_ClearSessionCache;
SSL_ConfigMPServerSIDCache;
SSL_ConfigSecureServer;
SSL_ConfigServerSessionIDCache;
SSL_DataPending;
SSL_ForceHandshake;
SSL_GetClientAuthDataHook;
SSL_GetSessionID;
SSL_GetStatistics;
SSL_HandshakeCallback;
SSL_ImportFD;
SSL_InheritMPServerSIDCache;
SSL_InvalidateSession;
SSL_OptionGet;
SSL_OptionGetDefault;
SSL_OptionSet;
SSL_OptionSetDefault;
SSL_PeerCertificate;
SSL_PreencryptedFileToStream;
SSL_PreencryptedStreamToFile;
SSL_ReHandshake;
SSL_ResetHandshake;
SSL_RestartHandshakeAfterCertReq;
SSL_RestartHandshakeAfterServerCert;
SSL_RevealCert;
SSL_RevealPinArg;
SSL_RevealURL;
SSL_SecurityStatus;
SSL_SetPKCS11PinArg;
SSL_SetSockPeerID;
SSL_SetURL;
;+    local:
;+*;
;+};
;+NSS_3.2.1 {       # NSS 3.2.1 release
;+    global:
NSSSSL_VersionCheck;
;+    local:
;+*;
<<<<<<< HEAD
=======
;+};
;+NSS_3.4 {         # NSS 3.4   release
;+    global:
;+#   We have not yet decided whether these functions will be exported
;+#   in the final 3.4 release, so please treat them as exported private
;+#   functions for now.
SSL_GetMaxServerCacheLocks;
SSL_SetMaxServerCacheLocks;
;+    local:
;+*;
>>>>>>> 3f4c2f1a
;+};<|MERGE_RESOLUTION|>--- conflicted
+++ resolved
@@ -104,8 +104,6 @@
 NSSSSL_VersionCheck;
 ;+    local:
 ;+*;
-<<<<<<< HEAD
-=======
 ;+};
 ;+NSS_3.4 {         # NSS 3.4   release
 ;+    global:
@@ -116,5 +114,4 @@
 SSL_SetMaxServerCacheLocks;
 ;+    local:
 ;+*;
->>>>>>> 3f4c2f1a
 ;+};
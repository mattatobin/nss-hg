/* -*- Mode: C; tab-width: 8; indent-tabs-mode: nil; c-basic-offset: 4 -*- */
/*
 * TLS 1.3 Protocol
 *
 * This Source Code Form is subject to the terms of the Mozilla Public
 * License, v. 2.0. If a copy of the MPL was not distributed with this
 * file, You can obtain one at http://mozilla.org/MPL/2.0/. */

#include "stdarg.h"
#include "cert.h"
#include "ssl.h"
#include "keyhi.h"
#include "pk11func.h"
#include "prerr.h"
#include "secitem.h"
#include "secmod.h"
#include "sslimpl.h"
#include "sslproto.h"
#include "sslerr.h"
#include "ssl3exthandle.h"
#include "tls13hkdf.h"
#include "tls13con.h"
#include "tls13err.h"
#include "tls13exthandle.h"
#include "tls13hashstate.h"

static SECStatus tls13_SetCipherSpec(sslSocket *ss, TrafficKeyType type,
                                     CipherSpecDirection install,
                                     PRBool deleteSecret);
static SECStatus tls13_AESGCM(
    ssl3KeyMaterial *keys,
    PRBool doDecrypt,
    unsigned char *out, int *outlen, int maxout,
    const unsigned char *in, int inlen,
    const unsigned char *additionalData, int additionalDataLen);
static SECStatus tls13_ChaCha20Poly1305(
    ssl3KeyMaterial *keys,
    PRBool doDecrypt,
    unsigned char *out, int *outlen, int maxout,
    const unsigned char *in, int inlen,
    const unsigned char *additionalData, int additionalDataLen);
static SECStatus tls13_SendServerHelloSequence(sslSocket *ss);
static SECStatus tls13_SendEncryptedExtensions(sslSocket *ss);
static void tls13_SetKeyExchangeType(sslSocket *ss, const sslNamedGroupDef *group);
static SECStatus tls13_HandleClientKeyShare(sslSocket *ss,
                                            TLS13KeyShareEntry *peerShare);
static SECStatus tls13_SendHelloRetryRequest(
    sslSocket *ss, const sslNamedGroupDef *selectedGroup,
    const PRUint8 *token, unsigned int tokenLen);

static SECStatus tls13_HandleServerKeyShare(sslSocket *ss);
static SECStatus tls13_HandleEncryptedExtensions(sslSocket *ss, PRUint8 *b,
                                                 PRUint32 length);
static SECStatus tls13_SendCertificate(sslSocket *ss);
static SECStatus tls13_HandleCertificate(
    sslSocket *ss, PRUint8 *b, PRUint32 length);
static SECStatus tls13_ReinjectHandshakeTranscript(sslSocket *ss);
static SECStatus tls13_HandleCertificateRequest(sslSocket *ss, PRUint8 *b,
                                                PRUint32 length);
static SECStatus
tls13_SendCertificateVerify(sslSocket *ss, SECKEYPrivateKey *privKey);
static SECStatus tls13_HandleCertificateVerify(
    sslSocket *ss, PRUint8 *b, PRUint32 length);
static SECStatus tls13_RecoverWrappedSharedSecret(sslSocket *ss,
                                                  sslSessionID *sid);
static SECStatus
tls13_DeriveSecretWrap(sslSocket *ss, PK11SymKey *key,
                       const char *prefix,
                       const char *suffix,
                       const char *keylogLabel,
                       PK11SymKey **dest);
static SECStatus
tls13_DeriveSecret(sslSocket *ss, PK11SymKey *key,
                   const char *label,
                   unsigned int labelLen,
                   const SSL3Hashes *hashes,
                   PK11SymKey **dest);
static SECStatus tls13_SendEndOfEarlyData(sslSocket *ss);
static SECStatus tls13_HandleEndOfEarlyData(sslSocket *ss, PRUint8 *b,
                                            PRUint32 length);
static SECStatus tls13_SendFinished(sslSocket *ss, PK11SymKey *baseKey);
static SECStatus tls13_ComputePskBinderHash(sslSocket *ss, unsigned int prefix,
                                            SSL3Hashes *hashes);
static SECStatus tls13_VerifyFinished(sslSocket *ss, SSLHandshakeType message,
                                      PK11SymKey *secret,
                                      PRUint8 *b, PRUint32 length,
                                      const SSL3Hashes *hashes);
static SECStatus tls13_ClientHandleFinished(sslSocket *ss,
                                            PRUint8 *b, PRUint32 length);
static SECStatus tls13_ServerHandleFinished(sslSocket *ss,
                                            PRUint8 *b, PRUint32 length);
static SECStatus tls13_SendNewSessionTicket(sslSocket *ss,
                                            const PRUint8 *appToken,
                                            unsigned int appTokenLen);
static SECStatus tls13_HandleNewSessionTicket(sslSocket *ss, PRUint8 *b,
                                              PRUint32 length);
static SECStatus tls13_ComputeEarlySecrets(sslSocket *ss);
static SECStatus tls13_ComputeHandshakeSecrets(sslSocket *ss);
static SECStatus tls13_ComputeApplicationSecrets(sslSocket *ss);
static SECStatus tls13_ComputeFinalSecrets(sslSocket *ss);
static SECStatus tls13_ComputeFinished(
    sslSocket *ss, PK11SymKey *baseKey, const SSL3Hashes *hashes,
    PRBool sending, PRUint8 *output, unsigned int *outputLen,
    unsigned int maxOutputLen);
static SECStatus tls13_SendClientSecondRound(sslSocket *ss);
static SECStatus tls13_FinishHandshake(sslSocket *ss);

const char kHkdfLabelClient[] = "c";
const char kHkdfLabelServer[] = "s";
const char kHkdfLabelDerivedSecret[] = "derived";
const char kHkdfLabelPskBinderKey[] = "res binder";
const char kHkdfLabelEarlyTrafficSecret[] = "e traffic";
const char kHkdfLabelEarlyExporterSecret[] = "e exp master";
const char kHkdfLabelHandshakeTrafficSecret[] = "hs traffic";
const char kHkdfLabelApplicationTrafficSecret[] = "ap traffic";
const char kHkdfLabelFinishedSecret[] = "finished";
const char kHkdfLabelResumptionMasterSecret[] = "res master";
const char kHkdfLabelExporterMasterSecret[] = "exp master";
const char kHkdfLabelResumption[] = "resumption";
const char kHkdfPurposeKey[] = "key";
const char kHkdfPurposeIv[] = "iv";

const char keylogLabelClientEarlyTrafficSecret[] = "CLIENT_EARLY_TRAFFIC_SECRET";
const char keylogLabelClientHsTrafficSecret[] = "CLIENT_HANDSHAKE_TRAFFIC_SECRET";
const char keylogLabelServerHsTrafficSecret[] = "SERVER_HANDSHAKE_TRAFFIC_SECRET";
const char keylogLabelClientTrafficSecret[] = "CLIENT_TRAFFIC_SECRET_0";
const char keylogLabelServerTrafficSecret[] = "SERVER_TRAFFIC_SECRET_0";
const char keylogLabelExporterSecret[] = "EXPORTER_SECRET";

#define TRAFFIC_SECRET(ss, dir, name) ((ss->sec.isServer ^            \
                                        (dir == CipherSpecWrite))     \
                                           ? ss->ssl3.hs.client##name \
                                           : ss->ssl3.hs.server##name)

/* Belt and suspenders in case we ever add a TLS 1.4. */
PR_STATIC_ASSERT(SSL_LIBRARY_VERSION_MAX_SUPPORTED <=
                 SSL_LIBRARY_VERSION_TLS_1_3);

/* Use this instead of FATAL_ERROR when no alert shall be sent. */
#define LOG_ERROR(ss, prError)                                                     \
    do {                                                                           \
        SSL_TRC(3, ("%d: TLS13[%d]: fatal error %d in %s (%s:%d)",                 \
                    SSL_GETPID(), ss->fd, prError, __func__, __FILE__, __LINE__)); \
        PORT_SetError(prError);                                                    \
    } while (0)

/* Log an error and generate an alert because something is irreparably wrong. */
#define FATAL_ERROR(ss, prError, desc)       \
    do {                                     \
        LOG_ERROR(ss, prError);              \
        tls13_FatalError(ss, prError, desc); \
    } while (0)

void
tls13_FatalError(sslSocket *ss, PRErrorCode prError, SSL3AlertDescription desc)
{
    PORT_Assert(desc != internal_error); /* These should never happen */
    (void)SSL3_SendAlert(ss, alert_fatal, desc);
    PORT_SetError(prError);
}

#ifdef TRACE
#define STATE_CASE(a) \
    case a:           \
        return #a
static char *
tls13_HandshakeState(SSL3WaitState st)
{
    switch (st) {
        STATE_CASE(idle_handshake);
        STATE_CASE(wait_client_hello);
        STATE_CASE(wait_end_of_early_data);
        STATE_CASE(wait_client_cert);
        STATE_CASE(wait_client_key);
        STATE_CASE(wait_cert_verify);
        STATE_CASE(wait_change_cipher);
        STATE_CASE(wait_finished);
        STATE_CASE(wait_server_hello);
        STATE_CASE(wait_certificate_status);
        STATE_CASE(wait_server_cert);
        STATE_CASE(wait_server_key);
        STATE_CASE(wait_cert_request);
        STATE_CASE(wait_hello_done);
        STATE_CASE(wait_new_session_ticket);
        STATE_CASE(wait_encrypted_extensions);
        default:
            break;
    }
    PORT_Assert(0);
    return "unknown";
}
#endif

#define TLS13_WAIT_STATE_MASK 0x80

#define TLS13_BASE_WAIT_STATE(ws) (ws & ~TLS13_WAIT_STATE_MASK)
/* We don't mask idle_handshake because other parts of the code use it*/
#define TLS13_WAIT_STATE(ws) (((ws == idle_handshake) || (ws == wait_server_hello)) ? ws : ws | TLS13_WAIT_STATE_MASK)
#define TLS13_CHECK_HS_STATE(ss, err, ...)                          \
    tls13_CheckHsState(ss, err, #err, __func__, __FILE__, __LINE__, \
                       __VA_ARGS__,                                 \
                       wait_invalid)
void
tls13_SetHsState(sslSocket *ss, SSL3WaitState ws,
                 const char *func, const char *file, int line)
{
#ifdef TRACE
    const char *new_state_name =
        tls13_HandshakeState(ws);

    SSL_TRC(3, ("%d: TLS13[%d]: %s state change from %s->%s in %s (%s:%d)",
                SSL_GETPID(), ss->fd, SSL_ROLE(ss),
                tls13_HandshakeState(TLS13_BASE_WAIT_STATE(ss->ssl3.hs.ws)),
                new_state_name,
                func, file, line));
#endif

    ss->ssl3.hs.ws = TLS13_WAIT_STATE(ws);
}

static PRBool
tls13_InHsStateV(sslSocket *ss, va_list ap)
{
    SSL3WaitState ws;

    while ((ws = va_arg(ap, SSL3WaitState)) != wait_invalid) {
        if (TLS13_WAIT_STATE(ws) == ss->ssl3.hs.ws) {
            return PR_TRUE;
        }
    }
    return PR_FALSE;
}

PRBool
tls13_InHsState(sslSocket *ss, ...)
{
    PRBool found;
    va_list ap;

    va_start(ap, ss);
    found = tls13_InHsStateV(ss, ap);
    va_end(ap);

    return found;
}

static SECStatus
tls13_CheckHsState(sslSocket *ss, int err, const char *error_name,
                   const char *func, const char *file, int line,
                   ...)
{
    va_list ap;
    va_start(ap, line);
    if (tls13_InHsStateV(ss, ap)) {
        va_end(ap);
        return SECSuccess;
    }
    va_end(ap);

    SSL_TRC(3, ("%d: TLS13[%d]: error %s state is (%s) at %s (%s:%d)",
                SSL_GETPID(), ss->fd,
                error_name,
                tls13_HandshakeState(TLS13_BASE_WAIT_STATE(ss->ssl3.hs.ws)),
                func, file, line));
    tls13_FatalError(ss, err, unexpected_message);
    return SECFailure;
}

SSLHashType
tls13_GetHashForCipherSuite(ssl3CipherSuite suite)
{
    const ssl3CipherSuiteDef *cipherDef =
        ssl_LookupCipherSuiteDef(suite);
    PORT_Assert(cipherDef);
    if (!cipherDef) {
        return ssl_hash_none;
    }
    return cipherDef->prf_hash;
}

SSLHashType
tls13_GetHash(const sslSocket *ss)
{
    /* All TLS 1.3 cipher suites must have an explict PRF hash. */
    PORT_Assert(ss->ssl3.hs.suite_def->prf_hash != ssl_hash_none);
    return ss->ssl3.hs.suite_def->prf_hash;
}

unsigned int
tls13_GetHashSizeForHash(SSLHashType hash)
{
    switch (hash) {
        case ssl_hash_sha256:
            return 32;
        case ssl_hash_sha384:
            return 48;
        default:
            PORT_Assert(0);
    }
    return 32;
}

unsigned int
tls13_GetHashSize(const sslSocket *ss)
{
    return tls13_GetHashSizeForHash(tls13_GetHash(ss));
}

static CK_MECHANISM_TYPE
tls13_GetHkdfMechanismForHash(SSLHashType hash)
{
    switch (hash) {
        case ssl_hash_sha256:
            return CKM_NSS_HKDF_SHA256;
        case ssl_hash_sha384:
            return CKM_NSS_HKDF_SHA384;
        default:
            PORT_Assert(0);
    }
    return CKM_NSS_HKDF_SHA256;
}

CK_MECHANISM_TYPE
tls13_GetHkdfMechanism(sslSocket *ss)
{
    return tls13_GetHkdfMechanismForHash(tls13_GetHash(ss));
}

static CK_MECHANISM_TYPE
tls13_GetHmacMechanism(sslSocket *ss)
{
    switch (tls13_GetHash(ss)) {
        case ssl_hash_sha256:
            return CKM_SHA256_HMAC;
        case ssl_hash_sha384:
            return CKM_SHA384_HMAC;
        default:
            PORT_Assert(0);
    }
    return CKM_SHA256_HMAC;
}

SECStatus
tls13_ComputeHash(sslSocket *ss, SSL3Hashes *hashes,
                  const PRUint8 *buf, unsigned int len)
{
    SECStatus rv;

    rv = PK11_HashBuf(ssl3_HashTypeToOID(tls13_GetHash(ss)),
                      hashes->u.raw, buf, len);
    if (rv != SECSuccess) {
        FATAL_ERROR(ss, SEC_ERROR_LIBRARY_FAILURE, internal_error);
        return SECFailure;
    }
    hashes->len = tls13_GetHashSize(ss);

    return SECSuccess;
}

SECStatus
tls13_CreateKeyShare(sslSocket *ss, const sslNamedGroupDef *groupDef)
{
    SECStatus rv;
    sslEphemeralKeyPair *keyPair = NULL;
    const ssl3DHParams *params;

    PORT_Assert(groupDef);
    switch (groupDef->keaType) {
        case ssl_kea_ecdh:
            rv = ssl_CreateECDHEphemeralKeyPair(ss, groupDef, &keyPair);
            if (rv != SECSuccess) {
                return SECFailure;
            }
            break;
        case ssl_kea_dh:
            params = ssl_GetDHEParams(groupDef);
            PORT_Assert(params->name != ssl_grp_ffdhe_custom);
            rv = ssl_CreateDHEKeyPair(groupDef, params, &keyPair);
            if (rv != SECSuccess) {
                return SECFailure;
            }
            break;
        default:
            PORT_Assert(0);
            PORT_SetError(SEC_ERROR_LIBRARY_FAILURE);
            return SECFailure;
    }

    PR_APPEND_LINK(&keyPair->link, &ss->ephemeralKeyPairs);
    return rv;
}

SECStatus
SSL_SendAdditionalKeyShares(PRFileDesc *fd, unsigned int count)
{
    sslSocket *ss = ssl_FindSocket(fd);
    if (!ss) {
        PORT_SetError(SEC_ERROR_INVALID_ARGS);
        return SECFailure;
    }

    ss->additionalShares = count;
    return SECSuccess;
}

/*
 * Generate shares for ECDHE and FFDHE.  This picks the first enabled group of
 * the requisite type and creates a share for that.
 *
 * Called from ssl3_SendClientHello.
 */
SECStatus
tls13_SetupClientHello(sslSocket *ss)
{
    unsigned int i;
    SSL3Statistics *ssl3stats = SSL_GetStatistics();
    NewSessionTicket *session_ticket = NULL;
    sslSessionID *sid = ss->sec.ci.sid;
    unsigned int numShares = 0;

    PORT_Assert(ss->opt.noLocks || ssl_HaveSSL3HandshakeLock(ss));
    PORT_Assert(ss->opt.noLocks || ssl_HaveXmitBufLock(ss));
    PORT_Assert(PR_CLIST_IS_EMPTY(&ss->ephemeralKeyPairs));

    /* Select the first enabled group.
     * TODO(ekr@rtfm.com): be smarter about offering the group
     * that the other side negotiated if we are resuming. */
    for (i = 0; i < SSL_NAMED_GROUP_COUNT; ++i) {
        SECStatus rv;
        if (!ss->namedGroupPreferences[i]) {
            continue;
        }
        rv = tls13_CreateKeyShare(ss, ss->namedGroupPreferences[i]);
        if (rv != SECSuccess) {
            return SECFailure;
        }
        if (++numShares > ss->additionalShares) {
            break;
        }
    }

    if (PR_CLIST_IS_EMPTY(&ss->ephemeralKeyPairs)) {
        PORT_SetError(SSL_ERROR_NO_CIPHERS_SUPPORTED);
        return SECFailure;
    }

    /* Below here checks if we can do stateless resumption. */
    if (sid->cached == never_cached ||
        sid->version < SSL_LIBRARY_VERSION_TLS_1_3) {
        return SECSuccess;
    }

    /* The caller must be holding sid->u.ssl3.lock for reading. */
    session_ticket = &sid->u.ssl3.locked.sessionTicket;
    PORT_Assert(session_ticket && session_ticket->ticket.data);

    if (ssl_TicketTimeValid(session_ticket)) {
        ss->statelessResume = PR_TRUE;
    }

    if (ss->statelessResume) {
        SECStatus rv;

        PORT_Assert(ss->sec.ci.sid);
        rv = tls13_RecoverWrappedSharedSecret(ss, ss->sec.ci.sid);
        if (rv != SECSuccess) {
            FATAL_ERROR(ss, SEC_ERROR_LIBRARY_FAILURE, internal_error);
            SSL_AtomicIncrementLong(&ssl3stats->sch_sid_cache_not_ok);
            ss->sec.uncache(ss->sec.ci.sid);
            ssl_FreeSID(ss->sec.ci.sid);
            ss->sec.ci.sid = NULL;
            return SECFailure;
        }

        ss->ssl3.hs.cipher_suite = ss->sec.ci.sid->u.ssl3.cipherSuite;
        rv = ssl3_SetupCipherSuite(ss, PR_FALSE);
        if (rv != SECSuccess) {
            FATAL_ERROR(ss, PORT_GetError(), internal_error);
            return SECFailure;
        }

        rv = tls13_ComputeEarlySecrets(ss);
        if (rv != SECSuccess) {
            FATAL_ERROR(ss, SEC_ERROR_LIBRARY_FAILURE, internal_error);
            return SECFailure;
        }
    }

    return SECSuccess;
}

static SECStatus
tls13_ImportDHEKeyShare(sslSocket *ss, SECKEYPublicKey *peerKey,
                        PRUint8 *b, PRUint32 length,
                        SECKEYPublicKey *pubKey)
{
    SECStatus rv;
    SECItem publicValue = { siBuffer, NULL, 0 };

    publicValue.data = b;
    publicValue.len = length;
    if (!ssl_IsValidDHEShare(&pubKey->u.dh.prime, &publicValue)) {
        PORT_SetError(SSL_ERROR_RX_MALFORMED_DHE_KEY_SHARE);
        return SECFailure;
    }

    peerKey->keyType = dhKey;
    rv = SECITEM_CopyItem(peerKey->arena, &peerKey->u.dh.prime,
                          &pubKey->u.dh.prime);
    if (rv != SECSuccess)
        return SECFailure;
    rv = SECITEM_CopyItem(peerKey->arena, &peerKey->u.dh.base,
                          &pubKey->u.dh.base);
    if (rv != SECSuccess)
        return SECFailure;
    rv = SECITEM_CopyItem(peerKey->arena, &peerKey->u.dh.publicValue,
                          &publicValue);
    if (rv != SECSuccess)
        return SECFailure;

    return SECSuccess;
}

static SECStatus
tls13_HandleKeyShare(sslSocket *ss,
                     TLS13KeyShareEntry *entry,
                     sslKeyPair *keyPair)
{
    PORTCheapArenaPool arena;
    SECKEYPublicKey *peerKey;
    CK_MECHANISM_TYPE mechanism;
    PRErrorCode errorCode;
    SECStatus rv;

    PORT_InitCheapArena(&arena, DER_DEFAULT_CHUNKSIZE);
    peerKey = PORT_ArenaZNew(&arena.arena, SECKEYPublicKey);
    if (peerKey == NULL) {
        goto loser;
    }
    peerKey->arena = &arena.arena;
    peerKey->pkcs11Slot = NULL;
    peerKey->pkcs11ID = CK_INVALID_HANDLE;

    switch (entry->group->keaType) {
        case ssl_kea_ecdh:
            rv = ssl_ImportECDHKeyShare(ss, peerKey,
                                        entry->key_exchange.data,
                                        entry->key_exchange.len,
                                        entry->group);
            mechanism = CKM_ECDH1_DERIVE;
            break;
        case ssl_kea_dh:
            rv = tls13_ImportDHEKeyShare(ss, peerKey,
                                         entry->key_exchange.data,
                                         entry->key_exchange.len,
                                         keyPair->pubKey);
            mechanism = CKM_DH_PKCS_DERIVE;
            break;
        default:
            PORT_Assert(0);
            goto loser;
    }
    if (rv != SECSuccess) {
        goto loser;
    }

    ss->ssl3.hs.dheSecret = PK11_PubDeriveWithKDF(
        keyPair->privKey, peerKey, PR_FALSE, NULL, NULL, mechanism,
        tls13_GetHkdfMechanism(ss), CKA_DERIVE, 0, CKD_NULL, NULL, NULL);
    if (!ss->ssl3.hs.dheSecret) {
        ssl_MapLowLevelError(SSL_ERROR_KEY_EXCHANGE_FAILURE);
        goto loser;
    }
    PORT_DestroyCheapArena(&arena);
    return SECSuccess;

loser:
    PORT_DestroyCheapArena(&arena);
    errorCode = PORT_GetError(); /* don't overwrite the error code */
    tls13_FatalError(ss, errorCode, illegal_parameter);
    return SECFailure;
}

SECStatus
tls13_HandlePostHelloHandshakeMessage(sslSocket *ss, PRUint8 *b, PRUint32 length)
{
    if (ss->sec.isServer && ss->ssl3.hs.zeroRttIgnore != ssl_0rtt_ignore_none) {
        SSL_TRC(3, ("%d: TLS13[%d]: %s successfully decrypted handshake after"
                    "failed 0-RTT",
                    SSL_GETPID(), ss->fd));
        ss->ssl3.hs.zeroRttIgnore = ssl_0rtt_ignore_none;
    }

    /* TODO(ekr@rtfm.com): Would it be better to check all the states here? */
    switch (ss->ssl3.hs.msg_type) {
        case ssl_hs_certificate:
            return tls13_HandleCertificate(ss, b, length);

        case ssl_hs_certificate_request:
            return tls13_HandleCertificateRequest(ss, b, length);

        case ssl_hs_certificate_verify:
            return tls13_HandleCertificateVerify(ss, b, length);

        case ssl_hs_encrypted_extensions:
            return tls13_HandleEncryptedExtensions(ss, b, length);

        case ssl_hs_new_session_ticket:
            return tls13_HandleNewSessionTicket(ss, b, length);

        case ssl_hs_finished:
            if (ss->sec.isServer) {
                return tls13_ServerHandleFinished(ss, b, length);
            } else {
                return tls13_ClientHandleFinished(ss, b, length);
            }

        case ssl_hs_end_of_early_data:
            return tls13_HandleEndOfEarlyData(ss, b, length);

        default:
            FATAL_ERROR(ss, SSL_ERROR_RX_UNKNOWN_HANDSHAKE, unexpected_message);
            return SECFailure;
    }

    PORT_Assert(0); /* Unreached */
    return SECFailure;
}

static SECStatus
tls13_RecoverWrappedSharedSecret(sslSocket *ss, sslSessionID *sid)
{
    PK11SymKey *wrapKey; /* wrapping key */
    SECItem wrappedMS = { siBuffer, NULL, 0 };
    SSLHashType hashType;

    SSL_TRC(3, ("%d: TLS13[%d]: recovering static secret (%s)",
                SSL_GETPID(), ss->fd, SSL_ROLE(ss)));

    /* Now find the hash used as the PRF for the previous handshake. */
    hashType = tls13_GetHashForCipherSuite(sid->u.ssl3.cipherSuite);

    /* If we are the server, we compute the wrapping key, but if we
     * are the client, its coordinates are stored with the ticket. */
    if (ss->sec.isServer) {
        wrapKey = ssl3_GetWrappingKey(ss, NULL,
                                      sid->u.ssl3.masterWrapMech,
                                      ss->pkcs11PinArg);
    } else {
        PK11SlotInfo *slot = SECMOD_LookupSlot(sid->u.ssl3.masterModuleID,
                                               sid->u.ssl3.masterSlotID);
        if (!slot)
            return SECFailure;

        wrapKey = PK11_GetWrapKey(slot,
                                  sid->u.ssl3.masterWrapIndex,
                                  sid->u.ssl3.masterWrapMech,
                                  sid->u.ssl3.masterWrapSeries,
                                  ss->pkcs11PinArg);
        PK11_FreeSlot(slot);
    }
    if (!wrapKey) {
        return SECFailure;
    }

    wrappedMS.data = sid->u.ssl3.keys.wrapped_master_secret;
    wrappedMS.len = sid->u.ssl3.keys.wrapped_master_secret_len;

    /* unwrap the "master secret" which is actually RMS. */
    ss->ssl3.hs.resumptionMasterSecret = PK11_UnwrapSymKeyWithFlags(
        wrapKey, sid->u.ssl3.masterWrapMech,
        NULL, &wrappedMS,
        CKM_SSL3_MASTER_KEY_DERIVE,
        CKA_DERIVE,
        tls13_GetHashSizeForHash(hashType),
        CKF_SIGN | CKF_VERIFY);
    PK11_FreeSymKey(wrapKey);
    if (!ss->ssl3.hs.resumptionMasterSecret) {
        return SECFailure;
    }

    PRINT_KEY(50, (ss, "Recovered RMS", ss->ssl3.hs.resumptionMasterSecret));

    return SECSuccess;
}

/* Key Derivation Functions.
 *
 *                 0
 *                 |
 *                 v
 *   PSK ->  HKDF-Extract = Early Secret
 *                 |
 *                 +-----> Derive-Secret(., "ext binder" | "res binder", "")
 *                 |                     = binder_key
 *                 |
 *                 +-----> Derive-Secret(., "c e traffic",
 *                 |                     ClientHello)
 *                 |                     = client_early_traffic_secret
 *                 |
 *                 +-----> Derive-Secret(., "e exp master",
 *                 |                     ClientHello)
 *                 |                     = early_exporter_secret
 *                 v
 *           Derive-Secret(., "derived", "")
 *                 |
 *                 v
 *(EC)DHE -> HKDF-Extract = Handshake Secret
 *                 |
 *                 +-----> Derive-Secret(., "c hs traffic",
 *                 |                     ClientHello...ServerHello)
 *                 |                     = client_handshake_traffic_secret
 *                 |
 *                 +-----> Derive-Secret(., "s hs traffic",
 *                 |                     ClientHello...ServerHello)
 *                 |                     = server_handshake_traffic_secret
 *                 v
 *           Derive-Secret(., "derived", "")
 *                 |
 *                 v
 *      0 -> HKDF-Extract = Master Secret
 *                 |
 *                 +-----> Derive-Secret(., "c ap traffic",
 *                 |                     ClientHello...Server Finished)
 *                 |                     = client_traffic_secret_0
 *                 |
 *                 +-----> Derive-Secret(., "s ap traffic",
 *                 |                     ClientHello...Server Finished)
 *                 |                     = server_traffic_secret_0
 *                 |
 *                 +-----> Derive-Secret(., "exp master",
 *                 |                     ClientHello...Server Finished)
 *                 |                     = exporter_secret
 *                 |
 *                 +-----> Derive-Secret(., "res master",
 *                                       ClientHello...Client Finished)
 *                                       = resumption_master_secret
 *
 */

static SECStatus
tls13_ComputeEarlySecrets(sslSocket *ss)
{
    SECStatus rv = SECSuccess;

    SSL_TRC(5, ("%d: TLS13[%d]: compute early secrets (%s)",
                SSL_GETPID(), ss->fd, SSL_ROLE(ss)));

    /* Extract off the resumptionMasterSecret (if present), else pass the NULL
     * resumptionMasterSecret which will be internally translated to zeroes. */
    PORT_Assert(!ss->ssl3.hs.currentSecret);
    rv = tls13_HkdfExtract(NULL, ss->ssl3.hs.resumptionMasterSecret,
                           tls13_GetHash(ss), &ss->ssl3.hs.currentSecret);
    if (rv != SECSuccess) {
        return SECFailure;
    }

    PORT_Assert(ss->statelessResume == (ss->ssl3.hs.resumptionMasterSecret != NULL));
    if (ss->statelessResume) {
        PK11_FreeSymKey(ss->ssl3.hs.resumptionMasterSecret);
        ss->ssl3.hs.resumptionMasterSecret = NULL;

        rv = tls13_DeriveSecretNullHash(ss, ss->ssl3.hs.currentSecret,
                                        kHkdfLabelPskBinderKey,
                                        strlen(kHkdfLabelPskBinderKey),
                                        &ss->ssl3.hs.pskBinderKey);
        if (rv != SECSuccess) {
            return SECFailure;
        }

        rv = tls13_DeriveSecretNullHash(ss, ss->ssl3.hs.currentSecret,
                                        kHkdfLabelEarlyExporterSecret,
                                        strlen(kHkdfLabelEarlyExporterSecret),
                                        &ss->ssl3.hs.earlyExporterSecret);
        if (rv != SECSuccess) {
            return SECFailure;
        }
    }
    PORT_Assert(!ss->ssl3.hs.resumptionMasterSecret);

    return SECSuccess;
}

static SECStatus
tls13_ComputeHandshakeSecrets(sslSocket *ss)
{
    SECStatus rv;
    PK11SymKey *derivedSecret = NULL;
    PK11SymKey *newSecret = NULL;

    SSL_TRC(5, ("%d: TLS13[%d]: compute handshake secrets (%s)",
                SSL_GETPID(), ss->fd, SSL_ROLE(ss)));

    /* First update |currentSecret| to add |dheSecret|, if any. */
    PORT_Assert(ss->ssl3.hs.currentSecret);
    PORT_Assert(ss->ssl3.hs.dheSecret);

    /* Expand before we extract. */
    rv = tls13_DeriveSecretNullHash(ss, ss->ssl3.hs.currentSecret,
                                    kHkdfLabelDerivedSecret,
                                    strlen(kHkdfLabelDerivedSecret),
                                    &derivedSecret);
    if (rv != SECSuccess) {
        LOG_ERROR(ss, SEC_ERROR_LIBRARY_FAILURE);
        return rv;
    }

    rv = tls13_HkdfExtract(derivedSecret, ss->ssl3.hs.dheSecret,
                           tls13_GetHash(ss), &newSecret);
    PK11_FreeSymKey(derivedSecret);

    if (rv != SECSuccess) {
        LOG_ERROR(ss, SEC_ERROR_LIBRARY_FAILURE);
        return rv;
    }
    PK11_FreeSymKey(ss->ssl3.hs.dheSecret);
    ss->ssl3.hs.dheSecret = NULL;
    PK11_FreeSymKey(ss->ssl3.hs.currentSecret);
    ss->ssl3.hs.currentSecret = newSecret;

    /* Now compute |*HsTrafficSecret| */
    rv = tls13_DeriveSecretWrap(ss, ss->ssl3.hs.currentSecret,
                                kHkdfLabelClient,
                                kHkdfLabelHandshakeTrafficSecret,
                                keylogLabelClientHsTrafficSecret,
                                &ss->ssl3.hs.clientHsTrafficSecret);
    if (rv != SECSuccess) {
        LOG_ERROR(ss, SEC_ERROR_LIBRARY_FAILURE);
        return rv;
    }
    rv = tls13_DeriveSecretWrap(ss, ss->ssl3.hs.currentSecret,
                                kHkdfLabelServer,
                                kHkdfLabelHandshakeTrafficSecret,
                                keylogLabelServerHsTrafficSecret,
                                &ss->ssl3.hs.serverHsTrafficSecret);
    if (rv != SECSuccess) {
        LOG_ERROR(ss, SEC_ERROR_LIBRARY_FAILURE);
        return rv;
    }

    SSL_TRC(5, ("%d: TLS13[%d]: compute master secret (%s)",
                SSL_GETPID(), ss->fd, SSL_ROLE(ss)));

    /* Crank HKDF forward to make master secret, which we
     * stuff in current secret. */
    rv = tls13_DeriveSecretNullHash(ss, ss->ssl3.hs.currentSecret,
                                    kHkdfLabelDerivedSecret,
                                    strlen(kHkdfLabelDerivedSecret),
                                    &derivedSecret);
    if (rv != SECSuccess) {
        LOG_ERROR(ss, SEC_ERROR_LIBRARY_FAILURE);
        return rv;
    }
    rv = tls13_HkdfExtract(derivedSecret,
                           NULL,
                           tls13_GetHash(ss),
                           &newSecret);
    PK11_FreeSymKey(derivedSecret);
    if (rv != SECSuccess) {
        LOG_ERROR(ss, SEC_ERROR_LIBRARY_FAILURE);
        return SECFailure;
    }
    PK11_FreeSymKey(ss->ssl3.hs.currentSecret);
    ss->ssl3.hs.currentSecret = newSecret;

    return SECSuccess;
}

static SECStatus
tls13_ComputeApplicationSecrets(sslSocket *ss)
{
    SECStatus rv;

    rv = tls13_DeriveSecretWrap(ss, ss->ssl3.hs.currentSecret,
                                kHkdfLabelClient,
                                kHkdfLabelApplicationTrafficSecret,
                                keylogLabelClientTrafficSecret,
                                &ss->ssl3.hs.clientTrafficSecret);
    if (rv != SECSuccess) {
        return SECFailure;
    }
    rv = tls13_DeriveSecretWrap(ss, ss->ssl3.hs.currentSecret,
                                kHkdfLabelServer,
                                kHkdfLabelApplicationTrafficSecret,
                                keylogLabelServerTrafficSecret,
                                &ss->ssl3.hs.serverTrafficSecret);
    if (rv != SECSuccess) {
        return SECFailure;
    }

    rv = tls13_DeriveSecretWrap(ss, ss->ssl3.hs.currentSecret,
                                NULL, kHkdfLabelExporterMasterSecret,
                                keylogLabelExporterSecret,
                                &ss->ssl3.hs.exporterSecret);
    if (rv != SECSuccess) {
        return SECFailure;
    }

    return SECSuccess;
}

static SECStatus
tls13_ComputeFinalSecrets(sslSocket *ss)
{
    SECStatus rv;

    PORT_Assert(!ss->ssl3.crSpec->masterSecret);
    PORT_Assert(!ss->ssl3.cwSpec->masterSecret);

    rv = tls13_DeriveSecretWrap(ss, ss->ssl3.hs.currentSecret,
                                NULL, kHkdfLabelResumptionMasterSecret,
                                NULL,
                                &ss->ssl3.hs.resumptionMasterSecret);
    PK11_FreeSymKey(ss->ssl3.hs.currentSecret);
    ss->ssl3.hs.currentSecret = NULL;
    if (rv != SECSuccess) {
        return SECFailure;
    }

    return SECSuccess;
}

static void
tls13_RestoreCipherInfo(sslSocket *ss, sslSessionID *sid)
{
    /* Set these to match the cached value.
     * TODO(ekr@rtfm.com): Make a version with the "true" values.
     * Bug 1256137.
     */
    ss->sec.authType = sid->authType;
    ss->sec.authKeyBits = sid->authKeyBits;
    ss->sec.originalKeaGroup = ssl_LookupNamedGroup(sid->keaGroup);
    ss->sec.signatureScheme = sid->sigScheme;
}

/* Check whether resumption-PSK is allowed. */
static PRBool
tls13_CanResume(sslSocket *ss, const sslSessionID *sid)
{
    const sslServerCert *sc;

    if (!sid) {
        return PR_FALSE;
    }

    if (sid->version != ss->version) {
        return PR_FALSE;
    }

    if (tls13_GetHashForCipherSuite(sid->u.ssl3.cipherSuite) != tls13_GetHashForCipherSuite(ss->ssl3.hs.cipher_suite)) {
        return PR_FALSE;
    }

    /* Server sids don't remember the server cert we previously sent, but they
     * do remember the type of certificate we originally used, so we can locate
     * it again, provided that the current ssl socket has had its server certs
     * configured the same as the previous one. */
    sc = ssl_FindServerCert(ss, sid->authType, sid->namedCurve);
    if (!sc || !sc->serverCert) {
        return PR_FALSE;
    }

    return PR_TRUE;
}

static PRBool
tls13_CanNegotiateZeroRtt(sslSocket *ss, const sslSessionID *sid)
{
    PORT_Assert(ss->ssl3.hs.zeroRttState == ssl_0rtt_sent);

    if (!sid)
        return PR_FALSE;
    PORT_Assert(ss->statelessResume);
    if (!ss->statelessResume)
        return PR_FALSE;
    if (ss->ssl3.hs.cipher_suite != sid->u.ssl3.cipherSuite)
        return PR_FALSE;
    if (!ss->opt.enable0RttData)
        return PR_FALSE;
    if (!(sid->u.ssl3.locked.sessionTicket.flags & ticket_allow_early_data))
        return PR_FALSE;
    if (SECITEM_CompareItem(&ss->xtnData.nextProto,
                            &sid->u.ssl3.alpnSelection) != 0)
        return PR_FALSE;

    if (tls13_IsReplay(ss, sid)) {
        return PR_FALSE;
    }

    return PR_TRUE;
}

/* Called from tls13_HandleClientHelloPart2 to update the state of 0-RTT handling.
 *
 * 0-RTT is only permitted if:
 * 1. The early data extension was present.
 * 2. We are resuming a session.
 * 3. The 0-RTT option is set.
 * 4. The ticket allowed 0-RTT.
 * 5. We negotiated the same ALPN value as in the ticket.
 */
static void
tls13_NegotiateZeroRtt(sslSocket *ss, const sslSessionID *sid)
{
    SSL_TRC(3, ("%d: TLS13[%d]: negotiate 0-RTT %p",
                SSL_GETPID(), ss->fd, sid));

    /* tls13_ServerHandleEarlyDataXtn sets this to ssl_0rtt_sent, so this will
     * be ssl_0rtt_none unless early_data is present. */
    if (ss->ssl3.hs.zeroRttState == ssl_0rtt_none) {
        return;
    }

    /* If we rejected 0-RTT on the first ClientHello, then we can just say that
     * there is no 0-RTT for the second.  We shouldn't get any more.  Reset the
     * ignore state so that we treat decryption failure normally. */
    if (ss->ssl3.hs.zeroRttIgnore == ssl_0rtt_ignore_hrr) {
        PORT_Assert(ss->ssl3.hs.helloRetry);
        ss->ssl3.hs.zeroRttState = ssl_0rtt_none;
        ss->ssl3.hs.zeroRttIgnore = ssl_0rtt_ignore_none;
        return;
    }

    if (!tls13_CanNegotiateZeroRtt(ss, sid)) {
        SSL_TRC(3, ("%d: TLS13[%d]: ignore 0-RTT",
                    SSL_GETPID(), ss->fd));
        ss->ssl3.hs.zeroRttState = ssl_0rtt_ignored;
        ss->ssl3.hs.zeroRttIgnore = ssl_0rtt_ignore_trial;
        return;
    }

    SSL_TRC(3, ("%d: TLS13[%d]: enable 0-RTT",
                SSL_GETPID(), ss->fd));
    PORT_Assert(ss->statelessResume);
    ss->ssl3.hs.zeroRttState = ssl_0rtt_accepted;
    ss->ssl3.hs.zeroRttIgnore = ssl_0rtt_ignore_none;
}

/* Check if the offered group is acceptable. */
static PRBool
tls13_isGroupAcceptable(const sslNamedGroupDef *offered,
                        const sslNamedGroupDef *preferredGroup)
{
    /* We accept epsilon (e) bits around the offered group size. */
    const unsigned int e = 2;

    PORT_Assert(offered);
    PORT_Assert(preferredGroup);

    if (offered->bits >= preferredGroup->bits - e &&
        offered->bits <= preferredGroup->bits + e) {
        return PR_TRUE;
    }

    return PR_FALSE;
}

/* Find remote key share for given group and return it.
 * Returns NULL if no key share is found. */
static TLS13KeyShareEntry *
tls13_FindKeyShareEntry(sslSocket *ss, const sslNamedGroupDef *group)
{
    PRCList *cur_p = PR_NEXT_LINK(&ss->xtnData.remoteKeyShares);
    while (cur_p != &ss->xtnData.remoteKeyShares) {
        TLS13KeyShareEntry *offer = (TLS13KeyShareEntry *)cur_p;
        if (offer->group == group) {
            return offer;
        }
        cur_p = PR_NEXT_LINK(cur_p);
    }
    return NULL;
}

static SECStatus
tls13_NegotiateKeyExchange(sslSocket *ss,
                           const sslNamedGroupDef **requestedGroup,
                           TLS13KeyShareEntry **clientShare)
{
    unsigned int index;
    TLS13KeyShareEntry *entry = NULL;
    const sslNamedGroupDef *preferredGroup = NULL;

    /* We insist on DHE. */
    if (ss->statelessResume) {
        if (!ssl3_ExtensionNegotiated(ss, ssl_tls13_psk_key_exchange_modes_xtn)) {
            FATAL_ERROR(ss, SSL_ERROR_MISSING_PSK_KEY_EXCHANGE_MODES,
                        missing_extension);
            return SECFailure;
        }
        if (!memchr(ss->xtnData.psk_ke_modes.data, tls13_psk_dh_ke,
                    ss->xtnData.psk_ke_modes.len)) {
            SSL_TRC(3, ("%d: TLS13[%d]: client offered PSK without DH",
                        SSL_GETPID(), ss->fd));
            ss->statelessResume = PR_FALSE;
        }
    }

    /* Now figure out which key share we like the best out of the
     * mutually supported groups, regardless of what the client offered
     * for key shares.
     */
    if (!ssl3_ExtensionNegotiated(ss, ssl_supported_groups_xtn)) {
        FATAL_ERROR(ss, SSL_ERROR_MISSING_SUPPORTED_GROUPS_EXTENSION,
                    missing_extension);
        return SECFailure;
    }

    SSL_TRC(3, ("%d: TLS13[%d]: selected KE = %s",
                SSL_GETPID(), ss->fd, ss->statelessResume ? "PSK + (EC)DHE" : "(EC)DHE"));

    /* Find the preferred group and an according client key share available. */
    for (index = 0; index < SSL_NAMED_GROUP_COUNT; ++index) {
        /* Continue to the next group if this one is not enabled. */
        if (!ss->namedGroupPreferences[index]) {
            /* There's a gap in the preferred groups list. Assume this is a group
             * that's not supported by the client but preferred by the server. */
            if (preferredGroup) {
                entry = NULL;
                break;
            }
            continue;
        }

        /* Check if the client sent a key share for this group. */
        entry = tls13_FindKeyShareEntry(ss, ss->namedGroupPreferences[index]);

        if (preferredGroup) {
            /* We already found our preferred group but the group didn't have a share. */
            if (entry) {
                /* The client sent a key share with group ss->namedGroupPreferences[index] */
                if (tls13_isGroupAcceptable(ss->namedGroupPreferences[index],
                                            preferredGroup)) {
                    /* This is not the preferred group, but it's acceptable */
                    preferredGroup = ss->namedGroupPreferences[index];
                } else {
                    /* The proposed group is not acceptable. */
                    entry = NULL;
                }
            }
            break;
        } else {
            /* The first enabled group is the preferred group. */
            preferredGroup = ss->namedGroupPreferences[index];
            if (entry) {
                break;
            }
        }
    }

    if (!preferredGroup) {
        FATAL_ERROR(ss, SSL_ERROR_NO_CYPHER_OVERLAP, handshake_failure);
        return SECFailure;
    }
    SSL_TRC(3, ("%d: TLS13[%d]: group = %d", SSL_GETPID(), ss->fd,
                preferredGroup->name));

    /* Either provide a share, or provide a group that should be requested in a
     * HelloRetryRequest, but not both. */
    if (entry) {
        PORT_Assert(preferredGroup == entry->group);
        *clientShare = entry;
        *requestedGroup = NULL;
    } else {
        *clientShare = NULL;
        *requestedGroup = preferredGroup;
    }
    return SECSuccess;
}

SSLAuthType
ssl_SignatureSchemeToAuthType(SSLSignatureScheme scheme)
{
    switch (scheme) {
        case ssl_sig_rsa_pkcs1_sha1:
        case ssl_sig_rsa_pkcs1_sha256:
        case ssl_sig_rsa_pkcs1_sha384:
        case ssl_sig_rsa_pkcs1_sha512:
        /* We report PSS signatures as being just RSA signatures. */
        case ssl_sig_rsa_pss_sha256:
        case ssl_sig_rsa_pss_sha384:
        case ssl_sig_rsa_pss_sha512:
            return ssl_auth_rsa_sign;
        case ssl_sig_ecdsa_secp256r1_sha256:
        case ssl_sig_ecdsa_secp384r1_sha384:
        case ssl_sig_ecdsa_secp521r1_sha512:
        case ssl_sig_ecdsa_sha1:
            return ssl_auth_ecdsa;
        default:
            PORT_Assert(0);
    }
    return ssl_auth_null;
}

SECStatus
tls13_SelectServerCert(sslSocket *ss)
{
    PRCList *cursor;
    SECStatus rv;

    if (!ssl3_ExtensionNegotiated(ss, ssl_signature_algorithms_xtn)) {
        FATAL_ERROR(ss, SSL_ERROR_MISSING_SIGNATURE_ALGORITHMS_EXTENSION,
                    missing_extension);
        return SECFailure;
    }

    /* This picks the first certificate that has:
     * a) the right authentication method, and
     * b) the right named curve (EC only)
     *
     * We might want to do some sort of ranking here later.  For now, it's all
     * based on what order they are configured in. */
    for (cursor = PR_NEXT_LINK(&ss->serverCerts);
         cursor != &ss->serverCerts;
         cursor = PR_NEXT_LINK(cursor)) {
        sslServerCert *cert = (sslServerCert *)cursor;

        if (SSL_CERT_IS_ONLY(cert, ssl_auth_rsa_decrypt)) {
            continue;
        }

        rv = ssl_PickSignatureScheme(ss,
                                     cert->serverKeyPair->pubKey,
                                     cert->serverKeyPair->privKey,
                                     ss->xtnData.sigSchemes,
                                     ss->xtnData.numSigSchemes,
                                     PR_FALSE);
        if (rv == SECSuccess) {
            /* Found one. */
            ss->sec.serverCert = cert;
            ss->sec.authType = ss->ssl3.hs.kea_def_mutable.authKeyType =
                ssl_SignatureSchemeToAuthType(ss->ssl3.hs.signatureScheme);
            ss->sec.authKeyBits = cert->serverKeyBits;
            return SECSuccess;
        }
    }

    FATAL_ERROR(ss, SSL_ERROR_UNSUPPORTED_SIGNATURE_ALGORITHM,
                handshake_failure);
    return SECFailure;
}

/* Note: |requestedGroup| is non-NULL when we send a key_share extension. */
static SECStatus
tls13_MaybeSendHelloRetry(sslSocket *ss, const sslNamedGroupDef *requestedGroup,
                          PRBool *hrrSent)
{
    SSLHelloRetryRequestAction action = ssl_hello_retry_accept;
    PRUint8 token[256] = { 0 };
    unsigned int tokenLen = 0;
    SECStatus rv;

    if (ss->hrrCallback) {
        action = ss->hrrCallback(!ss->ssl3.hs.helloRetry,
                                 ss->xtnData.applicationToken.data,
                                 ss->xtnData.applicationToken.len,
                                 token, &tokenLen, sizeof(token),
                                 ss->hrrCallbackArg);
    }

    /* These use SSL3_SendAlert directly to avoid an assertion in
     * tls13_FatalError(), which is ordinarily OK. */
    if (action == ssl_hello_retry_request && ss->ssl3.hs.helloRetry) {
        (void)SSL3_SendAlert(ss, alert_fatal, internal_error);
        PORT_SetError(SSL_ERROR_APP_CALLBACK_ERROR);
        return SECFailure;
    }

    if (action != ssl_hello_retry_request && tokenLen) {
        (void)SSL3_SendAlert(ss, alert_fatal, internal_error);
        PORT_SetError(SSL_ERROR_APP_CALLBACK_ERROR);
        return SECFailure;
    }

    if (tokenLen > sizeof(token)) {
        (void)SSL3_SendAlert(ss, alert_fatal, internal_error);
        PORT_SetError(SSL_ERROR_APP_CALLBACK_ERROR);
        return SECFailure;
    }

    if (action == ssl_hello_retry_fail) {
        FATAL_ERROR(ss, SSL_ERROR_APPLICATION_ABORT, handshake_failure);
        return SECFailure;
    }

    if (!requestedGroup && action != ssl_hello_retry_request) {
        return SECSuccess;
    }

    rv = tls13_SendHelloRetryRequest(ss, requestedGroup, token, tokenLen);
    if (rv != SECSuccess) {
        return SECFailure; /* Code already set. */
    }

    *hrrSent = PR_TRUE;
    return SECSuccess;
}

static SECStatus
tls13_NegotiateAuthentication(sslSocket *ss)
{
    SECStatus rv;

    if (ss->statelessResume) {
        SSL_TRC(3, ("%d: TLS13[%d]: selected PSK authentication",
                    SSL_GETPID(), ss->fd));
        ss->ssl3.hs.signatureScheme = ssl_sig_none;
        ss->ssl3.hs.kea_def_mutable.authKeyType = ssl_auth_psk;
        return SECSuccess;
    }

    SSL_TRC(3, ("%d: TLS13[%d]: selected certificate authentication",
                SSL_GETPID(), ss->fd));
    /* We've now established that we need to sign.... */
    rv = tls13_SelectServerCert(ss);
    if (rv != SECSuccess) {
        return SECFailure;
    }
    return SECSuccess;
}

/* Called from ssl3_HandleClientHello after we have parsed the
 * ClientHello and are sure that we are going to do TLS 1.3
 * or fail. */
SECStatus
tls13_HandleClientHelloPart2(sslSocket *ss,
                             const SECItem *suites,
                             sslSessionID *sid,
                             const PRUint8 *msg,
                             unsigned int len)
{
    SECStatus rv;
    SSL3Statistics *ssl3stats = SSL_GetStatistics();
    const sslNamedGroupDef *requestedGroup = NULL;
    TLS13KeyShareEntry *clientShare = NULL;
    ssl3CipherSuite previousCipherSuite = 0;
    const sslNamedGroupDef *previousGroup = NULL;
    PRBool hrr = PR_FALSE;

    ss->ssl3.hs.endOfFlight = PR_TRUE;

    if (ssl3_ExtensionNegotiated(ss, ssl_tls13_early_data_xtn)) {
        ss->ssl3.hs.zeroRttState = ssl_0rtt_sent;
    }

#ifndef PARANOID
    /* Look for a matching cipher suite. */
    if (ssl3_config_match_init(ss) <= 0) {
        /* no ciphers are working/supported by PK11 */
        FATAL_ERROR(ss, PORT_GetError(), internal_error);
        goto loser;
    }
#endif

    /* Negotiate cipher suite. */
    rv = ssl3_NegotiateCipherSuite(ss, suites, PR_FALSE);
    if (rv != SECSuccess) {
        FATAL_ERROR(ss, SSL_ERROR_NO_CYPHER_OVERLAP, handshake_failure);
        goto loser;
    }

    /* If we are going around again, then we should make sure that the cipher
     * suite selection doesn't change. That's a sign of client shennanigans. */
    if (ss->ssl3.hs.helloRetry) {

        /* Update sequence numbers before checking the cookie so that any alerts
         * we generate are sent with the right sequence numbers. */
        if (IS_DTLS(ss)) {
            /* Count the first ClientHello and the HelloRetryRequest. */
            ss->ssl3.hs.sendMessageSeq = 1;
            ss->ssl3.hs.recvMessageSeq = 1;
            ssl_GetSpecWriteLock(ss);
            /* Increase the write sequence number.  The read sequence number
             * will be reset after this to early data or handshake. */
            ss->ssl3.cwSpec->seqNum = 1;
            ssl_ReleaseSpecWriteLock(ss);
        }

        PORT_Assert(ss->xtnData.cookie.len);
        PRINT_BUF(50, (ss, "Client sent cookie",
                       ss->xtnData.cookie.data, ss->xtnData.cookie.len));

        rv = tls13_RecoverHashState(ss, ss->xtnData.cookie.data,
                                    ss->xtnData.cookie.len,
                                    &previousCipherSuite,
                                    &previousGroup);
        if (rv != SECSuccess) {
            FATAL_ERROR(ss, SSL_ERROR_BAD_2ND_CLIENT_HELLO, illegal_parameter);
            goto loser;
        }
    }

    /* Now merge the ClientHello into the hash state. */
    rv = ssl_HashHandshakeMessage(ss, ssl_hs_client_hello, msg, len);
    if (rv != SECSuccess) {
        FATAL_ERROR(ss, SEC_ERROR_LIBRARY_FAILURE, internal_error);
        goto loser;
    }

    /* Now create a synthetic kea_def that we can tweak. */
    ss->ssl3.hs.kea_def_mutable = *ss->ssl3.hs.kea_def;
    ss->ssl3.hs.kea_def = &ss->ssl3.hs.kea_def_mutable;

    /* Note: We call this quite a bit earlier than with TLS 1.2 and
     * before. */
    rv = ssl3_ServerCallSNICallback(ss);
    if (rv != SECSuccess) {
        goto loser; /* An alert has already been sent. */
    }

    /* Check if we could in principle resume. */
    if (ss->statelessResume) {
        PORT_Assert(sid);
        if (!sid) {
            FATAL_ERROR(ss, SEC_ERROR_LIBRARY_FAILURE, internal_error);
            return SECFailure;
        }
        if (!tls13_CanResume(ss, sid)) {
            ss->statelessResume = PR_FALSE;
        }
    }

    /* Select key exchange. */
    rv = tls13_NegotiateKeyExchange(ss, &requestedGroup, &clientShare);
    if (rv != SECSuccess) {
        goto loser;
    }
    /* We should get either one of these, but not both. */
    PORT_Assert((requestedGroup && !clientShare) ||
                (!requestedGroup && clientShare));

    /* After HelloRetryRequest, check consistency of cipher and group. */
    if (ss->ssl3.hs.helloRetry) {
        PORT_Assert(previousCipherSuite);
        if (ss->ssl3.hs.cipher_suite != previousCipherSuite) {
            FATAL_ERROR(ss, SSL_ERROR_BAD_2ND_CLIENT_HELLO,
                        illegal_parameter);
            goto loser;
        }
        if (!clientShare) {
            FATAL_ERROR(ss, SSL_ERROR_BAD_2ND_CLIENT_HELLO,
                        illegal_parameter);
            goto loser;
        }

        /* If we requested a new key share, check that the client provided just
         * one of the right type. */
        if (previousGroup) {
            if (PR_PREV_LINK(&ss->xtnData.remoteKeyShares) !=
                PR_NEXT_LINK(&ss->xtnData.remoteKeyShares)) {
                FATAL_ERROR(ss, SSL_ERROR_BAD_2ND_CLIENT_HELLO,
                            illegal_parameter);
                goto loser;
            }
            if (clientShare->group != previousGroup) {
                FATAL_ERROR(ss, SSL_ERROR_BAD_2ND_CLIENT_HELLO,
                            illegal_parameter);
                goto loser;
            }
        }
    }

    rv = tls13_MaybeSendHelloRetry(ss, requestedGroup, &hrr);
    if (rv != SECSuccess) {
        goto loser;
    }
    if (hrr) {
        if (sid) { /* Free the sid. */
            ss->sec.uncache(sid);
            ssl_FreeSID(sid);
        }
        PORT_Assert(ss->ssl3.hs.helloRetry);
        return SECSuccess;
    }

    /* Select the authentication (this is also handshake shape). */
    rv = tls13_NegotiateAuthentication(ss);
    if (rv != SECSuccess) {
        goto loser;
    }

    if (ss->statelessResume) {
        /* We are now committed to trying to resume. */
        PORT_Assert(sid);

        /* Check that the negotiated SNI and the cached SNI match. */
        if (SECITEM_CompareItem(&sid->u.ssl3.srvName,
                                &ss->ssl3.hs.srvVirtName) != SECEqual) {
            FATAL_ERROR(ss, SSL_ERROR_RX_MALFORMED_CLIENT_HELLO,
                        handshake_failure);
            goto loser;
        }

        ss->sec.serverCert = ssl_FindServerCert(ss, sid->authType,
                                                sid->namedCurve);
        PORT_Assert(ss->sec.serverCert);

        rv = tls13_RecoverWrappedSharedSecret(ss, sid);
        if (rv != SECSuccess) {
            SSL_AtomicIncrementLong(&ssl3stats->hch_sid_cache_not_ok);
            FATAL_ERROR(ss, SEC_ERROR_LIBRARY_FAILURE, internal_error);
            goto loser;
        }
        tls13_RestoreCipherInfo(ss, sid);

        ss->sec.localCert = CERT_DupCertificate(ss->sec.serverCert->serverCert);
        if (sid->peerCert != NULL) {
            ss->sec.peerCert = CERT_DupCertificate(sid->peerCert);
        }

        ssl3_RegisterExtensionSender(
            ss, &ss->xtnData,
            ssl_tls13_pre_shared_key_xtn, tls13_ServerSendPreSharedKeyXtn);

        tls13_NegotiateZeroRtt(ss, sid);
    } else {
        if (sid) { /* we had a sid, but it's no longer valid, free it */
            SSL_AtomicIncrementLong(&ssl3stats->hch_sid_cache_not_ok);
            if (ss->sec.uncache)
                ss->sec.uncache(sid);
            ssl_FreeSID(sid);
            sid = NULL;
        }
        tls13_NegotiateZeroRtt(ss, NULL);
    }

    /* Need to compute early secrets. */
    rv = tls13_ComputeEarlySecrets(ss);
    if (rv != SECSuccess) {
        FATAL_ERROR(ss, SEC_ERROR_LIBRARY_FAILURE, internal_error);
        return SECFailure;
    }

    /* Now that we have the binder key check the binder. */
    if (ss->statelessResume) {
        SSL3Hashes hashes;

        PORT_Assert(ss->ssl3.hs.messages.len > ss->xtnData.pskBindersLen);
        rv = tls13_ComputePskBinderHash(
            ss,
            ss->ssl3.hs.messages.len - ss->xtnData.pskBindersLen,
            &hashes);
        if (rv != SECSuccess) {
            FATAL_ERROR(ss, SEC_ERROR_LIBRARY_FAILURE, internal_error);
            goto loser;
        }

        rv = tls13_VerifyFinished(ss, ssl_hs_client_hello,
                                  ss->ssl3.hs.pskBinderKey,
                                  ss->xtnData.pskBinder.data,
                                  ss->xtnData.pskBinder.len,
                                  &hashes);
        if (rv != SECSuccess) {
            goto loser;
        }
    }

    /* This needs to go after we verify the psk binder. */
    rv = ssl3_InitHandshakeHashes(ss);
    if (rv != SECSuccess) {
        goto loser;
    }

    /* If this is TLS 1.3 we are expecting a ClientKeyShare
     * extension. Missing/absent extension cause failure
     * below. */
    rv = tls13_HandleClientKeyShare(ss, clientShare);
    if (rv != SECSuccess) {
        goto loser; /* An alert was sent already. */
    }

    /* From this point we are either committed to resumption, or not. */
    if (ss->statelessResume) {
        SSL_AtomicIncrementLong(&ssl3stats->hch_sid_cache_hits);
        SSL_AtomicIncrementLong(&ssl3stats->hch_sid_stateless_resumes);
    } else {
        if (sid) {
            /* We had a sid, but it's no longer valid, free it. */
            SSL_AtomicIncrementLong(&ssl3stats->hch_sid_cache_not_ok);
            ss->sec.uncache(sid);
            ssl_FreeSID(sid);
        } else {
            SSL_AtomicIncrementLong(&ssl3stats->hch_sid_cache_misses);
        }

        sid = ssl3_NewSessionID(ss, PR_TRUE);
        if (!sid) {
            FATAL_ERROR(ss, PORT_GetError(), internal_error);
            return SECFailure;
        }
    }
    /* Take ownership of the session. */
    ss->sec.ci.sid = sid;
    sid = NULL;

    if (ss->ssl3.hs.zeroRttState == ssl_0rtt_accepted) {
        rv = tls13_DeriveSecretWrap(ss, ss->ssl3.hs.currentSecret,
                                    kHkdfLabelClient,
                                    kHkdfLabelEarlyTrafficSecret,
                                    keylogLabelClientEarlyTrafficSecret,
                                    &ss->ssl3.hs.clientEarlyTrafficSecret);
        if (rv != SECSuccess) {
            FATAL_ERROR(ss, SEC_ERROR_LIBRARY_FAILURE, internal_error);
            return SECFailure;
        }
    }

    ssl_GetXmitBufLock(ss);
    rv = tls13_SendServerHelloSequence(ss);
    ssl_ReleaseXmitBufLock(ss);
    if (rv != SECSuccess) {
        FATAL_ERROR(ss, PORT_GetError(), handshake_failure);
        return SECFailure;
    }

    return SECSuccess;

loser:
    if (sid) {
        ss->sec.uncache(sid);
        ssl_FreeSID(sid);
    }
    return SECFailure;
}

SECStatus
SSLExp_HelloRetryRequestCallback(PRFileDesc *fd,
                                 SSLHelloRetryRequestCallback cb, void *arg)
{
    sslSocket *ss = ssl_FindSocket(fd);
    if (!ss) {
        return SECFailure; /* Code already set. */
    }

    ss->hrrCallback = cb;
    ss->hrrCallbackArg = arg;
    return SECSuccess;
}

/*
 * struct {
 *     ProtocolVersion server_version;
 *     CipherSuite cipher_suite;
 *     Extension extensions<2..2^16-1>;
 * } HelloRetryRequest;
 *
 * Note: this function takes an empty buffer and returns
 * a non-empty one on success, in which case the caller must
 * eventually clean up.
 */
SECStatus
tls13_ConstructHelloRetryRequest(sslSocket *ss,
                                 ssl3CipherSuite cipherSuite,
                                 const sslNamedGroupDef *selectedGroup,
                                 PRUint8 *cookie, unsigned int cookieLen,
                                 sslBuffer *buffer)
{
    SECStatus rv;
    sslBuffer extensionsBuf = SSL_BUFFER_EMPTY;
    PORT_Assert(buffer->len == 0);

    rv = sslBuffer_AppendNumber(buffer,
                                tls13_EncodeDraftVersion(ss->version), 2);

    if (rv != SECSuccess) {
        goto loser;
    }

    rv = sslBuffer_AppendNumber(buffer, cipherSuite, 2);
    if (rv != SECSuccess) {
        goto loser;
    }

    /* Note: cookie is pointing to a stack variable, so is only valid
     * now. */
    ss->xtnData.selectedGroup = selectedGroup;
    ss->xtnData.cookie.data = cookie;
    ss->xtnData.cookie.len = cookieLen;
    rv = ssl_ConstructExtensions(ss, &extensionsBuf, ssl_hs_hello_retry_request);
    if (rv != SECSuccess) {
        goto loser;
    }
    /* These extensions can't be empty. */
    PORT_Assert(SSL_BUFFER_LEN(&extensionsBuf) > 0);

    /* Clean up cookie so we're not pointing at random memory. */
    ss->xtnData.cookie.data = NULL;
    ss->xtnData.cookie.len = 0;

    rv = sslBuffer_AppendBufferVariable(buffer, &extensionsBuf, 2);
    sslBuffer_Clear(&extensionsBuf);
    if (rv != SECSuccess) {
        goto loser;
    }

    return SECSuccess;

loser:
    sslBuffer_Clear(buffer);
    return SECFailure;
}

static SECStatus
tls13_SendHelloRetryRequest(sslSocket *ss,
                            const sslNamedGroupDef *requestedGroup,
                            const PRUint8 *appToken, unsigned int appTokenLen)
{
    SECStatus rv;
    unsigned int cookieLen;
    PRUint8 cookie[1024];
    sslBuffer messageBuf = SSL_BUFFER_EMPTY;

    SSL_TRC(3, ("%d: TLS13[%d]: send hello retry request handshake",
                SSL_GETPID(), ss->fd));

    PORT_Assert(ss->opt.noLocks || ssl_HaveSSL3HandshakeLock(ss));

    /* Compute the cookie we are going to need. */
    rv = tls13_MakeHrrCookie(ss, requestedGroup,
                             appToken, appTokenLen,
                             cookie, &cookieLen, sizeof(cookie));
    if (rv != SECSuccess) {
        FATAL_ERROR(ss, SEC_ERROR_LIBRARY_FAILURE, internal_error);
        return SECFailure;
    }

    /* Now build the body of the message. */
    rv = tls13_ConstructHelloRetryRequest(ss, ss->ssl3.hs.cipher_suite,
                                          requestedGroup,
                                          cookie, cookieLen, &messageBuf);
    if (rv != SECSuccess) {
        FATAL_ERROR(ss, SEC_ERROR_LIBRARY_FAILURE, internal_error);
        return SECFailure;
    }

    /* And send it. */
    ssl_GetXmitBufLock(ss);
    rv = ssl3_AppendHandshakeHeader(ss, ssl_hs_hello_retry_request,
                                    SSL_BUFFER_LEN(&messageBuf));
    if (rv != SECSuccess) {
        goto loser;
    }
    rv = ssl3_AppendBufferToHandshake(ss, &messageBuf);
    if (rv != SECSuccess) {
        goto loser;
    }
    sslBuffer_Clear(&messageBuf); /* Done with messageBuf */
    rv = ssl3_FlushHandshake(ss, 0);
    if (rv != SECSuccess) {
        goto loser; /* error code set by ssl3_FlushHandshake */
    }
    /* We depend on this being exactly one record and one message. */
    PORT_Assert(!IS_DTLS(ss) || (ss->ssl3.hs.sendMessageSeq == 1 &&
                                 ss->ssl3.cwSpec->seqNum == 1));
    ssl_ReleaseXmitBufLock(ss);

    ss->ssl3.hs.helloRetry = PR_TRUE;

    /* We received early data but have to ignore it because we sent a retry. */
    if (ss->ssl3.hs.zeroRttState == ssl_0rtt_sent) {
        ss->ssl3.hs.zeroRttState = ssl_0rtt_ignored;
        ss->ssl3.hs.zeroRttIgnore = ssl_0rtt_ignore_hrr;
    }

    return SECSuccess;

loser:
    sslBuffer_Clear(&messageBuf);
    ssl_ReleaseXmitBufLock(ss);
    return SECFailure;
}

/* Called from tls13_HandleClientHello.
 *
 * Caller must hold Handshake and RecvBuf locks.
 */

static SECStatus
tls13_HandleClientKeyShare(sslSocket *ss, TLS13KeyShareEntry *peerShare)
{
    SECStatus rv;
    sslEphemeralKeyPair *keyPair; /* ours */

    SSL_TRC(3, ("%d: TLS13[%d]: handle client_key_share handshake",
                SSL_GETPID(), ss->fd));

    PORT_Assert(ss->opt.noLocks || ssl_HaveRecvBufLock(ss));
    PORT_Assert(ss->opt.noLocks || ssl_HaveSSL3HandshakeLock(ss));
    PORT_Assert(peerShare);

    tls13_SetKeyExchangeType(ss, peerShare->group);

    /* Generate our key */
    rv = tls13_CreateKeyShare(ss, peerShare->group);
    if (rv != SECSuccess) {
        return rv;
    }

    /* We should have exactly one key share. */
    PORT_Assert(!PR_CLIST_IS_EMPTY(&ss->ephemeralKeyPairs));
    PORT_Assert(PR_PREV_LINK(&ss->ephemeralKeyPairs) ==
                PR_NEXT_LINK(&ss->ephemeralKeyPairs));

    keyPair = ((sslEphemeralKeyPair *)PR_NEXT_LINK(&ss->ephemeralKeyPairs));
    ss->sec.keaKeyBits = SECKEY_PublicKeyStrengthInBits(keyPair->keys->pubKey);

    /* Register the sender */
    rv = ssl3_RegisterExtensionSender(ss, &ss->xtnData, ssl_tls13_key_share_xtn,
                                      tls13_ServerSendKeyShareXtn);
    if (rv != SECSuccess) {
        return SECFailure; /* Error code set already. */
    }

    rv = tls13_HandleKeyShare(ss, peerShare, keyPair->keys);
    return rv; /* Error code set already. */
}

/*
 *     [draft-ietf-tls-tls13-11] Section 6.3.3.2
 *
 *     opaque DistinguishedName<1..2^16-1>;
 *
 *     struct {
 *         opaque certificate_extension_oid<1..2^8-1>;
 *         opaque certificate_extension_values<0..2^16-1>;
 *     } CertificateExtension;
 *
 *     struct {
 *         opaque certificate_request_context<0..2^8-1>;
 *         SignatureAndHashAlgorithm
 *           supported_signature_algorithms<2..2^16-2>;
 *         DistinguishedName certificate_authorities<0..2^16-1>;
 *         CertificateExtension certificate_extensions<0..2^16-1>;
 *     } CertificateRequest;
 */
static SECStatus
tls13_SendCertificateRequest(sslSocket *ss)
{
    SECStatus rv;
    sslBuffer extensionBuf = SSL_BUFFER_EMPTY;

    SSL_TRC(3, ("%d: TLS13[%d]: begin send certificate_request",
                SSL_GETPID(), ss->fd));

    rv = ssl_ConstructExtensions(ss, &extensionBuf, ssl_hs_certificate_request);
    if (rv != SECSuccess) {
        return SECFailure; /* Code already set. */
    }
    /* We should always have at least one of these. */
    PORT_Assert(SSL_BUFFER_LEN(&extensionBuf) > 0);

    rv = ssl3_AppendHandshakeHeader(ss, ssl_hs_certificate_request,
                                    1 + 0 + /* empty request context */
                                        2 + /* extension length */
                                        SSL_BUFFER_LEN(&extensionBuf));
    if (rv != SECSuccess) {
        goto loser; /* err set by AppendHandshake. */
    }

    /* Context. */
    rv = ssl3_AppendHandshakeNumber(ss, 0, 1);
    if (rv != SECSuccess) {
        goto loser; /* err set by AppendHandshake. */
    }
    /* Extensions. */
    rv = ssl3_AppendBufferToHandshakeVariable(ss, &extensionBuf, 2);
    if (rv != SECSuccess) {
        goto loser; /* err set by AppendHandshake. */
    }

    sslBuffer_Clear(&extensionBuf);
    return SECSuccess;

loser:
    sslBuffer_Clear(&extensionBuf);
    return SECFailure;
}

/* [draft-ietf-tls-tls13; S 4.4.1] says:
 *
 *     Transcript-Hash(ClientHello1, HelloRetryRequest, ... MN) =
 *      Hash(message_hash ||        // Handshake type
 *           00 00 Hash.length ||   // Handshake message length
 *           Hash(ClientHello1) ||  // Hash of ClientHello1
 *           HelloRetryRequest ... MN)
 */
static SECStatus
tls13_ReinjectHandshakeTranscript(sslSocket *ss)
{
    SSL3Hashes hashes;
    SECStatus rv;

    // First compute the hash.
    rv = tls13_ComputeHash(ss, &hashes,
                           ss->ssl3.hs.messages.buf,
                           ss->ssl3.hs.messages.len);
    if (rv != SECSuccess) {
        return SECFailure;
    }

    // Now re-init the handshake.
    ssl3_RestartHandshakeHashes(ss);

    // And reinject the message.
    rv = ssl_HashHandshakeMessage(ss, ssl_hs_message_hash,
                                  hashes.u.raw, hashes.len);
    if (rv != SECSuccess) {
        return SECFailure;
    }

    return SECSuccess;
}

SECStatus
tls13_HandleHelloRetryRequest(sslSocket *ss, PRUint8 *b, PRUint32 length)
{
    SECStatus rv;
    PRUint32 tmp;
    SSL3ProtocolVersion version;
    const PRUint8 *savedMsg = b;
    const PRUint32 savedLength = length;

    SSL_TRC(3, ("%d: TLS13[%d]: handle hello retry request",
                SSL_GETPID(), ss->fd));

    PORT_Assert(ss->opt.noLocks || ssl_HaveRecvBufLock(ss));
    PORT_Assert(ss->opt.noLocks || ssl_HaveSSL3HandshakeLock(ss));

    if (ss->vrange.max < SSL_LIBRARY_VERSION_TLS_1_3) {
        FATAL_ERROR(ss, SSL_ERROR_RX_UNEXPECTED_HELLO_RETRY_REQUEST,
                    unexpected_message);
        return SECFailure;
    }

    /* Client only. */
    rv = TLS13_CHECK_HS_STATE(ss, SSL_ERROR_RX_UNEXPECTED_HELLO_RETRY_REQUEST,
                              wait_server_hello);
    if (rv != SECSuccess) {
        return SECFailure;
    }

    /* Fool me once, shame on you; fool me twice... */
    if (ss->ssl3.hs.helloRetry) {
        FATAL_ERROR(ss, SSL_ERROR_RX_UNEXPECTED_HELLO_RETRY_REQUEST,
                    unexpected_message);
        return SECFailure;
    }

    if (ss->ssl3.hs.zeroRttState == ssl_0rtt_sent) {
        ss->ssl3.hs.zeroRttState = ssl_0rtt_ignored;
        /* Restore the null cipher spec for writing. */
        ssl_GetSpecWriteLock(ss);
        ssl_CipherSpecRelease(ss->ssl3.cwSpec);
        ss->ssl3.cwSpec = ssl_FindCipherSpecByEpoch(ss, CipherSpecWrite,
                                                    TrafficKeyClearText);
        PORT_Assert(ss->ssl3.cwSpec);
        ssl_ReleaseSpecWriteLock(ss);
    } else {
        PORT_Assert(ss->ssl3.hs.zeroRttState == ssl_0rtt_none);
    }

    dtls_ReceivedFirstMessageInFlight(ss);

    /* Version. */
    rv = ssl_ClientReadVersion(ss, &b, &length, &version);
    if (rv != SECSuccess) {
        FATAL_ERROR(ss, SSL_ERROR_RX_MALFORMED_HELLO_RETRY_REQUEST,
                    protocol_version);
        return SECFailure;
    }
    if (version > ss->vrange.max || version < SSL_LIBRARY_VERSION_TLS_1_3) {
        FATAL_ERROR(ss, SSL_ERROR_RX_MALFORMED_HELLO_RETRY_REQUEST,
                    protocol_version);
        return SECFailure;
    }

    rv = ssl3_ConsumeHandshakeNumber(ss, &tmp, 2, &b, &length);
    if (rv != SECSuccess) {
        return SECFailure; /* error code already set */
    }
    rv = ssl_ClientSetCipherSuite(ss, version, tmp,
                                  PR_FALSE /* don't initHashes */);
    if (rv != SECSuccess) {
        FATAL_ERROR(ss, SSL_ERROR_RX_MALFORMED_HELLO_RETRY_REQUEST,
                    illegal_parameter);
        return SECFailure; /* error code already set */
    }

    /* Extensions. */
    rv = ssl3_ConsumeHandshakeNumber(ss, &tmp, 2, &b, &length);
    if (rv != SECSuccess) {
        return SECFailure; /* error code already set */
    }
    /* Extensions must be non-empty and use the remainder of the message.
     * This means that a HelloRetryRequest cannot be a no-op: we must have an
     * extension, it must be one that we understand and recognize as being valid
     * for HelloRetryRequest, and all the extensions we permit cause us to
     * modify our ClientHello in some way. */
    if (!tmp || tmp != length) {
        FATAL_ERROR(ss, SSL_ERROR_RX_MALFORMED_HELLO_RETRY_REQUEST,
                    decode_error);
        return SECFailure;
    }

    rv = ssl3_HandleExtensions(ss, &b, &length, ssl_hs_hello_retry_request);
    if (rv != SECSuccess) {
        return SECFailure; /* Error code set below */
    }

    ss->ssl3.hs.helloRetry = PR_TRUE;
    rv = tls13_ReinjectHandshakeTranscript(ss);
    if (rv != SECSuccess) {
        return rv;
    }

    rv = ssl_HashHandshakeMessage(ss, ssl_hs_hello_retry_request,
                                  savedMsg, savedLength);
    if (rv != SECSuccess) {
        return rv;
    }

    ssl_GetXmitBufLock(ss);

    rv = ssl3_SendClientHello(ss, client_hello_retry);
    ssl_ReleaseXmitBufLock(ss);
    if (rv != SECSuccess) {
        return SECFailure;
    }

    return SECSuccess;
}

static SECStatus
tls13_HandleCertificateRequest(sslSocket *ss, PRUint8 *b, PRUint32 length)
{
    SECStatus rv;
    SECItem context = { siBuffer, NULL, 0 };
    SECItem extensionsData = { siBuffer, NULL, 0 };

    SSL_TRC(3, ("%d: TLS13[%d]: handle certificate_request sequence",
                SSL_GETPID(), ss->fd));

    PORT_Assert(ss->opt.noLocks || ssl_HaveRecvBufLock(ss));
    PORT_Assert(ss->opt.noLocks || ssl_HaveSSL3HandshakeLock(ss));

    /* Client */
    rv = TLS13_CHECK_HS_STATE(ss, SSL_ERROR_RX_UNEXPECTED_CERT_REQUEST,
                              wait_cert_request);
    if (rv != SECSuccess) {
        return SECFailure;
    }

    PORT_Assert(ss->ssl3.clientCertChain == NULL);
    PORT_Assert(ss->ssl3.clientCertificate == NULL);
    PORT_Assert(ss->ssl3.clientPrivateKey == NULL);
    PORT_Assert(!ss->ssl3.hs.clientCertRequested);

    rv = ssl3_ConsumeHandshakeVariable(ss, &context, 1, &b, &length);
    if (rv != SECSuccess) {
        return SECFailure;
    }

    /* We don't support post-handshake client auth, the certificate request
     * context must always be empty. */
    if (context.len > 0) {
        FATAL_ERROR(ss, SSL_ERROR_RX_MALFORMED_CERT_REQUEST, illegal_parameter);
        return SECFailure;
    }

    rv = ssl3_ConsumeHandshakeVariable(ss, &extensionsData, 2, &b, &length);
    if (rv != SECSuccess) {
        return SECFailure;
    }

    if (length) {
        FATAL_ERROR(ss, SSL_ERROR_RX_MALFORMED_CERT_REQUEST, decode_error);
        return SECFailure;
    }

    /* Process all the extensions. */
    rv = ssl3_HandleExtensions(ss, &extensionsData.data, &extensionsData.len,
                               ssl_hs_certificate_request);
    if (rv != SECSuccess) {
        return SECFailure;
    }

    if (!ss->xtnData.numSigSchemes) {
        FATAL_ERROR(ss, SSL_ERROR_MISSING_SIGNATURE_ALGORITHMS_EXTENSION,
                    missing_extension);
        return SECFailure;
    }

    rv = SECITEM_CopyItem(NULL, &ss->xtnData.certReqContext, &context);
    if (rv != SECSuccess) {
        return SECFailure;
    }

    ss->ssl3.hs.clientCertRequested = PR_TRUE;
    TLS13_SET_HS_STATE(ss, wait_server_cert);
    return SECSuccess;
}

static SECStatus
tls13_SendEncryptedServerSequence(sslSocket *ss)
{
    SECStatus rv;

    rv = tls13_ComputeHandshakeSecrets(ss);
    if (rv != SECSuccess) {
        return SECFailure; /* error code is set. */
    }

    rv = tls13_SetCipherSpec(ss, TrafficKeyHandshake,
                             CipherSpecWrite, PR_FALSE);
    if (rv != SECSuccess) {
        LOG_ERROR(ss, SEC_ERROR_LIBRARY_FAILURE);
        return SECFailure;
    }

    if (ss->ssl3.hs.zeroRttState == ssl_0rtt_accepted) {
        rv = ssl3_RegisterExtensionSender(ss, &ss->xtnData,
                                          ssl_tls13_early_data_xtn,
                                          ssl_SendEmptyExtension);
        if (rv != SECSuccess) {
            return SECFailure; /* Error code set already. */
        }
    }

    rv = tls13_SendEncryptedExtensions(ss);
    if (rv != SECSuccess) {
        return SECFailure; /* error code is set. */
    }

    if (ss->opt.requestCertificate) {
        rv = tls13_SendCertificateRequest(ss);
        if (rv != SECSuccess) {
            return SECFailure; /* error code is set. */
        }
    }
    if (ss->ssl3.hs.signatureScheme != ssl_sig_none) {
        SECKEYPrivateKey *svrPrivKey;

        rv = tls13_SendCertificate(ss);
        if (rv != SECSuccess) {
            return SECFailure; /* error code is set. */
        }

        svrPrivKey = ss->sec.serverCert->serverKeyPair->privKey;
        rv = tls13_SendCertificateVerify(ss, svrPrivKey);
        if (rv != SECSuccess) {
            return SECFailure; /* err code is set. */
        }
    }

    rv = tls13_SendFinished(ss, ss->ssl3.hs.serverHsTrafficSecret);
    if (rv != SECSuccess) {
        return SECFailure; /* error code is set. */
    }

    return SECSuccess;
}

/* Called from:  ssl3_HandleClientHello */
static SECStatus
tls13_SendServerHelloSequence(sslSocket *ss)
{
    SECStatus rv;
    PRErrorCode err = 0;

    SSL_TRC(3, ("%d: TLS13[%d]: begin send server_hello sequence",
                SSL_GETPID(), ss->fd));

    PORT_Assert(ss->opt.noLocks || ssl_HaveSSL3HandshakeLock(ss));
    PORT_Assert(ss->opt.noLocks || ssl_HaveXmitBufLock(ss));

    rv = ssl3_SendServerHello(ss);
    if (rv != SECSuccess) {
        return rv; /* err code is set. */
    }

    if (ss->ssl3.hs.altHandshakeType) {
        rv = ssl3_SendChangeCipherSpecsInt(ss);
        if (rv != SECSuccess) {
            return rv;
        }
    }

    rv = tls13_SendEncryptedServerSequence(ss);
    if (rv != SECSuccess) {
        err = PORT_GetError();
    }
    /* Even if we get an error, since the ServerHello was successfully
     * serialized, we should give it a chance to reach the network.  This gives
     * the client a chance to perform the key exchange and decrypt the alert
     * we're about to send. */
    rv |= ssl3_FlushHandshake(ss, 0);
    if (rv != SECSuccess) {
        if (err) {
            PORT_SetError(err);
        }
        return SECFailure;
    }

    /* Compute the rest of the secrets except for the resumption
     * and exporter secret. */
    rv = tls13_ComputeApplicationSecrets(ss);
    if (rv != SECSuccess) {
        LOG_ERROR(ss, PORT_GetError());
        return SECFailure;
    }

    rv = tls13_SetCipherSpec(ss, TrafficKeyApplicationData,
                             CipherSpecWrite, PR_FALSE);
    if (rv != SECSuccess) {
        LOG_ERROR(ss, SEC_ERROR_LIBRARY_FAILURE);
        return SECFailure;
    }

    if (IS_DTLS(ss)) {
        /* We need this for reading ACKs. */
        ssl_CipherSpecAddRef(ss->ssl3.crSpec);
    }
    if (ss->ssl3.hs.zeroRttState == ssl_0rtt_accepted) {
        rv = tls13_SetCipherSpec(ss,
                                 TrafficKeyEarlyApplicationData,
                                 CipherSpecRead, PR_TRUE);
        if (rv != SECSuccess) {
            LOG_ERROR(ss, SEC_ERROR_LIBRARY_FAILURE);
            return SECFailure;
        }
        TLS13_SET_HS_STATE(ss, wait_end_of_early_data);
    } else {
        PORT_Assert(ss->ssl3.hs.zeroRttState == ssl_0rtt_none ||
                    ss->ssl3.hs.zeroRttState == ssl_0rtt_ignored);

        rv = tls13_SetCipherSpec(ss,
                                 TrafficKeyHandshake,
                                 CipherSpecRead, PR_FALSE);
        if (rv != SECSuccess) {
            LOG_ERROR(ss, SEC_ERROR_LIBRARY_FAILURE);
            return SECFailure;
        }
        TLS13_SET_HS_STATE(ss,
                           ss->opt.requestCertificate ? wait_client_cert
                                                      : wait_finished);
    }

    ss->ssl3.hs.serverHelloTime = ssl_TimeUsec();
    return SECSuccess;
}

SECStatus
tls13_HandleServerHelloPart2(sslSocket *ss)
{
    SECStatus rv;
    sslSessionID *sid = ss->sec.ci.sid;
    SSL3Statistics *ssl3stats = SSL_GetStatistics();

    if (ssl3_ExtensionNegotiated(ss, ssl_tls13_pre_shared_key_xtn)) {
        PORT_Assert(ss->statelessResume);
    } else {
        if (ss->ssl3.hs.currentSecret) {
            PORT_Assert(ss->statelessResume);
            PK11_FreeSymKey(ss->ssl3.hs.currentSecret);
            ss->ssl3.hs.currentSecret = NULL;
        }
        ss->statelessResume = PR_FALSE;
    }

    if (ss->statelessResume) {
        if (tls13_GetHash(ss) !=
            tls13_GetHashForCipherSuite(sid->u.ssl3.cipherSuite)) {
            FATAL_ERROR(ss, SSL_ERROR_RX_MALFORMED_SERVER_HELLO,
                        illegal_parameter);
            return SECFailure;
        }
    }

    /* Now create a synthetic kea_def that we can tweak. */
    ss->ssl3.hs.kea_def_mutable = *ss->ssl3.hs.kea_def;
    ss->ssl3.hs.kea_def = &ss->ssl3.hs.kea_def_mutable;

    if (ss->statelessResume) {
        /* PSK */
        ss->ssl3.hs.kea_def_mutable.authKeyType = ssl_auth_psk;
        tls13_RestoreCipherInfo(ss, sid);
        if (sid->peerCert) {
            ss->sec.peerCert = CERT_DupCertificate(sid->peerCert);
        }

        SSL_AtomicIncrementLong(&ssl3stats->hsh_sid_cache_hits);
        SSL_AtomicIncrementLong(&ssl3stats->hsh_sid_stateless_resumes);
    } else {
        /* !PSK */
        if (ssl3_ExtensionAdvertised(ss, ssl_tls13_pre_shared_key_xtn)) {
            SSL_AtomicIncrementLong(&ssl3stats->hsh_sid_cache_misses);
        }
        if (sid->cached == in_client_cache) {
            /* If we tried to resume and failed, let's not try again. */
            ss->sec.uncache(sid);
        }
    }

    if (!ss->ssl3.hs.currentSecret) {
        PORT_Assert(!ss->statelessResume);

        /* If we don't already have the Early Secret we need to make it
         * now. */
        rv = tls13_ComputeEarlySecrets(ss);
        if (rv != SECSuccess) {
            FATAL_ERROR(ss, SEC_ERROR_LIBRARY_FAILURE, internal_error);
            return SECFailure;
        }
    }

    /* Discard current SID and make a new one, though it may eventually
     * end up looking a lot like the old one.
     */
    ssl_FreeSID(sid);
    ss->sec.ci.sid = sid = ssl3_NewSessionID(ss, PR_FALSE);
    if (sid == NULL) {
        FATAL_ERROR(ss, PORT_GetError(), internal_error);
        return SECFailure;
    }
    if (ss->statelessResume) {
        PORT_Assert(ss->sec.peerCert);
        sid->peerCert = CERT_DupCertificate(ss->sec.peerCert);
    }
    sid->version = ss->version;

    rv = tls13_HandleServerKeyShare(ss);
    if (rv != SECSuccess) {
        return SECFailure;
    }
    rv = tls13_ComputeHandshakeSecrets(ss);
    if (rv != SECSuccess) {
        return SECFailure; /* error code is set. */
    }

    if (ss->ssl3.hs.zeroRttState == ssl_0rtt_sent) {
        /* When we send 0-RTT, we saved the null spec in case we needed it to
         * send another ClientHello in response to a HelloRetryRequest.  Now
         * that we won't be receiving a HelloRetryRequest, release the spec. */
        ssl_CipherSpecReleaseByEpoch(ss, CipherSpecWrite, TrafficKeyClearText);
    }

    rv = tls13_SetCipherSpec(ss, TrafficKeyHandshake,
                             CipherSpecRead, PR_FALSE);
    if (rv != SECSuccess) {
        FATAL_ERROR(ss, SSL_ERROR_INIT_CIPHER_SUITE_FAILURE, internal_error);
        return SECFailure;
    }
    TLS13_SET_HS_STATE(ss, wait_encrypted_extensions);

    return SECSuccess;
}

static void
tls13_SetKeyExchangeType(sslSocket *ss, const sslNamedGroupDef *group)
{
    ss->sec.keaGroup = group;
    switch (group->keaType) {
        /* Note: These overwrite on resumption.... so if you start with ECDH
         * and resume with DH, we report DH. That's fine, since no answer
         * is really right. */
        case ssl_kea_ecdh:
            ss->ssl3.hs.kea_def_mutable.exchKeyType =
                ss->statelessResume ? ssl_kea_ecdh_psk : ssl_kea_ecdh;
            ss->sec.keaType = ssl_kea_ecdh;
            break;
        case ssl_kea_dh:
            ss->ssl3.hs.kea_def_mutable.exchKeyType =
                ss->statelessResume ? ssl_kea_dh_psk : ssl_kea_dh;
            ss->sec.keaType = ssl_kea_dh;
            break;
        default:
            PORT_Assert(0);
    }
}

/*
 * Called from ssl3_HandleServerHello.
 *
 * Caller must hold Handshake and RecvBuf locks.
 */
static SECStatus
tls13_HandleServerKeyShare(sslSocket *ss)
{
    SECStatus rv;
    TLS13KeyShareEntry *entry;
    sslEphemeralKeyPair *keyPair;

    SSL_TRC(3, ("%d: TLS13[%d]: handle server_key_share handshake",
                SSL_GETPID(), ss->fd));
    PORT_Assert(ss->opt.noLocks || ssl_HaveRecvBufLock(ss));
    PORT_Assert(ss->opt.noLocks || ssl_HaveSSL3HandshakeLock(ss));

    /* This list should have one entry. */
    if (PR_CLIST_IS_EMPTY(&ss->xtnData.remoteKeyShares)) {
        FATAL_ERROR(ss, SSL_ERROR_MISSING_KEY_SHARE, missing_extension);
        return SECFailure;
    }

    entry = (TLS13KeyShareEntry *)PR_NEXT_LINK(&ss->xtnData.remoteKeyShares);
    PORT_Assert(PR_NEXT_LINK(&entry->link) == &ss->xtnData.remoteKeyShares);

    /* Now get our matching key. */
    keyPair = ssl_LookupEphemeralKeyPair(ss, entry->group);
    if (!keyPair) {
        FATAL_ERROR(ss, SSL_ERROR_RX_MALFORMED_KEY_SHARE, illegal_parameter);
        return SECFailure;
    }

    PORT_Assert(ssl_NamedGroupEnabled(ss, entry->group));

    rv = tls13_HandleKeyShare(ss, entry, keyPair->keys);
    if (rv != SECSuccess)
        return SECFailure; /* Error code set by caller. */

    tls13_SetKeyExchangeType(ss, entry->group);
    ss->sec.keaKeyBits = SECKEY_PublicKeyStrengthInBits(keyPair->keys->pubKey);

    return SECSuccess;
}

/*
 *    opaque ASN1Cert<1..2^24-1>;
 *
 *    struct {
 *        ASN1Cert cert_data;
 *        Extension extensions<0..2^16-1>;
 *    } CertificateEntry;
 *
 *    struct {
 *        opaque certificate_request_context<0..2^8-1>;
 *        CertificateEntry certificate_list<0..2^24-1>;
 *    } Certificate;
 */
static SECStatus
tls13_SendCertificate(sslSocket *ss)
{
    SECStatus rv;
    CERTCertificateList *certChain;
    int certChainLen = 0;
    int i;
    SECItem context = { siBuffer, NULL, 0 };
    sslBuffer extensionBuf = SSL_BUFFER_EMPTY;

    SSL_TRC(3, ("%d: TLS1.3[%d]: send certificate handshake",
                SSL_GETPID(), ss->fd));

    PORT_Assert(ss->opt.noLocks || ssl_HaveXmitBufLock(ss));
    PORT_Assert(ss->opt.noLocks || ssl_HaveSSL3HandshakeLock(ss));

    if (ss->sec.isServer) {
        PORT_Assert(!ss->sec.localCert);
        /* A server certificate is selected in tls13_SelectServerCert(). */
        PORT_Assert(ss->sec.serverCert);

        certChain = ss->sec.serverCert->serverCertChain;
        ss->sec.localCert = CERT_DupCertificate(ss->sec.serverCert->serverCert);
    } else {
        if (ss->sec.localCert)
            CERT_DestroyCertificate(ss->sec.localCert);

        certChain = ss->ssl3.clientCertChain;
        ss->sec.localCert = CERT_DupCertificate(ss->ssl3.clientCertificate);
    }

    if (!ss->sec.isServer) {
        PORT_Assert(ss->ssl3.hs.clientCertRequested);
        context = ss->xtnData.certReqContext;
    }
    if (certChain) {
        for (i = 0; i < certChain->len; i++) {
            /* Each cert is 3 octet length, cert, and extensions */
            certChainLen += 3 + certChain->certs[i].len + 2;
        }

        /* Build the extensions. This only applies to the leaf cert, because we
         * don't yet send extensions for non-leaf certs. */
        rv = ssl_ConstructExtensions(ss, &extensionBuf, ssl_hs_certificate);
        if (rv != SECSuccess) {
            return SECFailure; /* code already set */
        }
        /* extensionBuf.len is only added once, for the leaf cert. */
        certChainLen += SSL_BUFFER_LEN(&extensionBuf);
    }

    rv = ssl3_AppendHandshakeHeader(ss, ssl_hs_certificate,
                                    1 + context.len + 3 + certChainLen);
    if (rv != SECSuccess) {
        return SECFailure; /* err set by AppendHandshake. */
    }

    rv = ssl3_AppendHandshakeVariable(ss, context.data,
                                      context.len, 1);
    if (rv != SECSuccess) {
        goto loser; /* err set by AppendHandshake. */
    }

    rv = ssl3_AppendHandshakeNumber(ss, certChainLen, 3);
    if (rv != SECSuccess) {
        goto loser; /* err set by AppendHandshake. */
    }
    if (certChain) {
        for (i = 0; i < certChain->len; i++) {
            rv = ssl3_AppendHandshakeVariable(ss, certChain->certs[i].data,
                                              certChain->certs[i].len, 3);
            if (rv != SECSuccess) {
                goto loser; /* err set by AppendHandshake. */
            }

            if (i) {
                /* Not end-entity. */
                rv = ssl3_AppendHandshakeNumber(ss, 0, 2);
                if (rv != SECSuccess) {
                    goto loser; /* err set by AppendHandshake. */
                }
                continue;
            }

            /* End-entity, send extensions. */
            rv = ssl3_AppendBufferToHandshakeVariable(ss, &extensionBuf, 2);
            if (rv != SECSuccess) {
                goto loser; /* err set by AppendHandshake. */
            }
        }
    }

    sslBuffer_Clear(&extensionBuf);
    return SECSuccess;

loser:
    sslBuffer_Clear(&extensionBuf);
    return SECFailure;
}

static SECStatus
tls13_HandleCertificateEntry(sslSocket *ss, SECItem *data, PRBool first,
                             CERTCertificate **certp)
{
    SECStatus rv;
    SECItem certData;
    SECItem extensionsData;
    CERTCertificate *cert = NULL;

    rv = ssl3_ConsumeHandshakeVariable(ss, &certData,
                                       3, &data->data, &data->len);
    if (rv != SECSuccess) {
        return SECFailure;
    }

    rv = ssl3_ConsumeHandshakeVariable(ss, &extensionsData,
                                       2, &data->data, &data->len);
    if (rv != SECSuccess) {
        return SECFailure;
    }

    /* Parse all the extensions. */
    if (first && !ss->sec.isServer) {
        rv = ssl3_HandleExtensions(ss, &extensionsData.data,
                                   &extensionsData.len,
                                   ssl_hs_certificate);
        if (rv != SECSuccess) {
            return SECFailure;
        }

        /* TODO(ekr@rtfm.com): Copy out SCTs. Bug 1315727. */
    }

    cert = CERT_NewTempCertificate(ss->dbHandle, &certData, NULL,
                                   PR_FALSE, PR_TRUE);

    if (!cert) {
        PRErrorCode errCode = PORT_GetError();
        switch (errCode) {
            case PR_OUT_OF_MEMORY_ERROR:
            case SEC_ERROR_BAD_DATABASE:
            case SEC_ERROR_NO_MEMORY:
                FATAL_ERROR(ss, errCode, internal_error);
                return SECFailure;
            default:
                ssl3_SendAlertForCertError(ss, errCode);
                return SECFailure;
        }
    }

    *certp = cert;

    return SECSuccess;
}

/* Called from tls13_CompleteHandleHandshakeMessage() when it has deciphered a complete
 * tls13 Certificate message.
 * Caller must hold Handshake and RecvBuf locks.
 */
static SECStatus
tls13_HandleCertificate(sslSocket *ss, PRUint8 *b, PRUint32 length)
{
    SECStatus rv;
    SECItem context = { siBuffer, NULL, 0 };
    SECItem certList;
    PRBool first = PR_TRUE;
    ssl3CertNode *lastCert = NULL;

    SSL_TRC(3, ("%d: TLS13[%d]: handle certificate handshake",
                SSL_GETPID(), ss->fd));
    PORT_Assert(ss->opt.noLocks || ssl_HaveRecvBufLock(ss));
    PORT_Assert(ss->opt.noLocks || ssl_HaveSSL3HandshakeLock(ss));

    if (ss->sec.isServer) {
        rv = TLS13_CHECK_HS_STATE(ss, SSL_ERROR_RX_UNEXPECTED_CERTIFICATE,
                                  wait_client_cert);
    } else {
        rv = TLS13_CHECK_HS_STATE(ss, SSL_ERROR_RX_UNEXPECTED_CERTIFICATE,
                                  wait_cert_request, wait_server_cert);
    }
    if (rv != SECSuccess)
        return SECFailure;

    /* We can ignore any other cleartext from the client. */
    if (ss->sec.isServer && IS_DTLS(ss)) {
        ssl_CipherSpecReleaseByEpoch(ss, CipherSpecRead, TrafficKeyClearText);
        dtls_ReceivedFirstMessageInFlight(ss);
    }
    /* Process the context string */
    rv = ssl3_ConsumeHandshakeVariable(ss, &context, 1, &b, &length);
    if (rv != SECSuccess)
        return SECFailure;

    if (context.len) {
        /* The context string MUST be empty */
        FATAL_ERROR(ss, SSL_ERROR_RX_MALFORMED_CERTIFICATE, illegal_parameter);
        return SECFailure;
    }

    rv = ssl3_ConsumeHandshakeVariable(ss, &certList, 3, &b, &length);
    if (rv != SECSuccess) {
        return SECFailure;
    }
    if (length) {
        FATAL_ERROR(ss, SSL_ERROR_RX_MALFORMED_CERTIFICATE, illegal_parameter);
        return SECFailure;
    }

    if (!certList.len) {
        if (!ss->sec.isServer) {
            /* Servers always need to send some cert. */
            FATAL_ERROR(ss, SSL_ERROR_RX_MALFORMED_CERTIFICATE, bad_certificate);
            return SECFailure;
        } else {
            /* This is TLS's version of a no_certificate alert. */
            /* I'm a server. I've requested a client cert. He hasn't got one. */
            rv = ssl3_HandleNoCertificate(ss);
            if (rv != SECSuccess) {
                return SECFailure;
            }

            TLS13_SET_HS_STATE(ss, wait_finished);
            return SECSuccess;
        }
    }

    /* Now clean up. */
    ssl3_CleanupPeerCerts(ss);
    ss->ssl3.peerCertArena = PORT_NewArena(DER_DEFAULT_CHUNKSIZE);
    if (ss->ssl3.peerCertArena == NULL) {
        FATAL_ERROR(ss, SEC_ERROR_NO_MEMORY, internal_error);
        return SECFailure;
    }

    while (certList.len) {
        CERTCertificate *cert;

        rv = tls13_HandleCertificateEntry(ss, &certList, first,
                                          &cert);
        if (rv != SECSuccess) {
            ss->xtnData.signedCertTimestamps.len = 0;
            return SECFailure;
        }

        if (first) {
            ss->sec.peerCert = cert;

            if (ss->xtnData.signedCertTimestamps.len) {
                sslSessionID *sid = ss->sec.ci.sid;
                rv = SECITEM_CopyItem(NULL, &sid->u.ssl3.signedCertTimestamps,
                                      &ss->xtnData.signedCertTimestamps);
                ss->xtnData.signedCertTimestamps.len = 0;
                if (rv != SECSuccess) {
                    FATAL_ERROR(ss, SEC_ERROR_NO_MEMORY, internal_error);
                    return SECFailure;
                }
            }
        } else {
            ssl3CertNode *c = PORT_ArenaNew(ss->ssl3.peerCertArena,
                                            ssl3CertNode);
            if (!c) {
                FATAL_ERROR(ss, SEC_ERROR_NO_MEMORY, internal_error);
                return SECFailure;
            }
            c->cert = cert;
            c->next = NULL;

            if (lastCert) {
                lastCert->next = c;
            } else {
                ss->ssl3.peerCertChain = c;
            }
            lastCert = c;
        }

        first = PR_FALSE;
    }
    SECKEY_UpdateCertPQG(ss->sec.peerCert);

    return ssl3_AuthCertificate(ss); /* sets ss->ssl3.hs.ws */
}

/* Add context to the hash functions as described in
   [draft-ietf-tls-tls13; Section 4.9.1] */
SECStatus
tls13_AddContextToHashes(sslSocket *ss, const SSL3Hashes *hashes,
                         SSLHashType algorithm, PRBool sending,
                         SSL3Hashes *tbsHash)
{
    SECStatus rv = SECSuccess;
    PK11Context *ctx;
    const unsigned char context_padding[] = {
        0x20, 0x20, 0x20, 0x20, 0x20, 0x20, 0x20, 0x20,
        0x20, 0x20, 0x20, 0x20, 0x20, 0x20, 0x20, 0x20,
        0x20, 0x20, 0x20, 0x20, 0x20, 0x20, 0x20, 0x20,
        0x20, 0x20, 0x20, 0x20, 0x20, 0x20, 0x20, 0x20,
        0x20, 0x20, 0x20, 0x20, 0x20, 0x20, 0x20, 0x20,
        0x20, 0x20, 0x20, 0x20, 0x20, 0x20, 0x20, 0x20,
        0x20, 0x20, 0x20, 0x20, 0x20, 0x20, 0x20, 0x20,
        0x20, 0x20, 0x20, 0x20, 0x20, 0x20, 0x20, 0x20,
    };

    const char *client_cert_verify_string = "TLS 1.3, client CertificateVerify";
    const char *server_cert_verify_string = "TLS 1.3, server CertificateVerify";
    const char *context_string = (sending ^ ss->sec.isServer) ? client_cert_verify_string
                                                              : server_cert_verify_string;
    unsigned int hashlength;

    /* Double check that we are doing the same hash.*/
    PORT_Assert(hashes->len == tls13_GetHashSize(ss));

    ctx = PK11_CreateDigestContext(ssl3_HashTypeToOID(algorithm));
    if (!ctx) {
        PORT_SetError(SEC_ERROR_NO_MEMORY);
        goto loser;
    }

    PORT_Assert(SECFailure);
    PORT_Assert(!SECSuccess);

    PRINT_BUF(50, (ss, "TLS 1.3 hash without context", hashes->u.raw, hashes->len));
    PRINT_BUF(50, (ss, "Context string", context_string, strlen(context_string)));
    rv |= PK11_DigestBegin(ctx);
    rv |= PK11_DigestOp(ctx, context_padding, sizeof(context_padding));
    rv |= PK11_DigestOp(ctx, (unsigned char *)context_string,
                        strlen(context_string) + 1); /* +1 includes the terminating 0 */
    rv |= PK11_DigestOp(ctx, hashes->u.raw, hashes->len);
    /* Update the hash in-place */
    rv |= PK11_DigestFinal(ctx, tbsHash->u.raw, &hashlength, sizeof(tbsHash->u.raw));
    PK11_DestroyContext(ctx, PR_TRUE);
    PRINT_BUF(50, (ss, "TLS 1.3 hash with context", tbsHash->u.raw, hashlength));

    tbsHash->len = hashlength;
    tbsHash->hashAlg = algorithm;

    if (rv) {
        ssl_MapLowLevelError(SSL_ERROR_SHA_DIGEST_FAILURE);
        goto loser;
    }
    return SECSuccess;

loser:
    return SECFailure;
}

/*
 *    Derive-Secret(Secret, Label, Messages) =
 *       HKDF-Expand-Label(Secret, Label,
 *                         Hash(Messages) + Hash(resumption_context), L))
 */
SECStatus
tls13_DeriveSecret(sslSocket *ss, PK11SymKey *key,
                   const char *label,
                   unsigned int labelLen,
                   const SSL3Hashes *hashes,
                   PK11SymKey **dest)
{
    SECStatus rv;

    rv = tls13_HkdfExpandLabel(key, tls13_GetHash(ss),
                               hashes->u.raw, hashes->len,
                               label, labelLen,
                               tls13_GetHkdfMechanism(ss),
                               tls13_GetHashSize(ss), dest);
    if (rv != SECSuccess) {
        LOG_ERROR(ss, SEC_ERROR_LIBRARY_FAILURE);
        return SECFailure;
    }
    return SECSuccess;
}

/* Convenience wrapper for the empty hash. */
SECStatus
tls13_DeriveSecretNullHash(sslSocket *ss, PK11SymKey *key,
                           const char *label,
                           unsigned int labelLen,
                           PK11SymKey **dest)
{
    SSL3Hashes hashes;
    SECStatus rv;
    PRUint8 buf[] = { 0 };

    rv = tls13_ComputeHash(ss, &hashes, buf, 0);
    if (rv != SECSuccess) {
        return SECFailure;
    }

    return tls13_DeriveSecret(ss, key, label, labelLen, &hashes, dest);
}

/* Convenience wrapper that lets us supply a separate previx and suffix. */
static SECStatus
tls13_DeriveSecretWrap(sslSocket *ss, PK11SymKey *key,
                       const char *prefix,
                       const char *suffix,
                       const char *keylogLabel,
                       PK11SymKey **dest)
{
    SECStatus rv;
    SSL3Hashes hashes;
    char buf[100];
    const char *label;

    if (prefix) {
        if ((strlen(prefix) + strlen(suffix) + 2) > sizeof(buf)) {
            PORT_Assert(0);
            PORT_SetError(SEC_ERROR_LIBRARY_FAILURE);
            return SECFailure;
        }
        (void)PR_snprintf(buf, sizeof(buf), "%s %s",
                          prefix, suffix);
        label = buf;
    } else {
        label = suffix;
    }

    SSL_TRC(3, ("%d: TLS13[%d]: deriving secret '%s'",
                SSL_GETPID(), ss->fd, label));
    rv = tls13_ComputeHandshakeHashes(ss, &hashes);
    if (rv != SECSuccess) {
        PORT_Assert(0); /* Should never fail */
        ssl_MapLowLevelError(SEC_ERROR_LIBRARY_FAILURE);
        return SECFailure;
    }

    rv = tls13_DeriveSecret(ss, key, label, strlen(label),
                            &hashes, dest);
    if (rv != SECSuccess) {
        return SECFailure;
    }

    if (keylogLabel) {
        ssl3_RecordKeyLog(ss, keylogLabel, *dest);
    }
    return SECSuccess;
}

/* Derive traffic keys for the next cipher spec in the queue. */
static SECStatus
tls13_DeriveTrafficKeys(sslSocket *ss, ssl3CipherSpec *spec,
                        TrafficKeyType type,
                        PRBool deleteSecret)
{
    size_t keySize = spec->cipherDef->key_size;
    size_t ivSize = spec->cipherDef->iv_size +
                    spec->cipherDef->explicit_nonce_size; /* This isn't always going to
                                                           * work, but it does for
                                                           * AES-GCM */
    CK_MECHANISM_TYPE bulkAlgorithm = ssl3_Alg2Mech(spec->cipherDef->calg);
    PK11SymKey **prkp = NULL;
    PK11SymKey *prk = NULL;
    PRBool clientKey;
    SECStatus rv;
    /* These labels are just used for debugging. */
    static const char kHkdfPhaseEarlyApplicationDataKeys[] = "early application data";
    static const char kHkdfPhaseHandshakeKeys[] = "handshake data";
    static const char kHkdfPhaseApplicationDataKeys[] = "application data";

    if (ss->sec.isServer ^ (spec->direction == CipherSpecWrite)) {
        clientKey = PR_TRUE;
    } else {
        clientKey = PR_FALSE;
    }

    PORT_Assert(ss->opt.noLocks || ssl_HaveSSL3HandshakeLock(ss));

    switch (type) {
        case TrafficKeyEarlyApplicationData:
            PORT_Assert(clientKey);
            prkp = &ss->ssl3.hs.clientEarlyTrafficSecret;
            spec->phase = kHkdfPhaseEarlyApplicationDataKeys;
            break;
        case TrafficKeyHandshake:
            prkp = clientKey ? &ss->ssl3.hs.clientHsTrafficSecret : &ss->ssl3.hs.serverHsTrafficSecret;
            spec->phase = kHkdfPhaseHandshakeKeys;
            break;
        case TrafficKeyApplicationData:
            prkp = clientKey ? &ss->ssl3.hs.clientTrafficSecret : &ss->ssl3.hs.serverTrafficSecret;
            spec->phase = kHkdfPhaseApplicationDataKeys;
            break;
        default:
            LOG_ERROR(ss, SEC_ERROR_LIBRARY_FAILURE);
            PORT_Assert(0);
            return SECFailure;
    }
    PORT_Assert(prkp != NULL);
    prk = *prkp;

    SSL_TRC(3, ("%d: TLS13[%d]: deriving %s traffic keys epoch=%d (%s)",
                SSL_GETPID(), ss->fd, SPEC_DIR(spec),
                spec->epoch, spec->phase));

    rv = tls13_HkdfExpandLabel(prk, tls13_GetHash(ss),
                               NULL, 0,
                               kHkdfPurposeKey, strlen(kHkdfPurposeKey),
                               bulkAlgorithm, keySize,
                               &spec->keyMaterial.key);
    if (rv != SECSuccess) {
        LOG_ERROR(ss, SEC_ERROR_LIBRARY_FAILURE);
        PORT_Assert(0);
        goto loser;
    }

    rv = tls13_HkdfExpandLabelRaw(prk, tls13_GetHash(ss),
                                  NULL, 0,
                                  kHkdfPurposeIv, strlen(kHkdfPurposeIv),
                                  spec->keyMaterial.iv, ivSize);
    if (rv != SECSuccess) {
        LOG_ERROR(ss, SEC_ERROR_LIBRARY_FAILURE);
        PORT_Assert(0);
        goto loser;
    }

    if (deleteSecret) {
        PK11_FreeSymKey(prk);
        *prkp = NULL;
    }
    return SECSuccess;

loser:
    return SECFailure;
}

void
tls13_SetSpecRecordVersion(sslSocket *ss, ssl3CipherSpec *spec)
{
    const SSL3ProtocolVersion kTlsRecordVersion = SSL_LIBRARY_VERSION_TLS_1_0;
    const SSL3ProtocolVersion kTlsAltRecordVersion = SSL_LIBRARY_VERSION_TLS_1_2;
    const SSL3ProtocolVersion kDtlsRecordVersion = SSL_LIBRARY_VERSION_DTLS_1_0_WIRE;

    /* Set the record version. */
    if (IS_DTLS(ss)) {
        spec->recordVersion = kDtlsRecordVersion;
    } else if (spec->epoch == TrafficKeyEarlyApplicationData) {
        /* For early data, the previous session determines the record type that
         * is used (and not what this session might negotiate). */
        if (ss->sec.ci.sid && ss->sec.ci.sid->u.ssl3.altHandshakeType) {
            spec->recordVersion = kTlsAltRecordVersion;
        } else {
            spec->recordVersion = kTlsRecordVersion;
        }
    } else if (ss->ssl3.hs.altHandshakeType) {
        spec->recordVersion = kTlsAltRecordVersion;
    } else {
        spec->recordVersion = kTlsRecordVersion;
    }
    SSL_TRC(10, ("%d: TLS13[%d]: Set record version to 0x%04x",
                 SSL_GETPID(), ss->fd, spec->recordVersion));
}

static SECStatus
tls13_SetupPendingCipherSpec(sslSocket *ss, ssl3CipherSpec *spec)
{
    ssl3CipherSuite suite = ss->ssl3.hs.cipher_suite;

    PORT_Assert(ss->opt.noLocks || ssl_HaveSSL3HandshakeLock(ss));
    PORT_Assert(spec->epoch);

<<<<<<< HEAD
    ssl_GetSpecWriteLock(ss); /*******************************/

    spec = ss->ssl3.pwSpec;
    /* Version isn't set when we send 0-RTT data. */
    spec->version = PR_MAX(SSL_LIBRARY_VERSION_TLS_1_3, ss->version);
=======
    /* Version isn't set when we send 0-RTT data. */
    spec->version = PR_MAX(SSL_LIBRARY_VERSION_TLS_1_3, ss->version);

    ssl_SaveCipherSpec(ss, spec);
    /* We want to keep read cipher specs around longer because
     * there are cases where we might get either epoch N or
     * epoch N+1. */
    if (IS_DTLS(ss) && spec->direction == CipherSpecRead) {
        ssl_CipherSpecAddRef(spec);
    }
>>>>>>> e4764b57

    SSL_TRC(3, ("%d: TLS13[%d]: Set Pending Cipher Suite to 0x%04x",
                SSL_GETPID(), ss->fd, suite));

<<<<<<< HEAD
    spec->cipher_def = ssl_GetBulkCipherDef(ssl_LookupCipherSuiteDef(suite));
    switch (spec->cipher_def->calg) {
=======
    spec->cipherDef = ssl_GetBulkCipherDef(ssl_LookupCipherSuiteDef(suite));
    switch (spec->cipherDef->calg) {
>>>>>>> e4764b57
        case ssl_calg_aes_gcm:
            spec->aead = tls13_AESGCM;
            break;
        case ssl_calg_chacha20:
            spec->aead = tls13_ChaCha20Poly1305;
            break;
        default:
            PORT_Assert(0);
            return SECFailure;
<<<<<<< HEAD
            break;
    }

    tls13_SetSpecRecordVersion(ss, spec);
=======
    }

    if (spec->epoch == TrafficKeyEarlyApplicationData) {
        spec->earlyDataRemaining =
            ss->sec.ci.sid->u.ssl3.locked.sessionTicket.max_early_data_size;
    }

    tls13_SetSpecRecordVersion(ss, spec);
    return SECSuccess;
}

/*
 * Called before sending alerts to set up the right key on the client.
 * We might encounter errors during the handshake where the current
 * key is ClearText or EarlyApplicationData. This
 * function switches to the Handshake key if possible.
 */
SECStatus
tls13_SetAlertCipherSpec(sslSocket *ss)
{
    SECStatus rv;

    if (ss->sec.isServer) {
        return SECSuccess;
    }
    if (ss->version < SSL_LIBRARY_VERSION_TLS_1_3) {
        return SECSuccess;
    }
    if (TLS13_IN_HS_STATE(ss, wait_server_hello)) {
        return SECSuccess;
    }
    if ((ss->ssl3.cwSpec->epoch != TrafficKeyClearText) &&
        (ss->ssl3.cwSpec->epoch != TrafficKeyEarlyApplicationData)) {
        return SECSuccess;
    }

    rv = tls13_SetCipherSpec(ss, TrafficKeyHandshake,
                             CipherSpecWrite, PR_FALSE);
    if (rv != SECSuccess) {
        PORT_SetError(SEC_ERROR_LIBRARY_FAILURE);
        return SECFailure;
    }
>>>>>>> e4764b57
    return SECSuccess;
}

/* Install a new cipher spec for this direction. */
static SECStatus
tls13_SetCipherSpec(sslSocket *ss, TrafficKeyType type,
                    CipherSpecDirection direction, PRBool deleteSecret)
{
    SECStatus rv;
    ssl3CipherSpec *spec = NULL;
    ssl3CipherSpec **specp;

    /* Flush out old handshake data. */
    ssl_GetXmitBufLock(ss);
    rv = ssl3_FlushHandshake(ss, ssl_SEND_FLAG_FORCE_INTO_BUFFER);
    ssl_ReleaseXmitBufLock(ss);
    if (rv != SECSuccess) {
        return SECFailure;
    }

    /* Create the new spec. */
    spec = ssl_CreateCipherSpec(ss, direction);
    if (!spec) {
        return SECFailure;
    }

<<<<<<< HEAD
=======
    specp = (direction == CipherSpecRead) ? &ss->ssl3.crSpec : &ss->ssl3.cwSpec;

>>>>>>> e4764b57
    /* We use the epoch for cipher suite identification, so increment
     * it in both TLS and DTLS. */
    if ((*specp)->epoch == PR_UINT16_MAX) {
        return SECFailure;
    }
    spec->epoch = (PRUint16)type;
    spec->seqNum = 0;
    if (IS_DTLS(ss)) {
        dtls_InitRecvdRecords(&spec->recvdRecords);
    }

    /* This depends on spec having a valid direction and epoch. */
    rv = tls13_SetupPendingCipherSpec(ss, spec);
<<<<<<< HEAD
    if (rv != SECSuccess)
        return SECFailure;

    rv = tls13_DeriveTrafficKeys(ss, spec, type, direction,
                                 deleteSecret);
=======
>>>>>>> e4764b57
    if (rv != SECSuccess) {
        return SECFailure;
    }

<<<<<<< HEAD
    if (type == TrafficKeyEarlyApplicationData) {
        spec->earlyDataRemaining =
            ss->sec.ci.sid->u.ssl3.locked.sessionTicket.max_early_data_size;
=======
    rv = tls13_DeriveTrafficKeys(ss, spec, type, deleteSecret);
    if (rv != SECSuccess) {
        return SECFailure;
>>>>>>> e4764b57
    }

    /* Now that we've set almost everything up, finally cut over. */
    ssl_GetSpecWriteLock(ss);
    ssl_CipherSpecRelease(*specp); /* May delete old cipher. */
    *specp = spec;                 /* Overwrite. */
    ssl_ReleaseSpecWriteLock(ss);

    SSL_TRC(3, ("%d: TLS13[%d]: %s installed key for epoch=%d (%s) dir=%s",
                SSL_GETPID(), ss->fd, SSL_ROLE(ss), spec->epoch,
                spec->phase, SPEC_DIR(spec)));

    if (ss->ssl3.changedCipherSpecFunc) {
        ss->ssl3.changedCipherSpecFunc(ss->ssl3.changedCipherSpecArg,
                                       direction == CipherSpecWrite, spec);
    }
    return SECSuccess;
}

SECStatus
tls13_ComputeHandshakeHashes(sslSocket *ss, SSL3Hashes *hashes)
{
    SECStatus rv;
    PK11Context *ctx = NULL;

    PORT_Assert(ss->opt.noLocks || ssl_HaveSSL3HandshakeLock(ss));
    if (ss->ssl3.hs.hashType == handshake_hash_unknown) {
        /* Backup: if we haven't done any hashing, then hash now.
         * This happens when we are doing 0-RTT on the client. */
        ctx = PK11_CreateDigestContext(ssl3_HashTypeToOID(tls13_GetHash(ss)));
        if (!ctx) {
            ssl_MapLowLevelError(SSL_ERROR_SHA_DIGEST_FAILURE);
            return SECFailure;
        }

        if (PK11_DigestBegin(ctx) != SECSuccess) {
            ssl_MapLowLevelError(SSL_ERROR_SHA_DIGEST_FAILURE);
            goto loser;
        }

        PRINT_BUF(10, (ss, "Handshake hash computed over saved messages",
                       ss->ssl3.hs.messages.buf,
                       ss->ssl3.hs.messages.len));

        if (PK11_DigestOp(ctx,
                          ss->ssl3.hs.messages.buf,
                          ss->ssl3.hs.messages.len) != SECSuccess) {
            ssl_MapLowLevelError(SSL_ERROR_SHA_DIGEST_FAILURE);
            goto loser;
        }
    } else {
        ctx = PK11_CloneContext(ss->ssl3.hs.sha);
        if (!ctx) {
            ssl_MapLowLevelError(SSL_ERROR_SHA_DIGEST_FAILURE);
            return SECFailure;
        }
    }

    rv = PK11_DigestFinal(ctx, hashes->u.raw,
                          &hashes->len,
                          sizeof(hashes->u.raw));
    if (rv != SECSuccess) {
        ssl_MapLowLevelError(SSL_ERROR_DIGEST_FAILURE);
        goto loser;
    }

    PRINT_BUF(10, (ss, "Handshake hash", hashes->u.raw, hashes->len));
    PORT_Assert(hashes->len == tls13_GetHashSize(ss));
    PK11_DestroyContext(ctx, PR_TRUE);

    return SECSuccess;

loser:
    PK11_DestroyContext(ctx, PR_TRUE);
    return SECFailure;
}

void
tls13_DestroyKeyShareEntry(TLS13KeyShareEntry *offer)
{
    SECITEM_ZfreeItem(&offer->key_exchange, PR_FALSE);
    PORT_ZFree(offer, sizeof(*offer));
}

void
tls13_DestroyKeyShares(PRCList *list)
{
    PRCList *cur_p;

    /* The list must be initialized. */
    PORT_Assert(PR_LIST_HEAD(list));

    while (!PR_CLIST_IS_EMPTY(list)) {
        cur_p = PR_LIST_TAIL(list);
        PR_REMOVE_LINK(cur_p);
        tls13_DestroyKeyShareEntry((TLS13KeyShareEntry *)cur_p);
    }
}

void
tls13_DestroyEarlyData(PRCList *list)
{
    PRCList *cur_p;

    while (!PR_CLIST_IS_EMPTY(list)) {
        TLS13EarlyData *msg;

        cur_p = PR_LIST_TAIL(list);
        msg = (TLS13EarlyData *)cur_p;

        PR_REMOVE_LINK(cur_p);
        SECITEM_ZfreeItem(&msg->data, PR_FALSE);
        PORT_ZFree(msg, sizeof(*msg));
    }
}

/* draft-ietf-tls-tls13 Section 5.2.2 specifies the following
 * nonce algorithm:
 *
 * The length of the per-record nonce (iv_length) is set to max(8 bytes,
 * N_MIN) for the AEAD algorithm (see [RFC5116] Section 4).  An AEAD
 * algorithm where N_MAX is less than 8 bytes MUST NOT be used with TLS.
 * The per-record nonce for the AEAD construction is formed as follows:
 *
 * 1.  The 64-bit record sequence number is padded to the left with
 *     zeroes to iv_length.
 *
 * 2.  The padded sequence number is XORed with the static
 *     client_write_iv or server_write_iv, depending on the role.
 *
 * The resulting quantity (of length iv_length) is used as the per-
 * record nonce.
 *
 * Existing suites have the same nonce size: N_MIN = N_MAX = 12 bytes
 *
 * See RFC 5288 and https://tools.ietf.org/html/draft-ietf-tls-chacha20-poly1305-04#section-2
 */
static void
tls13_WriteNonce(ssl3KeyMaterial *keys,
                 const unsigned char *seqNumBuf, unsigned int seqNumLen,
                 unsigned char *nonce, unsigned int nonceLen)
{
    size_t i;

    PORT_Assert(nonceLen == 12);
    memcpy(nonce, keys->iv, 12);

    /* XOR the last 8 bytes of the IV with the sequence number. */
    PORT_Assert(seqNumLen == 8);
    for (i = 0; i < 8; ++i) {
        nonce[4 + i] ^= seqNumBuf[i];
    }
    PRINT_BUF(50, (NULL, "Nonce", nonce, nonceLen));
}

/* Implement the SSLAEADCipher interface defined in sslimpl.h.
 *
 * That interface takes the additional data (see below) and reinterprets that as
 * a sequence number. In TLS 1.3 there is no additional data so this value is
 * just the encoded sequence number.
 */
static SECStatus
tls13_AEAD(ssl3KeyMaterial *keys, PRBool doDecrypt,
           unsigned char *out, int *outlen, int maxout,
           const unsigned char *in, int inlen,
           CK_MECHANISM_TYPE mechanism,
           unsigned char *aeadParams, unsigned int aeadParamLength)
{
    SECStatus rv;
    unsigned int uOutLen = 0;
    SECItem param = {
        siBuffer, aeadParams, aeadParamLength
    };

    if (doDecrypt) {
        rv = PK11_Decrypt(keys->key, mechanism, &param,
                          out, &uOutLen, maxout, in, inlen);
    } else {
        rv = PK11_Encrypt(keys->key, mechanism, &param,
                          out, &uOutLen, maxout, in, inlen);
    }
    *outlen = (int)uOutLen;

    return rv;
}

static SECStatus
tls13_AESGCM(ssl3KeyMaterial *keys,
             PRBool doDecrypt,
             unsigned char *out,
             int *outlen,
             int maxout,
             const unsigned char *in,
             int inlen,
             const unsigned char *additionalData,
             int additionalDataLen)
{
    CK_GCM_PARAMS gcmParams;
    unsigned char nonce[12];

    memset(&gcmParams, 0, sizeof(gcmParams));
    gcmParams.pIv = nonce;
    gcmParams.ulIvLen = sizeof(nonce);
    gcmParams.pAAD = NULL;
    gcmParams.ulAADLen = 0;
    gcmParams.ulTagBits = 128; /* GCM measures tag length in bits. */

    tls13_WriteNonce(keys, additionalData, additionalDataLen,
                     nonce, sizeof(nonce));
    return tls13_AEAD(keys, doDecrypt, out, outlen, maxout, in, inlen,
                      CKM_AES_GCM,
                      (unsigned char *)&gcmParams, sizeof(gcmParams));
}

static SECStatus
tls13_ChaCha20Poly1305(ssl3KeyMaterial *keys, PRBool doDecrypt,
                       unsigned char *out, int *outlen, int maxout,
                       const unsigned char *in, int inlen,
                       const unsigned char *additionalData,
                       int additionalDataLen)
{
    CK_NSS_AEAD_PARAMS aeadParams;
    unsigned char nonce[12];

    memset(&aeadParams, 0, sizeof(aeadParams));
    aeadParams.pNonce = nonce;
    aeadParams.ulNonceLen = sizeof(nonce);
    aeadParams.pAAD = NULL; /* No AAD in TLS 1.3. */
    aeadParams.ulAADLen = 0;
    aeadParams.ulTagLen = 16; /* The Poly1305 tag is 16 octets. */

    tls13_WriteNonce(keys, additionalData, additionalDataLen,
                     nonce, sizeof(nonce));
    return tls13_AEAD(keys, doDecrypt, out, outlen, maxout, in, inlen,
                      CKM_NSS_CHACHA20_POLY1305,
                      (unsigned char *)&aeadParams, sizeof(aeadParams));
}

static SECStatus
tls13_HandleEncryptedExtensions(sslSocket *ss, PRUint8 *b, PRUint32 length)
{
    SECStatus rv;
    PRUint32 innerLength;
    SECItem oldNpn = { siBuffer, NULL, 0 };

    PORT_Assert(ss->opt.noLocks || ssl_HaveRecvBufLock(ss));
    PORT_Assert(ss->opt.noLocks || ssl_HaveSSL3HandshakeLock(ss));

    SSL_TRC(3, ("%d: TLS13[%d]: handle encrypted extensions",
                SSL_GETPID(), ss->fd));

    rv = TLS13_CHECK_HS_STATE(ss, SSL_ERROR_RX_UNEXPECTED_ENCRYPTED_EXTENSIONS,
                              wait_encrypted_extensions);
    if (rv != SECSuccess) {
        return SECFailure;
    }

    rv = ssl3_ConsumeHandshakeNumber(ss, &innerLength, 2, &b, &length);
    if (rv != SECSuccess) {
        return SECFailure; /* Alert already sent. */
    }
    if (innerLength != length) {
        FATAL_ERROR(ss, SSL_ERROR_RX_MALFORMED_ENCRYPTED_EXTENSIONS,
                    illegal_parameter);
        return SECFailure;
    }

    /* If we are doing 0-RTT, then we already have an NPN value. Stash
     * it for comparison. */
    if (ss->ssl3.hs.zeroRttState == ssl_0rtt_sent &&
        ss->xtnData.nextProtoState == SSL_NEXT_PROTO_EARLY_VALUE) {
        oldNpn = ss->xtnData.nextProto;
        ss->xtnData.nextProto.data = NULL;
        ss->xtnData.nextProtoState = SSL_NEXT_PROTO_NO_SUPPORT;
    }
    rv = ssl3_HandleExtensions(ss, &b, &length, ssl_hs_encrypted_extensions);
    if (rv != SECSuccess) {
        return SECFailure; /* Error code set below */
    }

    /* We can only get here if we offered 0-RTT. */
    if (ssl3_ExtensionNegotiated(ss, ssl_tls13_early_data_xtn)) {
        PORT_Assert(ss->ssl3.hs.zeroRttState == ssl_0rtt_sent);
        if (!ss->statelessResume) {
            /* Illegal to accept 0-RTT without also accepting PSK. */
            FATAL_ERROR(ss, SSL_ERROR_RX_MALFORMED_ENCRYPTED_EXTENSIONS,
                        illegal_parameter);
        }
        ss->ssl3.hs.zeroRttState = ssl_0rtt_accepted;

        /* Check that the server negotiated the same ALPN (if any). */
        if (SECITEM_CompareItem(&oldNpn, &ss->xtnData.nextProto)) {
            SECITEM_FreeItem(&oldNpn, PR_FALSE);
            FATAL_ERROR(ss, SSL_ERROR_NEXT_PROTOCOL_DATA_INVALID,
                        illegal_parameter);
            return SECFailure;
        }
        /* Check that the server negotiated the same cipher suite. */
        if (ss->ssl3.hs.cipher_suite != ss->ssl3.hs.zeroRttSuite) {
            FATAL_ERROR(ss, SSL_ERROR_RX_MALFORMED_ENCRYPTED_EXTENSIONS,
                        illegal_parameter);
            return SECFailure;
        }
    } else if (ss->ssl3.hs.zeroRttState == ssl_0rtt_sent) {
        /* Though we sent 0-RTT, the early_data extension wasn't present so the
         * state is unmodified; the server must have rejected 0-RTT. */
        ss->ssl3.hs.zeroRttState = ssl_0rtt_ignored;
        ss->ssl3.hs.zeroRttIgnore = ssl_0rtt_ignore_trial;
    } else {
        PORT_Assert(ss->ssl3.hs.zeroRttState == ssl_0rtt_none ||
                    (ss->ssl3.hs.helloRetry &&
                     ss->ssl3.hs.zeroRttState == ssl_0rtt_ignored));
    }

    SECITEM_FreeItem(&oldNpn, PR_FALSE);
    if (ss->ssl3.hs.kea_def->authKeyType == ssl_auth_psk) {
        TLS13_SET_HS_STATE(ss, wait_finished);
    } else {
        TLS13_SET_HS_STATE(ss, wait_cert_request);
    }

    return SECSuccess;
}

static SECStatus
tls13_SendEncryptedExtensions(sslSocket *ss)
{
    sslBuffer extensions = SSL_BUFFER_EMPTY;
    SECStatus rv;

    SSL_TRC(3, ("%d: TLS13[%d]: send encrypted extensions handshake",
                SSL_GETPID(), ss->fd));

    PORT_Assert(ss->opt.noLocks || ssl_HaveSSL3HandshakeLock(ss));
    PORT_Assert(ss->opt.noLocks || ssl_HaveXmitBufLock(ss));

    rv = ssl_ConstructExtensions(ss, &extensions, ssl_hs_encrypted_extensions);
    if (rv != SECSuccess) {
        return SECFailure;
    }

    rv = ssl3_AppendHandshakeHeader(ss, ssl_hs_encrypted_extensions,
                                    SSL_BUFFER_LEN(&extensions) + 2);
    if (rv != SECSuccess) {
        LOG_ERROR(ss, SEC_ERROR_LIBRARY_FAILURE);
        goto loser;
    }
    rv = ssl3_AppendBufferToHandshakeVariable(ss, &extensions, 2);
    if (rv != SECSuccess) {
        LOG_ERROR(ss, SEC_ERROR_LIBRARY_FAILURE);
        goto loser;
    }
    sslBuffer_Clear(&extensions);
    return SECSuccess;

loser:
    sslBuffer_Clear(&extensions);
    return SECFailure;
}

SECStatus
tls13_SendCertificateVerify(sslSocket *ss, SECKEYPrivateKey *privKey)
{
    SECStatus rv = SECFailure;
    SECItem buf = { siBuffer, NULL, 0 };
    unsigned int len;
    SSLHashType hashAlg;
    SSL3Hashes hash;
    SSL3Hashes tbsHash; /* The hash "to be signed". */

    PORT_Assert(ss->opt.noLocks || ssl_HaveXmitBufLock(ss));
    PORT_Assert(ss->opt.noLocks || ssl_HaveSSL3HandshakeLock(ss));

    SSL_TRC(3, ("%d: TLS13[%d]: send certificate_verify handshake",
                SSL_GETPID(), ss->fd));

    PORT_Assert(ss->ssl3.hs.hashType == handshake_hash_single);
    rv = tls13_ComputeHandshakeHashes(ss, &hash);
    if (rv != SECSuccess) {
        return SECFailure;
    }

    /* We should have picked a signature scheme when we received a
     * CertificateRequest, or when we picked a server certificate. */
    PORT_Assert(ss->ssl3.hs.signatureScheme != ssl_sig_none);
    if (ss->ssl3.hs.signatureScheme == ssl_sig_none) {
        PORT_SetError(SEC_ERROR_LIBRARY_FAILURE);
        return SECFailure;
    }
    hashAlg = ssl_SignatureSchemeToHashType(ss->ssl3.hs.signatureScheme);
    rv = tls13_AddContextToHashes(ss, &hash, hashAlg,
                                  PR_TRUE, &tbsHash);
    if (rv != SECSuccess) {
        return SECFailure;
    }

    rv = ssl3_SignHashes(ss, &tbsHash, privKey, &buf);
    if (rv == SECSuccess && !ss->sec.isServer) {
        /* Remember the info about the slot that did the signing.
         * Later, when doing an SSL restart handshake, verify this.
         * These calls are mere accessors, and can't fail.
         */
        PK11SlotInfo *slot;
        sslSessionID *sid = ss->sec.ci.sid;

        slot = PK11_GetSlotFromPrivateKey(privKey);
        sid->u.ssl3.clAuthSeries = PK11_GetSlotSeries(slot);
        sid->u.ssl3.clAuthSlotID = PK11_GetSlotID(slot);
        sid->u.ssl3.clAuthModuleID = PK11_GetModuleID(slot);
        sid->u.ssl3.clAuthValid = PR_TRUE;
        PK11_FreeSlot(slot);
    }
    if (rv != SECSuccess) {
        goto done; /* err code was set by ssl3_SignHashes */
    }

    len = buf.len + 2 + 2;

    rv = ssl3_AppendHandshakeHeader(ss, ssl_hs_certificate_verify, len);
    if (rv != SECSuccess) {
        goto done; /* error code set by AppendHandshake */
    }

    rv = ssl3_AppendHandshakeNumber(ss, ss->ssl3.hs.signatureScheme, 2);
    if (rv != SECSuccess) {
        goto done; /* err set by AppendHandshakeNumber */
    }

    rv = ssl3_AppendHandshakeVariable(ss, buf.data, buf.len, 2);
    if (rv != SECSuccess) {
        goto done; /* error code set by AppendHandshake */
    }

done:
    /* For parity with the allocation functions, which don't use
     * SECITEM_AllocItem(). */
    if (buf.data)
        PORT_Free(buf.data);
    return rv;
}

/* Called from tls13_CompleteHandleHandshakeMessage() when it has deciphered a complete
 * tls13 CertificateVerify message
 * Caller must hold Handshake and RecvBuf locks.
 */
SECStatus
tls13_HandleCertificateVerify(sslSocket *ss, PRUint8 *b, PRUint32 length)
{
    SECItem signed_hash = { siBuffer, NULL, 0 };
    SECStatus rv;
    SSLSignatureScheme sigScheme;
    SSLHashType hashAlg;
    SSL3Hashes tbsHash;
    SSL3Hashes hashes;

    SSL_TRC(3, ("%d: TLS13[%d]: handle certificate_verify handshake",
                SSL_GETPID(), ss->fd));
    PORT_Assert(ss->opt.noLocks || ssl_HaveRecvBufLock(ss));
    PORT_Assert(ss->opt.noLocks || ssl_HaveSSL3HandshakeLock(ss));

    rv = TLS13_CHECK_HS_STATE(ss, SSL_ERROR_RX_UNEXPECTED_CERT_VERIFY,
                              wait_cert_verify);
    if (rv != SECSuccess) {
        return SECFailure;
    }

    rv = tls13_ComputeHandshakeHashes(ss, &hashes);
    if (rv != SECSuccess) {
        return SECFailure;
    }

    rv = ssl_HashHandshakeMessage(ss, ssl_hs_certificate_verify, b, length);
    if (rv != SECSuccess) {
        PORT_SetError(SEC_ERROR_LIBRARY_FAILURE);
        return SECFailure;
    }

    rv = ssl_ConsumeSignatureScheme(ss, &b, &length, &sigScheme);
    if (rv != SECSuccess) {
        PORT_SetError(SSL_ERROR_RX_MALFORMED_CERT_VERIFY);
        return SECFailure;
    }

    rv = ssl_CheckSignatureSchemeConsistency(ss, sigScheme, ss->sec.peerCert);
    if (rv != SECSuccess) {
        /* Error set already */
        return SECFailure;
    }
    hashAlg = ssl_SignatureSchemeToHashType(sigScheme);

    rv = tls13_AddContextToHashes(ss, &hashes, hashAlg, PR_FALSE, &tbsHash);
    if (rv != SECSuccess) {
        FATAL_ERROR(ss, SSL_ERROR_DIGEST_FAILURE, internal_error);
        return SECFailure;
    }

    rv = ssl3_ConsumeHandshakeVariable(ss, &signed_hash, 2, &b, &length);
    if (rv != SECSuccess) {
        PORT_SetError(SSL_ERROR_RX_MALFORMED_CERT_VERIFY);
        return SECFailure;
    }

    if (length != 0) {
        FATAL_ERROR(ss, SSL_ERROR_RX_MALFORMED_CERT_VERIFY, decode_error);
        return SECFailure;
    }

    rv = ssl3_VerifySignedHashes(ss, sigScheme, &tbsHash, &signed_hash);
    if (rv != SECSuccess) {
        FATAL_ERROR(ss, PORT_GetError(), decrypt_error);
        return SECFailure;
    }

    /* Set the auth type. */
    if (!ss->sec.isServer) {
        ss->sec.authType = ssl_SignatureSchemeToAuthType(sigScheme);
    }

    /* Request a client certificate now if one was requested. */
    if (ss->ssl3.hs.clientCertRequested) {
        PORT_Assert(!ss->sec.isServer);
        rv = ssl3_CompleteHandleCertificateRequest(
            ss, ss->xtnData.sigSchemes, ss->xtnData.numSigSchemes,
            &ss->xtnData.certReqAuthorities);
        if (rv != SECSuccess) {
            FATAL_ERROR(ss, SEC_ERROR_LIBRARY_FAILURE, internal_error);
            return rv;
        }
    }

    TLS13_SET_HS_STATE(ss, wait_finished);

    return SECSuccess;
}

static SECStatus
tls13_ComputePskBinderHash(sslSocket *ss, unsigned int prefixLength,
                           SSL3Hashes *hashes)
{
    SECStatus rv;

    PORT_Assert(ss->ssl3.hs.hashType == handshake_hash_unknown);
    PORT_Assert(ss->opt.noLocks || ssl_HaveSSL3HandshakeLock(ss));
    PORT_Assert(prefixLength <= ss->ssl3.hs.messages.len);

    PRINT_BUF(10, (NULL, "Handshake hash computed over ClientHello prefix",
                   ss->ssl3.hs.messages.buf, prefixLength));
    rv = PK11_HashBuf(ssl3_HashTypeToOID(tls13_GetHash(ss)),
                      hashes->u.raw, ss->ssl3.hs.messages.buf, prefixLength);
    if (rv != SECSuccess) {
        ssl_MapLowLevelError(SSL_ERROR_SHA_DIGEST_FAILURE);
        return SECFailure;
    }

    hashes->len = tls13_GetHashSize(ss);
    PRINT_BUF(10, (NULL, "PSK Binder hash", hashes->u.raw, hashes->len));

    return SECSuccess;
}

/* Compute and inject the PSK Binder for sending.
 *
 * When sending a ClientHello, we construct all the extensions with a dummy
 * value for the binder.  To construct the binder, we commit the entire message
 * up to the point where the binders start.  Then we calculate the hash using
 * the saved message (in ss->ssl3.hs.messages).  This is written over the dummy
 * binder, after which we write the remainder of the binder extension. */
SECStatus
tls13_WriteExtensionsWithBinder(sslSocket *ss, sslBuffer *extensions)
{
    SSL3Hashes hashes;
    SECStatus rv;
    unsigned int size = tls13_GetHashSize(ss);
    unsigned int prefixLen = extensions->len - size - 3;
    unsigned int finishedLen;

    PORT_Assert(extensions->len >= size + 3);

    rv = ssl3_AppendHandshakeNumber(ss, extensions->len, 2);
    if (rv != SECSuccess) {
        return SECFailure;
    }

    /* Only write the extension up to the point before the binders.  Assume that
     * the pre_shared_key extension is at the end of the buffer.  Don't write
     * the binder, or the lengths that precede it (a 2 octet length for the list
     * of all binders, plus a 1 octet length for the binder length). */
    rv = ssl3_AppendHandshake(ss, extensions->buf, prefixLen);
    if (rv != SECSuccess) {
        return SECFailure;
    }

    /* Calculate the binder based on what has been written out. */
    rv = tls13_ComputePskBinderHash(ss, ss->ssl3.hs.messages.len, &hashes);
    if (rv != SECSuccess) {
        return SECFailure;
    }

    /* Write the binder into the extensions buffer, over the zeros we reserved
     * previously.  This avoids an allocation and means that we don't need a
     * separate write for the extra bits that precede the binder. */
    rv = tls13_ComputeFinished(ss, ss->ssl3.hs.pskBinderKey, &hashes, PR_TRUE,
                               extensions->buf + extensions->len - size,
                               &finishedLen, size);
    if (rv != SECSuccess) {
        return SECFailure;
    }
    PORT_Assert(finishedLen == size);

    /* Write out the remainder of the extension. */
    rv = ssl3_AppendHandshake(ss, extensions->buf + prefixLen,
                              extensions->len - prefixLen);
    if (rv != SECSuccess) {
        return SECFailure;
    }

    return SECSuccess;
}

static SECStatus
tls13_ComputeFinished(sslSocket *ss, PK11SymKey *baseKey,
                      const SSL3Hashes *hashes,
                      PRBool sending, PRUint8 *output, unsigned int *outputLen,
                      unsigned int maxOutputLen)
{
    SECStatus rv;
    PK11Context *hmacCtx = NULL;
    CK_MECHANISM_TYPE macAlg = tls13_GetHmacMechanism(ss);
    SECItem param = { siBuffer, NULL, 0 };
    unsigned int outputLenUint;
    const char *label = kHkdfLabelFinishedSecret;
    PK11SymKey *secret = NULL;

    PORT_Assert(baseKey);
    SSL_TRC(3, ("%d: TLS13[%d]: %s calculate finished",
                SSL_GETPID(), ss->fd, SSL_ROLE(ss)));
    PRINT_BUF(50, (ss, "Handshake hash", hashes->u.raw, hashes->len));

    /* Now derive the appropriate finished secret from the base secret. */
    rv = tls13_HkdfExpandLabel(baseKey,
                               tls13_GetHash(ss),
                               NULL, 0,
                               label, strlen(label),
                               tls13_GetHmacMechanism(ss),
                               tls13_GetHashSize(ss), &secret);
    if (rv != SECSuccess) {
        goto abort;
    }

    PORT_Assert(hashes->len == tls13_GetHashSize(ss));
    hmacCtx = PK11_CreateContextBySymKey(macAlg, CKA_SIGN,
                                         secret, &param);
    if (!hmacCtx) {
        goto abort;
    }

    rv = PK11_DigestBegin(hmacCtx);
    if (rv != SECSuccess)
        goto abort;

    rv = PK11_DigestOp(hmacCtx, hashes->u.raw, hashes->len);
    if (rv != SECSuccess)
        goto abort;

    PORT_Assert(maxOutputLen >= tls13_GetHashSize(ss));
    rv = PK11_DigestFinal(hmacCtx, output, &outputLenUint, maxOutputLen);
    if (rv != SECSuccess)
        goto abort;
    *outputLen = outputLenUint;

    PK11_FreeSymKey(secret);
    PK11_DestroyContext(hmacCtx, PR_TRUE);
    return SECSuccess;

abort:
    if (secret) {
        PK11_FreeSymKey(secret);
    }

    if (hmacCtx) {
        PK11_DestroyContext(hmacCtx, PR_TRUE);
    }

    PORT_SetError(SEC_ERROR_LIBRARY_FAILURE);
    return SECFailure;
}

static SECStatus
tls13_SendFinished(sslSocket *ss, PK11SymKey *baseKey)
{
    SECStatus rv;
    PRUint8 finishedBuf[TLS13_MAX_FINISHED_SIZE];
    unsigned int finishedLen;
    SSL3Hashes hashes;

    SSL_TRC(3, ("%d: TLS13[%d]: send finished handshake", SSL_GETPID(), ss->fd));

    PORT_Assert(ss->opt.noLocks || ssl_HaveXmitBufLock(ss));
    PORT_Assert(ss->opt.noLocks || ssl_HaveSSL3HandshakeLock(ss));

    rv = tls13_ComputeHandshakeHashes(ss, &hashes);
    if (rv != SECSuccess) {
        LOG_ERROR(ss, SEC_ERROR_LIBRARY_FAILURE);
        return SECFailure;
    }

    ssl_GetSpecReadLock(ss);
    rv = tls13_ComputeFinished(ss, baseKey, &hashes, PR_TRUE,
                               finishedBuf, &finishedLen, sizeof(finishedBuf));
    ssl_ReleaseSpecReadLock(ss);
    if (rv != SECSuccess) {
        LOG_ERROR(ss, SEC_ERROR_LIBRARY_FAILURE);
        return SECFailure;
    }

    rv = ssl3_AppendHandshakeHeader(ss, ssl_hs_finished, finishedLen);
    if (rv != SECSuccess) {
        return SECFailure; /* Error code already set. */
    }

    rv = ssl3_AppendHandshake(ss, finishedBuf, finishedLen);
    if (rv != SECSuccess) {
        return SECFailure; /* Error code already set. */
    }

    /* TODO(ekr@rtfm.com): Record key log */
    return SECSuccess;
}

static SECStatus
tls13_VerifyFinished(sslSocket *ss, SSLHandshakeType message,
                     PK11SymKey *secret,
                     PRUint8 *b, PRUint32 length,
                     const SSL3Hashes *hashes)
{
    SECStatus rv;
    PRUint8 finishedBuf[TLS13_MAX_FINISHED_SIZE];
    unsigned int finishedLen;

    if (!hashes) {
        FATAL_ERROR(ss, SEC_ERROR_LIBRARY_FAILURE, internal_error);
        return SECFailure;
    }

    rv = tls13_ComputeFinished(ss, secret, hashes, PR_FALSE,
                               finishedBuf, &finishedLen, sizeof(finishedBuf));
    if (rv != SECSuccess) {
        FATAL_ERROR(ss, SEC_ERROR_LIBRARY_FAILURE, internal_error);
        return SECFailure;
    }

    if (length != finishedLen) {
#ifndef UNSAFE_FUZZER_MODE
        FATAL_ERROR(ss, message == ssl_hs_finished ? SSL_ERROR_RX_MALFORMED_FINISHED : SSL_ERROR_RX_MALFORMED_CLIENT_HELLO, illegal_parameter);
        return SECFailure;
#endif
    }

    if (NSS_SecureMemcmp(b, finishedBuf, finishedLen) != 0) {
#ifndef UNSAFE_FUZZER_MODE
        FATAL_ERROR(ss, SSL_ERROR_BAD_HANDSHAKE_HASH_VALUE,
                    decrypt_error);
        return SECFailure;
#endif
    }

    return SECSuccess;
}

static SECStatus
tls13_CommonHandleFinished(sslSocket *ss, PK11SymKey *key,
                           PRUint8 *b, PRUint32 length)
{
    SECStatus rv;
    SSL3Hashes hashes;

    rv = TLS13_CHECK_HS_STATE(ss, SSL_ERROR_RX_UNEXPECTED_FINISHED,
                              wait_finished);
    if (rv != SECSuccess) {
        return SECFailure;
    }
    ss->ssl3.hs.endOfFlight = PR_TRUE;

    rv = tls13_ComputeHandshakeHashes(ss, &hashes);
    if (rv != SECSuccess) {
        LOG_ERROR(ss, SEC_ERROR_LIBRARY_FAILURE);
        return SECFailure;
    }

    rv = ssl_HashHandshakeMessage(ss, ssl_hs_finished, b, length);
    if (rv != SECSuccess) {
        PORT_SetError(SEC_ERROR_LIBRARY_FAILURE);
        return SECFailure;
    }

    return tls13_VerifyFinished(ss, ssl_hs_finished,
                                key, b, length, &hashes);
}

static SECStatus
tls13_ClientHandleFinished(sslSocket *ss, PRUint8 *b, PRUint32 length)
{
    SECStatus rv;

    PORT_Assert(ss->opt.noLocks || ssl_HaveRecvBufLock(ss));
    PORT_Assert(ss->opt.noLocks || ssl_HaveSSL3HandshakeLock(ss));

    SSL_TRC(3, ("%d: TLS13[%d]: client handle finished handshake",
                SSL_GETPID(), ss->fd));

    rv = tls13_CommonHandleFinished(ss, ss->ssl3.hs.serverHsTrafficSecret,
                                    b, length);
    if (rv != SECSuccess) {
        return SECFailure;
    }

    return tls13_SendClientSecondRound(ss);
}

static SECStatus
tls13_ServerHandleFinished(sslSocket *ss, PRUint8 *b, PRUint32 length)
{
    SECStatus rv;

    PORT_Assert(ss->opt.noLocks || ssl_HaveRecvBufLock(ss));
    PORT_Assert(ss->opt.noLocks || ssl_HaveSSL3HandshakeLock(ss));

    SSL_TRC(3, ("%d: TLS13[%d]: server handle finished handshake",
                SSL_GETPID(), ss->fd));

    rv = tls13_CommonHandleFinished(ss, ss->ssl3.hs.clientHsTrafficSecret,
                                    b, length);
    if (rv != SECSuccess) {
        return SECFailure;
    }

    if (!ss->opt.requestCertificate &&
        (ss->ssl3.hs.zeroRttState != ssl_0rtt_done)) {
        dtls_ReceivedFirstMessageInFlight(ss);
    }

    rv = tls13_SetCipherSpec(ss, TrafficKeyApplicationData,
                             CipherSpecRead, PR_TRUE);
    if (rv != SECSuccess) {
        FATAL_ERROR(ss, SEC_ERROR_LIBRARY_FAILURE, internal_error);
        return SECFailure;
    }

    if (IS_DTLS(ss)) {
        ssl_CipherSpecReleaseByEpoch(ss, CipherSpecRead, TrafficKeyClearText);
        /* We need to keep the handshake cipher spec so we can
         * read re-transmitted client Finished. */
        rv = dtls_StartTimer(ss, ss->ssl3.hs.hdTimer,
                             DTLS_RETRANSMIT_FINISHED_MS,
                             dtls13_HolddownTimerCb);
        if (rv != SECSuccess) {
            return SECFailure;
        }
    }

    rv = tls13_ComputeFinalSecrets(ss);
    if (rv != SECSuccess) {
        return SECFailure;
    }

    ssl_GetXmitBufLock(ss);
    if (ss->opt.enableSessionTickets) {
        rv = tls13_SendNewSessionTicket(ss, NULL, 0);
        if (rv != SECSuccess) {
            goto loser;
        }
        rv = ssl3_FlushHandshake(ss, 0);
        if (rv != SECSuccess) {
            goto loser;
        }
    }
    ssl_ReleaseXmitBufLock(ss);

    return tls13_FinishHandshake(ss);

loser:
    ssl_ReleaseXmitBufLock(ss);
    return SECFailure;
}

static SECStatus
tls13_FinishHandshake(sslSocket *ss)
{
    PORT_Assert(ss->opt.noLocks || ssl_HaveRecvBufLock(ss));
    PORT_Assert(ss->opt.noLocks || ssl_HaveSSL3HandshakeLock(ss));
    PORT_Assert(ss->ssl3.hs.restartTarget == NULL);

    /* The first handshake is now completed. */
    ss->handshake = NULL;

    /* Don't need this. */
    PK11_FreeSymKey(ss->ssl3.hs.clientHsTrafficSecret);
    ss->ssl3.hs.clientHsTrafficSecret = NULL;
    PK11_FreeSymKey(ss->ssl3.hs.serverHsTrafficSecret);
    ss->ssl3.hs.serverHsTrafficSecret = NULL;

    TLS13_SET_HS_STATE(ss, idle_handshake);

    ssl_FinishHandshake(ss);

    return SECSuccess;
}

/* Do the parts of sending the client's second round that require
 * the XmitBuf lock. */
static SECStatus
tls13_SendClientSecondFlight(sslSocket *ss, PRBool sendClientCert,
                             SSL3AlertDescription *sendAlert)
{
    SECStatus rv;

    PORT_Assert(ss->opt.noLocks || ssl_HaveXmitBufLock(ss));

    *sendAlert = internal_error;

    if (ss->ssl3.sendEmptyCert) {
        ss->ssl3.sendEmptyCert = PR_FALSE;
        rv = ssl3_SendEmptyCertificate(ss);
        /* Don't send verify */
        if (rv != SECSuccess) {
            return SECFailure; /* error code is set. */
        }
    } else if (sendClientCert) {
        rv = tls13_SendCertificate(ss);
        if (rv != SECSuccess) {
            return SECFailure; /* error code is set. */
        }
    }
    if (ss->ssl3.hs.clientCertRequested) {
        SECITEM_FreeItem(&ss->xtnData.certReqContext, PR_FALSE);
        if (ss->xtnData.certReqAuthorities.arena) {
            PORT_FreeArena(ss->xtnData.certReqAuthorities.arena, PR_FALSE);
            ss->xtnData.certReqAuthorities.arena = NULL;
        }
        PORT_Memset(&ss->xtnData.certReqAuthorities, 0,
                    sizeof(ss->xtnData.certReqAuthorities));
        ss->ssl3.hs.clientCertRequested = PR_FALSE;
    }

    if (sendClientCert) {
        rv = tls13_SendCertificateVerify(ss, ss->ssl3.clientPrivateKey);
        SECKEY_DestroyPrivateKey(ss->ssl3.clientPrivateKey);
        ss->ssl3.clientPrivateKey = NULL;
        if (rv != SECSuccess) {
            return SECFailure; /* err is set. */
        }
    }

    rv = tls13_SendFinished(ss, ss->ssl3.hs.clientHsTrafficSecret);
    if (rv != SECSuccess) {
        return SECFailure; /* err code was set. */
    }
    rv = ssl3_FlushHandshake(ss, 0);
    if (rv != SECSuccess) {
        /* No point in sending an alert here because we're not going to
         * be able to send it if we couldn't flush the handshake. */
        *sendAlert = no_alert;
        return SECFailure;
    }

    return SECSuccess;
}

static SECStatus
tls13_SendClientSecondRound(sslSocket *ss)
{
    SECStatus rv;
    PRBool sendClientCert;
    SSL3AlertDescription sendAlert = no_alert;

    PORT_Assert(ss->opt.noLocks || ssl_HaveRecvBufLock(ss));
    PORT_Assert(ss->opt.noLocks || ssl_HaveSSL3HandshakeLock(ss));

    sendClientCert = !ss->ssl3.sendEmptyCert &&
                     ss->ssl3.clientCertChain != NULL &&
                     ss->ssl3.clientPrivateKey != NULL;

    /* Defer client authentication sending if we are still waiting for server
     * authentication.  This avoids unnecessary disclosure of client credentials
     * to an unauthenticated server.
     */
    if (ss->ssl3.hs.restartTarget) {
        PR_NOT_REACHED("unexpected ss->ssl3.hs.restartTarget");
        PORT_SetError(SEC_ERROR_LIBRARY_FAILURE);
        return SECFailure;
    }
    if (ss->ssl3.hs.authCertificatePending) {
        SSL_TRC(3, ("%d: TLS13[%d]: deferring ssl3_SendClientSecondRound because"
                    " certificate authentication is still pending.",
                    SSL_GETPID(), ss->fd));
        ss->ssl3.hs.restartTarget = tls13_SendClientSecondRound;
        return SECWouldBlock;
    }

    rv = tls13_ComputeApplicationSecrets(ss);
    if (rv != SECSuccess) {
        FATAL_ERROR(ss, SEC_ERROR_LIBRARY_FAILURE, internal_error);
        return SECFailure;
    }

    if (ss->ssl3.hs.zeroRttState == ssl_0rtt_accepted) {
        ssl_GetXmitBufLock(ss); /*******************************/
        rv = tls13_SendEndOfEarlyData(ss);
        ssl_ReleaseXmitBufLock(ss); /*******************************/
        if (rv != SECSuccess) {
            return SECFailure; /* Error code already set. */
        }
    } else if (ss->ssl3.hs.zeroRttState == ssl_0rtt_none &&
               ss->ssl3.hs.altHandshakeType) {
        ssl_GetXmitBufLock(ss); /*******************************/
        rv = ssl3_SendChangeCipherSpecsInt(ss);
        ssl_ReleaseXmitBufLock(ss); /*******************************/
        if (rv != SECSuccess) {
            return rv;
        }
    }

    rv = tls13_SetCipherSpec(ss, TrafficKeyHandshake,
                             CipherSpecWrite, PR_FALSE);
    if (rv != SECSuccess) {
        FATAL_ERROR(ss, SSL_ERROR_INIT_CIPHER_SUITE_FAILURE, internal_error);
        return SECFailure;
    }

    rv = tls13_SetCipherSpec(ss, TrafficKeyApplicationData,
                             CipherSpecRead, PR_FALSE);
    if (rv != SECSuccess) {
        FATAL_ERROR(ss, SEC_ERROR_LIBRARY_FAILURE, internal_error);
        return SECFailure;
    }

    ssl_GetXmitBufLock(ss); /*******************************/
    rv = tls13_SendClientSecondFlight(ss, sendClientCert, &sendAlert);
    ssl_ReleaseXmitBufLock(ss); /*******************************/
    if (rv != SECSuccess) {
        if (sendAlert != no_alert) {
            FATAL_ERROR(ss, PORT_GetError(), sendAlert);
        } else {
            LOG_ERROR(ss, PORT_GetError());
        }
        return SECFailure;
    }
    rv = tls13_SetCipherSpec(ss, TrafficKeyApplicationData,
                             CipherSpecWrite, PR_TRUE);
    if (rv != SECSuccess) {
        PORT_SetError(SEC_ERROR_LIBRARY_FAILURE);
        return SECFailure;
    }

    rv = tls13_ComputeFinalSecrets(ss);
    if (rv != SECSuccess) {
        return SECFailure;
    }

    /* The handshake is now finished */
    return tls13_FinishHandshake(ss);
}

/*
 *  enum { (65535) } TicketExtensionType;
 *
 *  struct {
 *      TicketExtensionType extension_type;
 *      opaque extension_data<0..2^16-1>;
 *  } TicketExtension;
 *
 *   struct {
 *       uint32 ticket_lifetime;
 *       uint32 ticket_age_add;
 *       opaque ticket_nonce<1..255>;
 *       opaque ticket<1..2^16-1>;
 *       TicketExtension extensions<0..2^16-2>;
 *   } NewSessionTicket;
 */

PRUint32 ssl_max_early_data_size = (2 << 16); /* Arbitrary limit. */

static SECStatus
tls13_SendNewSessionTicket(sslSocket *ss, const PRUint8 *appToken,
                           unsigned int appTokenLen)
{
    PRUint16 message_length;
    PK11SymKey *secret;
    SECItem ticket_data = { 0, NULL, 0 };
    SECStatus rv;
    NewSessionTicket ticket = { 0 };
    PRUint32 max_early_data_size_len = 0;
    PRUint8 ticketNonce[sizeof(ss->ssl3.hs.ticketNonce)];
    sslBuffer ticketNonceBuf = SSL_BUFFER(ticketNonce);

    SSL_TRC(3, ("%d: TLS13[%d]: send new session ticket message %d",
                SSL_GETPID(), ss->fd, ss->ssl3.hs.ticketNonce));

    ticket.flags = 0;
    if (ss->opt.enable0RttData) {
        ticket.flags |= ticket_allow_early_data;
        max_early_data_size_len = 8; /* type + len + value. */
    }
    ticket.ticket_lifetime_hint = ssl_ticket_lifetime;

    /* The ticket age obfuscator. */
    rv = PK11_GenerateRandom((PRUint8 *)&ticket.ticket_age_add,
                             sizeof(ticket.ticket_age_add));
    if (rv != SECSuccess)
        goto loser;

    rv = sslBuffer_AppendNumber(&ticketNonceBuf, ss->ssl3.hs.ticketNonce,
                                sizeof(ticketNonce));
    if (rv != SECSuccess) {
        goto loser;
    }
    ++ss->ssl3.hs.ticketNonce;
    rv = tls13_HkdfExpandLabel(ss->ssl3.hs.resumptionMasterSecret,
                               tls13_GetHash(ss),
                               ticketNonce, sizeof(ticketNonce),
                               kHkdfLabelResumption,
                               strlen(kHkdfLabelResumption),
                               tls13_GetHkdfMechanism(ss),
                               tls13_GetHashSize(ss), &secret);
    if (rv != SECSuccess) {
        goto loser;
    }

    rv = ssl3_EncodeSessionTicket(ss, &ticket, appToken, appTokenLen,
                                  secret, &ticket_data);
    PK11_FreeSymKey(secret);
    if (rv != SECSuccess)
        goto loser;

    message_length =
        4 +                           /* lifetime */
        4 +                           /* ticket_age_add */
        1 + sizeof(ticketNonce) +     /* ticket_nonce */
        2 + max_early_data_size_len + /* max_early_data_size_len */
        2 +                           /* ticket length */
        ticket_data.len;

    rv = ssl3_AppendHandshakeHeader(ss, ssl_hs_new_session_ticket,
                                    message_length);
    if (rv != SECSuccess)
        goto loser;

    /* This is a fixed value. */
    rv = ssl3_AppendHandshakeNumber(ss, ssl_ticket_lifetime, 4);
    if (rv != SECSuccess)
        goto loser;

    rv = ssl3_AppendHandshakeNumber(ss, ticket.ticket_age_add, 4);
    if (rv != SECSuccess)
        goto loser;

    /* The ticket nonce. */
    rv = ssl3_AppendHandshakeVariable(ss, ticketNonce, sizeof(ticketNonce), 1);
    if (rv != SECSuccess)
        goto loser;

    /* Encode the ticket. */
    rv = ssl3_AppendHandshakeVariable(
        ss, ticket_data.data, ticket_data.len, 2);
    if (rv != SECSuccess)
        goto loser;

    /* Extensions. */
    rv = ssl3_AppendHandshakeNumber(ss, max_early_data_size_len, 2);
    if (rv != SECSuccess)
        goto loser;

    if (max_early_data_size_len) {
        rv = ssl3_AppendHandshakeNumber(
            ss, ssl_tls13_early_data_xtn, 2);
        if (rv != SECSuccess)
            goto loser;

        /* Length */
        rv = ssl3_AppendHandshakeNumber(ss, 4, 2);
        if (rv != SECSuccess)
            goto loser;

        rv = ssl3_AppendHandshakeNumber(ss, ssl_max_early_data_size, 4);
        if (rv != SECSuccess)
            goto loser;
    }

    SECITEM_FreeItem(&ticket_data, PR_FALSE);
    return SECSuccess;

loser:
    if (ticket_data.data) {
        SECITEM_FreeItem(&ticket_data, PR_FALSE);
    }
    return SECFailure;
}

SECStatus
SSLExp_SendSessionTicket(PRFileDesc *fd, const PRUint8 *token,
                         unsigned int tokenLen)
{
    sslSocket *ss;
    SECStatus rv;

    ss = ssl_FindSocket(fd);
    if (!ss) {
        return SECFailure;
    }

    if (IS_DTLS(ss)) {
        PORT_SetError(SSL_ERROR_FEATURE_NOT_SUPPORTED_FOR_VERSION);
        return SECFailure;
    }

    if (!ss->sec.isServer || !ss->firstHsDone ||
        ss->version < SSL_LIBRARY_VERSION_TLS_1_3 ||
        tokenLen > 0xffff) {
        PORT_SetError(SEC_ERROR_INVALID_ARGS);
        return SECFailure;
    }

    ssl_GetSSL3HandshakeLock(ss);
    ssl_GetXmitBufLock(ss);
    rv = tls13_SendNewSessionTicket(ss, token, tokenLen);
    if (rv == SECSuccess) {
        rv = ssl3_FlushHandshake(ss, 0);
    }
    ssl_ReleaseXmitBufLock(ss);
    ssl_ReleaseSSL3HandshakeLock(ss);

    return rv;
}

static SECStatus
tls13_HandleNewSessionTicket(sslSocket *ss, PRUint8 *b, PRUint32 length)
{
    SECStatus rv;
    PRUint32 utmp;
    NewSessionTicket ticket = { 0 };
    SECItem data;
    SECItem ticket_nonce;
    SECItem ticket_data;

    SSL_TRC(3, ("%d: TLS13[%d]: handle new session ticket message",
                SSL_GETPID(), ss->fd));

    rv = TLS13_CHECK_HS_STATE(ss, SSL_ERROR_RX_UNEXPECTED_NEW_SESSION_TICKET,
                              idle_handshake);
    if (rv != SECSuccess) {
        return SECFailure;
    }
    if (!ss->firstHsDone || ss->sec.isServer) {
        FATAL_ERROR(ss, SSL_ERROR_RX_UNEXPECTED_NEW_SESSION_TICKET,
                    unexpected_message);
        return SECFailure;
    }

    ticket.received_timestamp = ssl_TimeUsec();
    rv = ssl3_ConsumeHandshakeNumber(ss, &ticket.ticket_lifetime_hint, 4, &b,
                                     &length);
    if (rv != SECSuccess) {
        FATAL_ERROR(ss, SSL_ERROR_RX_MALFORMED_NEW_SESSION_TICKET,
                    decode_error);
        return SECFailure;
    }
    ticket.ticket.type = siBuffer;

    rv = ssl3_ConsumeHandshake(ss, &utmp, sizeof(utmp),
                               &b, &length);
    if (rv != SECSuccess) {
        PORT_SetError(SSL_ERROR_RX_MALFORMED_NEW_SESSION_TICKET);
        return SECFailure;
    }
    ticket.ticket_age_add = PR_ntohl(utmp);

    /* The nonce. */
    rv = ssl3_ConsumeHandshakeVariable(ss, &ticket_nonce, 1, &b, &length);
    if (rv != SECSuccess) {
        FATAL_ERROR(ss, SSL_ERROR_RX_MALFORMED_NEW_SESSION_TICKET,
                    decode_error);
        return SECFailure;
    }

    /* Get the ticket value. */
    rv = ssl3_ConsumeHandshakeVariable(ss, &ticket_data, 2, &b, &length);
    if (rv != SECSuccess || !ticket_data.len) {
        FATAL_ERROR(ss, SSL_ERROR_RX_MALFORMED_NEW_SESSION_TICKET,
                    decode_error);
        return SECFailure;
    }

    /* Parse extensions. */
    rv = ssl3_ConsumeHandshakeVariable(ss, &data, 2, &b, &length);
    if (rv != SECSuccess || length) {
        FATAL_ERROR(ss, SSL_ERROR_RX_MALFORMED_NEW_SESSION_TICKET,
                    decode_error);
        return SECFailure;
    }

    rv = ssl3_HandleExtensions(ss, &data.data,
                               &data.len, ssl_hs_new_session_ticket);
    if (rv != SECSuccess) {
        FATAL_ERROR(ss, SSL_ERROR_RX_MALFORMED_NEW_SESSION_TICKET,
                    decode_error);
        return SECFailure;
    }
    if (ss->xtnData.max_early_data_size) {
        ticket.flags |= ticket_allow_early_data;
        ticket.max_early_data_size = ss->xtnData.max_early_data_size;
    }

    if (!ss->opt.noCache) {
        PK11SymKey *secret;

        PORT_Assert(ss->sec.ci.sid);
        rv = SECITEM_CopyItem(NULL, &ticket.ticket, &ticket_data);
        if (rv != SECSuccess) {
            FATAL_ERROR(ss, SEC_ERROR_NO_MEMORY, internal_error);
            return SECFailure;
        }
        PRINT_BUF(50, (ss, "Caching session ticket",
                       ticket.ticket.data,
                       ticket.ticket.len));

        /* Replace a previous session ticket when
         * we receive a second NewSessionTicket message. */
        if (ss->sec.ci.sid->cached == in_client_cache) {
            /* Create a new session ID. */
            sslSessionID *sid = ssl3_NewSessionID(ss, PR_FALSE);
            if (!sid) {
                return SECFailure;
            }

            /* Copy over the peerCert. */
            PORT_Assert(ss->sec.ci.sid->peerCert);
            sid->peerCert = CERT_DupCertificate(ss->sec.ci.sid->peerCert);
            if (!sid->peerCert) {
                ssl_FreeSID(sid);
                return SECFailure;
            }

            /* Destroy the old SID. */
            ss->sec.uncache(ss->sec.ci.sid);
            ssl_FreeSID(ss->sec.ci.sid);
            ss->sec.ci.sid = sid;
        }

        ssl3_SetSIDSessionTicket(ss->sec.ci.sid, &ticket);
        PORT_Assert(!ticket.ticket.data);

        rv = tls13_HkdfExpandLabel(ss->ssl3.hs.resumptionMasterSecret,
                                   tls13_GetHash(ss),
                                   ticket_nonce.data, ticket_nonce.len,
                                   kHkdfLabelResumption,
                                   strlen(kHkdfLabelResumption),
                                   tls13_GetHkdfMechanism(ss),
                                   tls13_GetHashSize(ss), &secret);
        if (rv != SECSuccess) {
            return SECFailure;
        }

        rv = ssl3_FillInCachedSID(ss, ss->sec.ci.sid, secret);
        PK11_FreeSymKey(secret);
        if (rv != SECSuccess) {
            return SECFailure;
        }

        /* Cache the session. */
        ss->sec.cache(ss->sec.ci.sid);
    }

    return SECSuccess;
}

#define _M(a) (1 << PR_MIN(a, 31))
#define _M1(a) (_M(ssl_hs_##a))
#define _M2(a, b) (_M1(a) | _M1(b))
#define _M3(a, b, c) (_M1(a) | _M2(b, c))

static const struct {
    PRUint16 ex_value;
    PRUint32 messages;
} KnownExtensions[] = {
<<<<<<< HEAD
    { ssl_server_name_xtn, ExtensionSendEncrypted },
    { ssl_supported_groups_xtn, ExtensionSendEncrypted },
    { ssl_ec_point_formats_xtn, ExtensionNotUsed },
    { ssl_signature_algorithms_xtn, ExtensionClientOnly },
    { ssl_use_srtp_xtn, ExtensionSendEncrypted },
    { ssl_app_layer_protocol_xtn, ExtensionSendEncrypted },
    { ssl_padding_xtn, ExtensionNotUsed },
    { ssl_extended_master_secret_xtn, ExtensionNotUsed },
    { ssl_session_ticket_xtn, ExtensionClientOnly },
    { ssl_tls13_key_share_xtn, ExtensionSendClearOrHrr },
    { ssl_tls13_pre_shared_key_xtn, ExtensionSendClear },
    { ssl_tls13_early_data_xtn, ExtensionSendEncrypted },
    { ssl_next_proto_nego_xtn, ExtensionNotUsed },
    { ssl_renegotiation_info_xtn, ExtensionNotUsed },
    { ssl_signed_cert_timestamp_xtn, ExtensionSendCertificate },
    { ssl_cert_status_xtn, ExtensionSendCertificate },
    { ssl_tls13_ticket_early_data_info_xtn, ExtensionNewSessionTicket },
    { ssl_tls13_cookie_xtn, ExtensionSendHrr },
    { ssl_tls13_short_header_xtn, ExtensionSendClear },
    { ssl_tls13_supported_versions_xtn, ExtensionSendClear }
=======
    { ssl_server_name_xtn, _M2(client_hello, encrypted_extensions) },
    { ssl_supported_groups_xtn, _M2(client_hello, encrypted_extensions) },
    { ssl_signature_algorithms_xtn, _M2(client_hello, certificate_request) },
    { ssl_use_srtp_xtn, _M2(client_hello, encrypted_extensions) },
    { ssl_app_layer_protocol_xtn, _M2(client_hello, encrypted_extensions) },
    { ssl_padding_xtn, _M1(client_hello) },
    { ssl_tls13_key_share_xtn, _M3(client_hello, server_hello,
                                   hello_retry_request) },
    { ssl_tls13_pre_shared_key_xtn, _M2(client_hello, server_hello) },
    { ssl_tls13_psk_key_exchange_modes_xtn, _M1(client_hello) },
    { ssl_tls13_early_data_xtn, _M3(client_hello, encrypted_extensions,
                                    new_session_ticket) },
    { ssl_signed_cert_timestamp_xtn, _M3(client_hello, certificate_request,
                                         certificate) },
    { ssl_cert_status_xtn, _M3(client_hello, certificate_request,
                               certificate) },
    { ssl_tls13_cookie_xtn, _M2(client_hello, hello_retry_request) },
    { ssl_tls13_certificate_authorities_xtn, _M1(certificate_request) },
    { ssl_tls13_supported_versions_xtn, _M2(client_hello, server_hello) }
>>>>>>> e4764b57
};

tls13ExtensionStatus
tls13_ExtensionStatus(PRUint16 extension, SSLHandshakeType message)
{
    unsigned int i;

    PORT_Assert((message == ssl_hs_client_hello) ||
                (message == ssl_hs_server_hello) ||
                (message == ssl_hs_hello_retry_request) ||
                (message == ssl_hs_encrypted_extensions) ||
                (message == ssl_hs_new_session_ticket) ||
                (message == ssl_hs_certificate) ||
                (message == ssl_hs_certificate_request));

    for (i = 0; i < PR_ARRAY_SIZE(KnownExtensions); i++) {
        /* Hacky check for message numbers > 30. */
        PORT_Assert(!(KnownExtensions[i].messages & (1U << 31)));
        if (KnownExtensions[i].ex_value == extension) {
            break;
        }
    }
    if (i >= PR_ARRAY_SIZE(KnownExtensions)) {
        return tls13_extension_unknown;
    }

    /* Return "disallowed" if the message mask bit isn't set. */
    if (!(_M(message) & KnownExtensions[i].messages)) {
        SSL_TRC(3, ("%d: TLS13: unexpected extension %d in message %d",
                    SSL_GETPID(), extension, message));

        return tls13_extension_disallowed;
    }

    return tls13_extension_allowed;
}

#undef _M
#undef _M1
#undef _M2
#undef _M3

/* TLS 1.3 doesn't actually have additional data but the aead function
 * signature overloads additional data to carry the record sequence
 * number and that's what we put here. The TLS 1.3 AEAD functions
 * just use this input as the sequence number and not as additional
 * data. */
static SECStatus
tls13_FormatAdditionalData(sslSocket *ss, PRUint8 *aad, unsigned int length,
                           DTLSEpoch epoch, sslSequenceNumber seqNum)
{
    SECStatus rv;
    sslBuffer buf = SSL_BUFFER_FIXED(aad, length);

    PORT_Assert(length == 8);
    if (IS_DTLS(ss)) {
        rv = sslBuffer_AppendNumber(&buf, epoch, 2);
        if (rv != SECSuccess) {
            return SECFailure;
        }
    }
    rv = sslBuffer_AppendNumber(&buf, seqNum, IS_DTLS(ss) ? 6 : 8);
    if (rv != SECSuccess) {
        return SECFailure;
    }
    return SECSuccess;
}

PRInt32
tls13_LimitEarlyData(sslSocket *ss, SSL3ContentType type, PRInt32 toSend)
{
    PRInt32 reduced;

    PORT_Assert(type == content_application_data);
    PORT_Assert(ss->vrange.max >= SSL_LIBRARY_VERSION_TLS_1_3);
    PORT_Assert(!ss->firstHsDone);
    if (ss->ssl3.cwSpec->epoch != TrafficKeyEarlyApplicationData) {
        return toSend;
    }

    if (IS_DTLS(ss) && toSend > ss->ssl3.cwSpec->earlyDataRemaining) {
        /* Don't split application data records in DTLS. */
        return 0;
    }

    reduced = PR_MIN(toSend, ss->ssl3.cwSpec->earlyDataRemaining);
    ss->ssl3.cwSpec->earlyDataRemaining -= reduced;
    return reduced;
}

SECStatus
tls13_ProtectRecord(sslSocket *ss,
                    ssl3CipherSpec *cwSpec,
                    SSL3ContentType type,
                    const PRUint8 *pIn,
                    PRUint32 contentLen,
                    sslBuffer *wrBuf)
{
    const ssl3BulkCipherDef *cipher_def = cwSpec->cipherDef;
    const int tagLen = cipher_def->tag_size;
    SECStatus rv;

    PORT_Assert(cwSpec->direction == CipherSpecWrite);
    SSL_TRC(3, ("%d: TLS13[%d]: spec=%d epoch=%d (%s) protect 0x%0llx len=%u",
                SSL_GETPID(), ss->fd, cwSpec, cwSpec->epoch, cwSpec->phase,
                cwSpec->seqNum, contentLen));

    if (contentLen + 1 + tagLen > wrBuf->space) {
        PORT_SetError(SEC_ERROR_LIBRARY_FAILURE);
        return SECFailure;
    }

    /* Copy the data into the wrBuf. We're going to encrypt in-place
     * in the AEAD branch anyway */
    PORT_Memcpy(wrBuf->buf, pIn, contentLen);

    if (cipher_def->calg == ssl_calg_null) {
        /* Shortcut for plaintext */
        wrBuf->len = contentLen;
    } else {
        PRUint8 aad[8];
        PORT_Assert(cipher_def->type == type_aead);

        /* Add the content type at the end. */
        wrBuf->buf[contentLen] = type;

        rv = tls13_FormatAdditionalData(ss, aad, sizeof(aad), cwSpec->epoch,
                                        cwSpec->seqNum);
        if (rv != SECSuccess) {
            return SECFailure;
        }
        rv = cwSpec->aead(&cwSpec->keyMaterial,
                          PR_FALSE,                   /* do encrypt */
                          wrBuf->buf,                 /* output  */
                          (int *)&wrBuf->len,         /* out len */
                          wrBuf->space,               /* max out */
                          wrBuf->buf, contentLen + 1, /* input   */
                          aad, sizeof(aad));
        if (rv != SECSuccess) {
            PORT_SetError(SSL_ERROR_ENCRYPTION_FAILURE);
            return SECFailure;
        }
    }

    return SECSuccess;
}

/* Unprotect a TLS 1.3 record and leave the result in plaintext.
 *
 * Called by ssl3_HandleRecord. Caller must hold the spec read lock.
 * Therefore, we MUST not call SSL3_SendAlert().
 *
 * If SECFailure is returned, we:
 * 1. Set |*alert| to the alert to be sent.
 * 2. Call PORT_SetError() witn an appropriate code.
 */
SECStatus
tls13_UnprotectRecord(sslSocket *ss,
                      ssl3CipherSpec *spec,
                      SSL3Ciphertext *cText, sslBuffer *plaintext,
                      SSL3AlertDescription *alert)
{
    const ssl3BulkCipherDef *cipher_def = spec->cipherDef;
    sslSequenceNumber seqNum;
    PRUint8 aad[8];
    SECStatus rv;

    *alert = bad_record_mac; /* Default alert for most issues. */

    PORT_Assert(spec->direction == CipherSpecRead);
    if (IS_DTLS(ss)) {
        seqNum = cText->seq_num & RECORD_SEQ_MASK;
    } else {
        seqNum = spec->seqNum;
    }
    SSL_TRC(3, ("%d: TLS13[%d]: spec=%d epoch=%d (%s) unprotect 0x%0llx len=%u",
                SSL_GETPID(), ss->fd, spec, spec->epoch, spec->phase, seqNum,
                cText->buf->len));

    /* We can perform this test in variable time because the record's total
     * length and the ciphersuite are both public knowledge. */
    if (cText->buf->len < cipher_def->tag_size) {
        SSL_TRC(3,
                ("%d: TLS13[%d]: record too short to contain valid AEAD data",
                 SSL_GETPID(), ss->fd));
        PORT_SetError(SSL_ERROR_BAD_MAC_READ);
        return SECFailure;
    }

    /* Verify that the content type is right, even though we overwrite it. */
    if (cText->type != content_application_data) {
        SSL_TRC(3,
                ("%d: TLS13[%d]: record has invalid exterior content type=%d",
                 SSL_GETPID(), ss->fd, cText->type));
        /* Do we need a better error here? */
        PORT_SetError(SSL_ERROR_BAD_MAC_READ);
        return SECFailure;
    }

    /* Check the version number in the record. */
<<<<<<< HEAD
    if (cText->version != crSpec->recordVersion) {
=======
    if (cText->version != spec->recordVersion) {
>>>>>>> e4764b57
        /* Do we need a better error here? */
        SSL_TRC(3,
                ("%d: TLS13[%d]: record has bogus version",
                 SSL_GETPID(), ss->fd));
        return SECFailure;
    }

    /* Decrypt */
    PORT_Assert(cipher_def->type == type_aead);
    rv = tls13_FormatAdditionalData(ss, aad, sizeof(aad), spec->epoch, seqNum);
    if (rv != SECSuccess) {
        return SECFailure;
    }
    rv = spec->aead(&spec->keyMaterial,
                    PR_TRUE,                /* do decrypt */
                    plaintext->buf,         /* out */
                    (int *)&plaintext->len, /* outlen */
                    plaintext->space,       /* maxout */
                    cText->buf->buf,        /* in */
                    cText->buf->len,        /* inlen */
                    aad, sizeof(aad));
    if (rv != SECSuccess) {
        SSL_TRC(3,
                ("%d: TLS13[%d]: record has bogus MAC",
                 SSL_GETPID(), ss->fd));
        PORT_SetError(SSL_ERROR_BAD_MAC_READ);
        return SECFailure;
    }

    /* The record is right-padded with 0s, followed by the true
     * content type, so read from the right until we receive a
     * nonzero byte. */
    while (plaintext->len > 0 && !(plaintext->buf[plaintext->len - 1])) {
        --plaintext->len;
    }

    /* Bogus padding. */
    if (plaintext->len < 1) {
        SSL_TRC(3,
                ("%d: TLS13[%d]: empty record",
                 SSL_GETPID(), ss->fd, cText->type));
        /* It's safe to report this specifically because it happened
         * after the MAC has been verified. */
        PORT_SetError(SSL_ERROR_BAD_BLOCK_PADDING);
        return SECFailure;
    }

    /* Record the type. */
    cText->type = plaintext->buf[plaintext->len - 1];
    --plaintext->len;

    /* Check that we haven't received too much 0-RTT data. */
    if (spec->epoch == TrafficKeyEarlyApplicationData &&
        cText->type == content_application_data) {
        if (plaintext->len > spec->earlyDataRemaining) {
            *alert = unexpected_message;
            PORT_SetError(SSL_ERROR_TOO_MUCH_EARLY_DATA);
            return SECFailure;
        }
        spec->earlyDataRemaining -= plaintext->len;
    }

    SSL_TRC(10,
            ("%d: TLS13[%d]: %s received record of length=%d type=%d",
             SSL_GETPID(), ss->fd, SSL_ROLE(ss),
             plaintext->len, cText->type));

    return SECSuccess;
}

/* 0-RTT is only permitted if:
 *
 * 1. We are doing TLS 1.3
 * 2. This isn't a second ClientHello (in response to HelloRetryRequest)
 * 3. The 0-RTT option is set.
 * 4. We have a valid ticket.
 * 5. The server is willing to accept 0-RTT.
 * 6. We have not changed our ALPN settings to disallow the ALPN tag
 *    in the ticket.
 *
 * Called from tls13_ClientSendEarlyDataXtn().
 */
PRBool
tls13_ClientAllow0Rtt(const sslSocket *ss, const sslSessionID *sid)
{
    /* We checked that the cipher suite was still allowed back in
     * ssl3_SendClientHello. */
    if (sid->version < SSL_LIBRARY_VERSION_TLS_1_3)
        return PR_FALSE;
    if (ss->ssl3.hs.helloRetry)
        return PR_FALSE;
    if (!ss->opt.enable0RttData)
        return PR_FALSE;
    if (!ss->statelessResume)
        return PR_FALSE;
    if ((sid->u.ssl3.locked.sessionTicket.flags & ticket_allow_early_data) == 0)
        return PR_FALSE;
    return ssl_AlpnTagAllowed(ss, &sid->u.ssl3.alpnSelection);
}

SECStatus
tls13_MaybeDo0RTTHandshake(sslSocket *ss)
{
    SECStatus rv;

    /* Don't do anything if there is no early_data xtn, which means we're
     * not doing early data. */
    if (!ssl3_ExtensionAdvertised(ss, ssl_tls13_early_data_xtn)) {
        return SECSuccess;
    }

    ss->ssl3.hs.zeroRttState = ssl_0rtt_sent;
    ss->ssl3.hs.zeroRttSuite = ss->ssl3.hs.cipher_suite;

    SSL_TRC(3, ("%d: TLS13[%d]: in 0-RTT mode", SSL_GETPID(), ss->fd));

    /* Set the ALPN data as if it was negotiated. We check in the ServerHello
     * handler that the server negotiates the same value. */
    if (ss->sec.ci.sid->u.ssl3.alpnSelection.len) {
        ss->xtnData.nextProtoState = SSL_NEXT_PROTO_EARLY_VALUE;
        rv = SECITEM_CopyItem(NULL, &ss->xtnData.nextProto,
                              &ss->sec.ci.sid->u.ssl3.alpnSelection);
        if (rv != SECSuccess) {
            return SECFailure;
        }
    }

    /* If the alternative handshake type option is enabled and the last session
     * had the alternative handshake type, then send CCS. */
    if (ss->opt.enableAltHandshaketype &&
        ss->sec.ci.sid->u.ssl3.altHandshakeType) {
        ssl_GetXmitBufLock(ss);
        rv = ssl3_SendChangeCipherSpecsInt(ss);
        ssl_ReleaseXmitBufLock(ss);
        if (rv != SECSuccess) {
            return SECFailure;
        }
    }

    /* Cipher suite already set in tls13_SetupClientHello. */
    ss->ssl3.hs.preliminaryInfo = 0;

<<<<<<< HEAD
    rv = tls13_DeriveSecret(ss, ss->ssl3.hs.currentSecret,
                            kHkdfLabelClient,
                            kHkdfLabelEarlyTrafficSecret,
                            keylogLabelClientEarlyTrafficSecret,
                            NULL,
                            &ss->ssl3.hs.clientEarlyTrafficSecret);
    if (rv != SECSuccess) {
        return SECFailure;
    }
=======
    rv = tls13_DeriveSecretWrap(ss, ss->ssl3.hs.currentSecret,
                                kHkdfLabelClient,
                                kHkdfLabelEarlyTrafficSecret,
                                keylogLabelClientEarlyTrafficSecret,
                                &ss->ssl3.hs.clientEarlyTrafficSecret);
    if (rv != SECSuccess) {
        return SECFailure;
    }

    /* Save cwSpec in case we get a HelloRetryRequest and have to send another
     * ClientHello. */
    ssl_CipherSpecAddRef(ss->ssl3.cwSpec);
>>>>>>> e4764b57

    rv = tls13_SetCipherSpec(ss, TrafficKeyEarlyApplicationData,
                             CipherSpecWrite, PR_TRUE);
    if (rv != SECSuccess) {
        return SECFailure;
    }

    return SECSuccess;
}

PRInt32
tls13_Read0RttData(sslSocket *ss, void *buf, PRInt32 len)
{
    TLS13EarlyData *msg;

    PORT_Assert(!PR_CLIST_IS_EMPTY(&ss->ssl3.hs.bufferedEarlyData));
    msg = (TLS13EarlyData *)PR_NEXT_LINK(&ss->ssl3.hs.bufferedEarlyData);

    PR_REMOVE_LINK(&msg->link);
    if (msg->data.len > len) {
        PORT_SetError(SSL_ERROR_ILLEGAL_PARAMETER_ALERT);
        return SECFailure;
    }
    len = msg->data.len;

    PORT_Memcpy(buf, msg->data.data, msg->data.len);
    SECITEM_ZfreeItem(&msg->data, PR_FALSE);
    PORT_ZFree(msg, sizeof(*msg));

    return len;
}

static SECStatus
tls13_SendEndOfEarlyData(sslSocket *ss)
{
    SECStatus rv;

    SSL_TRC(3, ("%d: TLS13[%d]: send EndOfEarlyData", SSL_GETPID(), ss->fd));
    PORT_Assert(ss->opt.noLocks || ssl_HaveXmitBufLock(ss));

    rv = ssl3_AppendHandshakeHeader(ss, ssl_hs_end_of_early_data, 0);
    if (rv != SECSuccess) {
        return rv; /* err set by AppendHandshake. */
    }

    ss->ssl3.hs.zeroRttState = ssl_0rtt_done;
    return SECSuccess;
}

static SECStatus
tls13_HandleEndOfEarlyData(sslSocket *ss, PRUint8 *b, PRUint32 length)
{
    SECStatus rv;

    PORT_Assert(ss->version >= SSL_LIBRARY_VERSION_TLS_1_3);

    rv = TLS13_CHECK_HS_STATE(ss, SSL_ERROR_RX_UNEXPECTED_END_OF_EARLY_DATA,
                              wait_end_of_early_data);
    if (rv != SECSuccess) {
        return SECFailure;
    }

    /* We shouldn't be getting any more early data, and if we do,
     * it is because of reordering and we drop it. */
    if (IS_DTLS(ss)) {
        ssl_CipherSpecReleaseByEpoch(ss, CipherSpecRead,
                                     TrafficKeyEarlyApplicationData);
        dtls_ReceivedFirstMessageInFlight(ss);
    }

    PORT_Assert(ss->ssl3.hs.zeroRttState == ssl_0rtt_accepted);

    if (length) {
        FATAL_ERROR(ss, SSL_ERROR_RX_MALFORMED_END_OF_EARLY_DATA, decode_error);
        return SECFailure;
    }

    rv = tls13_SetCipherSpec(ss, TrafficKeyHandshake,
                             CipherSpecRead, PR_FALSE);
    if (rv != SECSuccess) {
        PORT_SetError(SEC_ERROR_LIBRARY_FAILURE);
        return SECFailure;
    }

    ss->ssl3.hs.zeroRttState = ssl_0rtt_done;
    TLS13_SET_HS_STATE(ss,
                       ss->opt.requestCertificate ? wait_client_cert
                                                  : wait_finished);
    return SECSuccess;
}

SECStatus
tls13_HandleEarlyApplicationData(sslSocket *ss, sslBuffer *origBuf)
{
    TLS13EarlyData *ed;
    SECItem it = { siBuffer, NULL, 0 };

    PORT_Assert(ss->sec.isServer);
    PORT_Assert(ss->ssl3.hs.zeroRttState == ssl_0rtt_accepted);
    if (ss->ssl3.hs.zeroRttState != ssl_0rtt_accepted) {
        /* Belt and suspenders. */
        FATAL_ERROR(ss, SEC_ERROR_LIBRARY_FAILURE, internal_error);
        return SECFailure;
    }

    PRINT_BUF(3, (NULL, "Received early application data",
                  origBuf->buf, origBuf->len));
    ed = PORT_ZNew(TLS13EarlyData);
    if (!ed) {
        FATAL_ERROR(ss, SEC_ERROR_NO_MEMORY, internal_error);
        return SECFailure;
    }
    it.data = origBuf->buf;
    it.len = origBuf->len;
    if (SECITEM_CopyItem(NULL, &ed->data, &it) != SECSuccess) {
        FATAL_ERROR(ss, SEC_ERROR_NO_MEMORY, internal_error);
        return SECFailure;
    }
    PR_APPEND_LINK(&ed->link, &ss->ssl3.hs.bufferedEarlyData);

    origBuf->len = 0; /* So ssl3_GatherAppDataRecord will keep looping. */

    return SECSuccess;
}

PRUint16
tls13_EncodeDraftVersion(SSL3ProtocolVersion version)
{
#ifdef TLS_1_3_DRAFT_VERSION
    if (version == SSL_LIBRARY_VERSION_TLS_1_3) {
        return 0x7f00 | TLS_1_3_DRAFT_VERSION;
    }
#endif
    return (PRUint16)version;
}

PRUint16
tls13_EncodeAltDraftVersion(SSL3ProtocolVersion version)
{
#ifdef TLS_1_3_DRAFT_VERSION
    if (version == SSL_LIBRARY_VERSION_TLS_1_3) {
        return 0x7e02;
    }
#endif
    return (PRUint16)version;
}

/* Pick the highest version we support that is also advertised. */
SECStatus
tls13_NegotiateVersion(sslSocket *ss, const TLSExtension *supported_versions)
{
    PRUint16 version;
    /* Make a copy so we're nondestructive*/
    SECItem data = supported_versions->data;
    SECItem versions;
    SECStatus rv;

    rv = ssl3_ConsumeHandshakeVariable(ss, &versions, 1,
                                       &data.data, &data.len);
    if (rv != SECSuccess) {
        return SECFailure;
    }
    if (data.len || !versions.len || (versions.len & 1)) {
        FATAL_ERROR(ss, SSL_ERROR_RX_MALFORMED_CLIENT_HELLO, illegal_parameter);
        return SECFailure;
    }
    for (version = ss->vrange.max; version >= ss->vrange.min; --version) {
        PRUint16 wire = tls13_EncodeDraftVersion(version);
        PRUint16 alt_wire = tls13_EncodeAltDraftVersion(version);
        unsigned long offset;

        for (offset = 0; offset < versions.len; offset += 2) {
            PRUint16 supported =
                (versions.data[offset] << 8) | versions.data[offset + 1];
            if (supported == wire) {
                ss->version = version;
                return SECSuccess;
            }
            if (ss->opt.enableAltHandshaketype &&
                !IS_DTLS(ss) &&
                supported == alt_wire) {
                rv = ssl3_RegisterExtensionSender(ss, &ss->xtnData,
                                                  ssl_tls13_supported_versions_xtn,
                                                  tls13_ServerSendSupportedVersionsXtn);
                if (rv != SECSuccess) {
                    return SECFailure;
                }
                ss->ssl3.hs.altHandshakeType = PR_TRUE;
                ss->version = version;
                return SECSuccess;
            }
        }
    }

    FATAL_ERROR(ss, SSL_ERROR_UNSUPPORTED_VERSION, protocol_version);
    return SECFailure;
}

SECStatus
SSLExp_UseAltHandshakeType(PRFileDesc *fd, PRBool enable)
{
    sslSocket *ss;

    ss = ssl_FindSocket(fd);
    if (!ss || IS_DTLS(ss)) {
        SSL_DBG(("%d: SSL[%d]: bad socket in SSLExp_UseAltHandshakeType",
                 SSL_GETPID(), fd));
        PORT_SetError(SEC_ERROR_INVALID_ARGS);
        return SECFailure;
    }

    ss->opt.enableAltHandshaketype = enable;

    return SECSuccess;
}

/* This is TLS 1.3 or might negotiate to it. */
PRBool
tls13_MaybeTls13(sslSocket *ss)
{
    if (ss->version >= SSL_LIBRARY_VERSION_TLS_1_3) {
        return PR_TRUE;
    }

    if (ss->vrange.max < SSL_LIBRARY_VERSION_TLS_1_3) {
        return PR_FALSE;
    }

    if (!(ss->ssl3.hs.preliminaryInfo & ssl_preinfo_version)) {
        return PR_TRUE;
    }

    return PR_FALSE;
}<|MERGE_RESOLUTION|>--- conflicted
+++ resolved
@@ -2993,13 +2993,6 @@
     PORT_Assert(ss->opt.noLocks || ssl_HaveSSL3HandshakeLock(ss));
     PORT_Assert(spec->epoch);
 
-<<<<<<< HEAD
-    ssl_GetSpecWriteLock(ss); /*******************************/
-
-    spec = ss->ssl3.pwSpec;
-    /* Version isn't set when we send 0-RTT data. */
-    spec->version = PR_MAX(SSL_LIBRARY_VERSION_TLS_1_3, ss->version);
-=======
     /* Version isn't set when we send 0-RTT data. */
     spec->version = PR_MAX(SSL_LIBRARY_VERSION_TLS_1_3, ss->version);
 
@@ -3010,18 +3003,12 @@
     if (IS_DTLS(ss) && spec->direction == CipherSpecRead) {
         ssl_CipherSpecAddRef(spec);
     }
->>>>>>> e4764b57
 
     SSL_TRC(3, ("%d: TLS13[%d]: Set Pending Cipher Suite to 0x%04x",
                 SSL_GETPID(), ss->fd, suite));
 
-<<<<<<< HEAD
-    spec->cipher_def = ssl_GetBulkCipherDef(ssl_LookupCipherSuiteDef(suite));
-    switch (spec->cipher_def->calg) {
-=======
     spec->cipherDef = ssl_GetBulkCipherDef(ssl_LookupCipherSuiteDef(suite));
     switch (spec->cipherDef->calg) {
->>>>>>> e4764b57
         case ssl_calg_aes_gcm:
             spec->aead = tls13_AESGCM;
             break;
@@ -3031,12 +3018,6 @@
         default:
             PORT_Assert(0);
             return SECFailure;
-<<<<<<< HEAD
-            break;
-    }
-
-    tls13_SetSpecRecordVersion(ss, spec);
-=======
     }
 
     if (spec->epoch == TrafficKeyEarlyApplicationData) {
@@ -3079,7 +3060,6 @@
         PORT_SetError(SEC_ERROR_LIBRARY_FAILURE);
         return SECFailure;
     }
->>>>>>> e4764b57
     return SECSuccess;
 }
 
@@ -3106,11 +3086,8 @@
         return SECFailure;
     }
 
-<<<<<<< HEAD
-=======
     specp = (direction == CipherSpecRead) ? &ss->ssl3.crSpec : &ss->ssl3.cwSpec;
 
->>>>>>> e4764b57
     /* We use the epoch for cipher suite identification, so increment
      * it in both TLS and DTLS. */
     if ((*specp)->epoch == PR_UINT16_MAX) {
@@ -3124,27 +3101,13 @@
 
     /* This depends on spec having a valid direction and epoch. */
     rv = tls13_SetupPendingCipherSpec(ss, spec);
-<<<<<<< HEAD
-    if (rv != SECSuccess)
-        return SECFailure;
-
-    rv = tls13_DeriveTrafficKeys(ss, spec, type, direction,
-                                 deleteSecret);
-=======
->>>>>>> e4764b57
-    if (rv != SECSuccess) {
-        return SECFailure;
-    }
-
-<<<<<<< HEAD
-    if (type == TrafficKeyEarlyApplicationData) {
-        spec->earlyDataRemaining =
-            ss->sec.ci.sid->u.ssl3.locked.sessionTicket.max_early_data_size;
-=======
+    if (rv != SECSuccess) {
+        return SECFailure;
+    }
+
     rv = tls13_DeriveTrafficKeys(ss, spec, type, deleteSecret);
     if (rv != SECSuccess) {
         return SECFailure;
->>>>>>> e4764b57
     }
 
     /* Now that we've set almost everything up, finally cut over. */
@@ -4529,28 +4492,6 @@
     PRUint16 ex_value;
     PRUint32 messages;
 } KnownExtensions[] = {
-<<<<<<< HEAD
-    { ssl_server_name_xtn, ExtensionSendEncrypted },
-    { ssl_supported_groups_xtn, ExtensionSendEncrypted },
-    { ssl_ec_point_formats_xtn, ExtensionNotUsed },
-    { ssl_signature_algorithms_xtn, ExtensionClientOnly },
-    { ssl_use_srtp_xtn, ExtensionSendEncrypted },
-    { ssl_app_layer_protocol_xtn, ExtensionSendEncrypted },
-    { ssl_padding_xtn, ExtensionNotUsed },
-    { ssl_extended_master_secret_xtn, ExtensionNotUsed },
-    { ssl_session_ticket_xtn, ExtensionClientOnly },
-    { ssl_tls13_key_share_xtn, ExtensionSendClearOrHrr },
-    { ssl_tls13_pre_shared_key_xtn, ExtensionSendClear },
-    { ssl_tls13_early_data_xtn, ExtensionSendEncrypted },
-    { ssl_next_proto_nego_xtn, ExtensionNotUsed },
-    { ssl_renegotiation_info_xtn, ExtensionNotUsed },
-    { ssl_signed_cert_timestamp_xtn, ExtensionSendCertificate },
-    { ssl_cert_status_xtn, ExtensionSendCertificate },
-    { ssl_tls13_ticket_early_data_info_xtn, ExtensionNewSessionTicket },
-    { ssl_tls13_cookie_xtn, ExtensionSendHrr },
-    { ssl_tls13_short_header_xtn, ExtensionSendClear },
-    { ssl_tls13_supported_versions_xtn, ExtensionSendClear }
-=======
     { ssl_server_name_xtn, _M2(client_hello, encrypted_extensions) },
     { ssl_supported_groups_xtn, _M2(client_hello, encrypted_extensions) },
     { ssl_signature_algorithms_xtn, _M2(client_hello, certificate_request) },
@@ -4570,7 +4511,6 @@
     { ssl_tls13_cookie_xtn, _M2(client_hello, hello_retry_request) },
     { ssl_tls13_certificate_authorities_xtn, _M1(certificate_request) },
     { ssl_tls13_supported_versions_xtn, _M2(client_hello, server_hello) }
->>>>>>> e4764b57
 };
 
 tls13ExtensionStatus
@@ -4771,11 +4711,7 @@
     }
 
     /* Check the version number in the record. */
-<<<<<<< HEAD
-    if (cText->version != crSpec->recordVersion) {
-=======
     if (cText->version != spec->recordVersion) {
->>>>>>> e4764b57
         /* Do we need a better error here? */
         SSL_TRC(3,
                 ("%d: TLS13[%d]: record has bogus version",
@@ -4918,17 +4854,6 @@
     /* Cipher suite already set in tls13_SetupClientHello. */
     ss->ssl3.hs.preliminaryInfo = 0;
 
-<<<<<<< HEAD
-    rv = tls13_DeriveSecret(ss, ss->ssl3.hs.currentSecret,
-                            kHkdfLabelClient,
-                            kHkdfLabelEarlyTrafficSecret,
-                            keylogLabelClientEarlyTrafficSecret,
-                            NULL,
-                            &ss->ssl3.hs.clientEarlyTrafficSecret);
-    if (rv != SECSuccess) {
-        return SECFailure;
-    }
-=======
     rv = tls13_DeriveSecretWrap(ss, ss->ssl3.hs.currentSecret,
                                 kHkdfLabelClient,
                                 kHkdfLabelEarlyTrafficSecret,
@@ -4941,7 +4866,6 @@
     /* Save cwSpec in case we get a HelloRetryRequest and have to send another
      * ClientHello. */
     ssl_CipherSpecAddRef(ss->ssl3.cwSpec);
->>>>>>> e4764b57
 
     rv = tls13_SetCipherSpec(ss, TrafficKeyEarlyApplicationData,
                              CipherSpecWrite, PR_TRUE);

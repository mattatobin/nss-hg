/* -*- Mode: C; tab-width: 8; indent-tabs-mode: nil; c-basic-offset: 4 -*- */
/*
 * This file is PRIVATE to SSL.
 *
 * This Source Code Form is subject to the terms of the Mozilla Public
 * License, v. 2.0. If a copy of the MPL was not distributed with this
 * file, You can obtain one at http://mozilla.org/MPL/2.0/. */

#ifndef __tls13con_h_
#define __tls13con_h_

#include "sslexp.h"
#include "sslspec.h"

typedef enum {
    tls13_extension_allowed,
    tls13_extension_disallowed,
    tls13_extension_unknown
} tls13ExtensionStatus;

#define TLS13_MAX_FINISHED_SIZE 64

SECStatus tls13_UnprotectRecord(
    sslSocket *ss, ssl3CipherSpec *spec,
    SSL3Ciphertext *cText, sslBuffer *plaintext,
    SSL3AlertDescription *alert);

#if defined(WIN32)
#define __func__ __FUNCTION__
#endif

void tls13_SetHsState(sslSocket *ss, SSL3WaitState ws,
                      const char *func, const char *file, int line);
#define TLS13_SET_HS_STATE(ss, ws) \
    tls13_SetHsState(ss, ws, __func__, __FILE__, __LINE__)

/* Return PR_TRUE if the socket is in one of the given states, else return
 * PR_FALSE. Only call the macro not the function, because the trailing
 * wait_invalid is needed to terminate the argument list. */
PRBool tls13_InHsState(sslSocket *ss, ...);
#define TLS13_IN_HS_STATE(ss, ...) \
    tls13_InHsState(ss, __VA_ARGS__, wait_invalid)

SSLHashType tls13_GetHashForCipherSuite(ssl3CipherSuite suite);
SSLHashType tls13_GetHash(const sslSocket *ss);
unsigned int tls13_GetHashSizeForHash(SSLHashType hash);
unsigned int tls13_GetHashSize(const sslSocket *ss);
CK_MECHANISM_TYPE tls13_GetHkdfMechanism(sslSocket *ss);
SECStatus tls13_ComputeHash(sslSocket *ss, SSL3Hashes *hashes,
                            const PRUint8 *buf, unsigned int len);
SECStatus tls13_ComputeHandshakeHashes(sslSocket *ss,
                                       SSL3Hashes *hashes);
SECStatus tls13_DeriveSecretNullHash(sslSocket *ss, PK11SymKey *key,
                                     const char *label,
                                     unsigned int labelLen,
                                     PK11SymKey **dest);
void tls13_FatalError(sslSocket *ss, PRErrorCode prError,
                      SSL3AlertDescription desc);
SECStatus tls13_SetupClientHello(sslSocket *ss);
SECStatus tls13_MaybeDo0RTTHandshake(sslSocket *ss);
PRInt32 tls13_LimitEarlyData(sslSocket *ss, SSL3ContentType type, PRInt32 toSend);
PRBool tls13_AllowPskCipher(const sslSocket *ss,
                            const ssl3CipherSuiteDef *cipher_def);
PRBool tls13_PskSuiteEnabled(sslSocket *ss);
SECStatus tls13_WriteExtensionsWithBinder(sslSocket *ss, sslBuffer *extensions);
SECStatus tls13_HandleClientHelloPart2(sslSocket *ss,
                                       const SECItem *suites,
                                       sslSessionID *sid,
                                       const PRUint8 *msg,
                                       unsigned int len);
SECStatus tls13_HandleServerHelloPart2(sslSocket *ss);
SECStatus tls13_HandlePostHelloHandshakeMessage(sslSocket *ss, PRUint8 *b,
                                                PRUint32 length);
SECStatus tls13_ConstructHelloRetryRequest(sslSocket *ss,
                                           ssl3CipherSuite cipherSuite,
                                           const sslNamedGroupDef *selectedGroup,
                                           PRUint8 *cookie,
                                           unsigned int cookieLen,
                                           sslBuffer *buffer);
SECStatus tls13_HandleHelloRetryRequest(sslSocket *ss, const PRUint8 *b,
                                        PRUint32 length);
void tls13_DestroyKeyShareEntry(TLS13KeyShareEntry *entry);
void tls13_DestroyKeyShares(PRCList *list);
SECStatus tls13_CreateKeyShare(sslSocket *ss, const sslNamedGroupDef *groupDef);
void tls13_DestroyEarlyData(PRCList *list);
SECStatus tls13_SetAlertCipherSpec(sslSocket *ss);
tls13ExtensionStatus tls13_ExtensionStatus(PRUint16 extension,
                                           SSLHandshakeType message);
SECStatus tls13_ProtectRecord(sslSocket *ss,
                              ssl3CipherSpec *cwSpec,
                              SSL3ContentType type,
                              const PRUint8 *pIn,
                              PRUint32 contentLen,
                              sslBuffer *wrBuf);
PRInt32 tls13_Read0RttData(sslSocket *ss, void *buf, PRInt32 len);
SECStatus tls13_HandleEarlyApplicationData(sslSocket *ss, sslBuffer *origBuf);
PRBool tls13_ClientAllow0Rtt(const sslSocket *ss, const sslSessionID *sid);
PRUint16 tls13_EncodeDraftVersion(SSL3ProtocolVersion version);
SECStatus tls13_NegotiateVersion(sslSocket *ss,
                                 const TLSExtension *supported_versions);
<<<<<<< HEAD
SECStatus tls13_SendNewSessionTicket(sslSocket *ss);
SECStatus SSLExp_UseAltServerHelloType(PRFileDesc *fd, PRBool enable);
=======

PRBool tls13_IsReplay(const sslSocket *ss, const sslSessionID *sid);
void tls13_AntiReplayRollover(PRTime now);
SECStatus SSLExp_SetupAntiReplay(PRTime window, unsigned int k,
                                 unsigned int bits);

SECStatus SSLExp_HelloRetryRequestCallback(PRFileDesc *fd,
                                           SSLHelloRetryRequestCallback cb,
                                           void *arg);
SECStatus SSLExp_UseAltHandshakeType(PRFileDesc *fd, PRBool enable);
PRBool tls13_MaybeTls13(sslSocket *ss);
>>>>>>> 37bba603
void tls13_SetSpecRecordVersion(sslSocket *ss, ssl3CipherSpec *spec);

#endif /* __tls13con_h_ */<|MERGE_RESOLUTION|>--- conflicted
+++ resolved
@@ -98,10 +98,6 @@
 PRUint16 tls13_EncodeDraftVersion(SSL3ProtocolVersion version);
 SECStatus tls13_NegotiateVersion(sslSocket *ss,
                                  const TLSExtension *supported_versions);
-<<<<<<< HEAD
-SECStatus tls13_SendNewSessionTicket(sslSocket *ss);
-SECStatus SSLExp_UseAltServerHelloType(PRFileDesc *fd, PRBool enable);
-=======
 
 PRBool tls13_IsReplay(const sslSocket *ss, const sslSessionID *sid);
 void tls13_AntiReplayRollover(PRTime now);
@@ -113,7 +109,6 @@
                                            void *arg);
 SECStatus SSLExp_UseAltHandshakeType(PRFileDesc *fd, PRBool enable);
 PRBool tls13_MaybeTls13(sslSocket *ss);
->>>>>>> 37bba603
 void tls13_SetSpecRecordVersion(sslSocket *ss, ssl3CipherSpec *spec);
 
 #endif /* __tls13con_h_ */
--- conflicted
+++ resolved
@@ -4519,15 +4519,9 @@
     int actual_count = 0;
     PRBool isTLS = PR_FALSE;
     PRBool requestingResume = PR_FALSE, fallbackSCSV = PR_FALSE;
-<<<<<<< HEAD
-    PRInt32 total_exten_len = 0;
-    unsigned numCompressionMethods;
-    PRUint16 version = ss->vrange.max;
-=======
     PRBool unlockNeeded = PR_FALSE;
     sslBuffer extensionBuf = SSL_BUFFER_EMPTY;
-    PRUint16 version;
->>>>>>> 81a0d066
+    PRUint16 version = ss->vrange.max;
     PRInt32 flags;
     unsigned int cookieLen = ss->ssl3.hs.cookie.len;
 
@@ -6362,11 +6356,6 @@
     rv = ssl_ClientSetCipherSuite(ss, ss->version, cipher,
                                   !isHelloRetry);
     if (rv != SECSuccess) {
-<<<<<<< HEAD
-        desc = handshake_failure;
-        errCode = PORT_GetError();
-        goto alert_loser;
-=======
         desc = illegal_parameter;
         errCode = PORT_GetError();
         goto alert_loser;
@@ -6380,13 +6369,12 @@
             goto loser;
         }
         return SECSuccess;
->>>>>>> 81a0d066
     }
 
     rv = ssl3_HandleParsedExtensions(ss, ssl_hs_server_hello);
     ssl3_DestroyRemoteExtensions(&ss->ssl3.hs.remoteExtensions);
     if (rv != SECSuccess) {
-        goto loser;
+        goto alert_loser;
     }
 
     rv = ssl_HashHandshakeMessage(ss, ssl_hs_server_hello,
@@ -8248,22 +8236,9 @@
 
     if (IS_DTLS(ss)) {
         ssl3_DisableNonDTLSSuites(ss);
-    }
-
-<<<<<<< HEAD
-=======
-#ifdef PARANOID
-    /* Look for a matching cipher suite. */
-    j = ssl3_config_match_init(ss);
-    if (j <= 0) {                  /* no ciphers are working/supported by PK11 */
-        errCode = PORT_GetError(); /* error code is already set. */
-        goto alert_loser;
-    }
-#endif
-
-    dtls_ReceivedFirstMessageInFlight(ss);
-
->>>>>>> 81a0d066
+        dtls_ReceivedFirstMessageInFlight(ss);
+    }
+
     if (ss->version >= SSL_LIBRARY_VERSION_TLS_1_3) {
         rv = tls13_HandleClientHelloPart2(ss, &suites, sid, savedMsg, savedLen);
     } else {
@@ -9209,21 +9184,12 @@
     PRBool isTLS12;
     const PRUint8 *certTypes;
     SECStatus rv;
-<<<<<<< HEAD
     PRUint32 length;
-    SECItem *names;
-    unsigned int calen;
-    unsigned int nnames;
-    SECItem *name;
-    unsigned int i;
-=======
-    int length;
     const SECItem *names;
     unsigned int calen;
     unsigned int nnames;
     const SECItem *name;
-    int i;
->>>>>>> 81a0d066
+    unsigned int i;
     int certTypesLength;
     PRUint8 sigAlgs[2 + MAX_SIGNATURE_SCHEMES * 2];
     sslBuffer sigAlgsBuf = SSL_BUFFER(sigAlgs);

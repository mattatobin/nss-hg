/* -*- Mode: C; tab-width: 8; indent-tabs-mode: nil; c-basic-offset: 4 -*- */
/*
 * SSL3 Protocol
 *
 * This Source Code Form is subject to the terms of the Mozilla Public
 * License, v. 2.0. If a copy of the MPL was not distributed with this
 * file, You can obtain one at http://mozilla.org/MPL/2.0/. */

/* TODO(ekr): Implement HelloVerifyRequest on server side. OK for now. */

#include "cert.h"
#include "ssl.h"
#include "cryptohi.h"	/* for DSAU_ stuff */
#include "keyhi.h"
#include "secder.h"
#include "secitem.h"
#include "sechash.h"

#include "sslimpl.h"
#include "sslproto.h"
#include "sslerr.h"
#include "prtime.h"
#include "prinrval.h"
#include "prerror.h"
#include "pratom.h"
#include "prthread.h"
#include "nss.h"
<<<<<<< HEAD
=======
#include "nssoptions.h"
>>>>>>> ecd35775

#include "pk11func.h"
#include "secmod.h"
#ifndef NO_PKCS11_BYPASS
#include "blapi.h"
#endif

#include <stdio.h>
#ifdef NSS_ENABLE_ZLIB
#include "zlib.h"
#endif

#ifndef PK11_SETATTRS
#define PK11_SETATTRS(x,id,v,l) (x)->type = (id); \
		(x)->pValue=(v); (x)->ulValueLen = (l);
#endif

static SECStatus ssl3_AuthCertificate(sslSocket *ss);
static void      ssl3_CleanupPeerCerts(sslSocket *ss);
static PK11SymKey *ssl3_GenerateRSAPMS(sslSocket *ss, ssl3CipherSpec *spec,
                                       PK11SlotInfo * serverKeySlot);
static SECStatus ssl3_DeriveMasterSecret(sslSocket *ss, PK11SymKey *pms);
static SECStatus ssl3_DeriveConnectionKeysPKCS11(sslSocket *ss);
static SECStatus ssl3_HandshakeFailure(      sslSocket *ss);
static SECStatus ssl3_InitState(             sslSocket *ss);
static SECStatus ssl3_SendCertificate(       sslSocket *ss);
static SECStatus ssl3_SendCertificateStatus( sslSocket *ss);
static SECStatus ssl3_SendEmptyCertificate(  sslSocket *ss);
static SECStatus ssl3_SendCertificateRequest(sslSocket *ss);
static SECStatus ssl3_SendNextProto(         sslSocket *ss);
static SECStatus ssl3_SendFinished(          sslSocket *ss, PRInt32 flags);
static SECStatus ssl3_SendServerHello(       sslSocket *ss);
static SECStatus ssl3_SendServerHelloDone(   sslSocket *ss);
static SECStatus ssl3_SendServerKeyExchange( sslSocket *ss);
static SECStatus ssl3_UpdateHandshakeHashes( sslSocket *ss,
                                             const unsigned char *b,
                                             unsigned int l);
static SECStatus ssl3_ComputeHandshakeHashes(sslSocket *ss,
                                             ssl3CipherSpec *spec,
                                             SSL3Hashes *hashes,
                                             PRUint32 sender);
static SECStatus ssl3_FlushHandshakeMessages(sslSocket *ss, PRInt32 flags);

static SECStatus Null_Cipher(void *ctx, unsigned char *output, int *outputLen,
			     int maxOutputLen, const unsigned char *input,
			     int inputLen);
#ifndef NO_PKCS11_BYPASS
static SECStatus ssl3_AESGCMBypass(ssl3KeyMaterial *keys, PRBool doDecrypt,
				   unsigned char *out, int *outlen, int maxout,
				   const unsigned char *in, int inlen,
				   const unsigned char *additionalData,
				   int additionalDataLen);
#endif

#define MAX_SEND_BUF_LENGTH 32000 /* watch for 16-bit integer overflow */
#define MIN_SEND_BUF_LENGTH  4000

/* This list of SSL3 cipher suites is sorted in descending order of
 * precedence (desirability).  It only includes cipher suites we implement.
 * This table is modified by SSL3_SetPolicy(). The ordering of cipher suites
 * in this table must match the ordering in SSL_ImplementedCiphers (sslenum.c)
 *
 * Important: See bug 946147 before enabling, reordering, or adding any cipher
 * suites to this list.
 */
static ssl3CipherSuiteCfg cipherSuites[ssl_V3_SUITES_IMPLEMENTED] = {
   /*      cipher_suite                     policy       enabled   isPresent */

#ifndef NSS_DISABLE_ECC
 { TLS_ECDHE_ECDSA_WITH_AES_128_GCM_SHA256, SSL_ALLOWED, PR_TRUE, PR_FALSE},
 { TLS_ECDHE_RSA_WITH_AES_128_GCM_SHA256,   SSL_ALLOWED, PR_TRUE, PR_FALSE},
   /* TLS_ECDHE_ECDSA_WITH_AES_256_CBC_SHA is out of order to work around
    * bug 946147.
    */
 { TLS_ECDHE_ECDSA_WITH_AES_256_CBC_SHA,    SSL_ALLOWED, PR_TRUE, PR_FALSE},
 { TLS_ECDHE_ECDSA_WITH_AES_128_CBC_SHA,    SSL_ALLOWED, PR_TRUE, PR_FALSE},
 { TLS_ECDHE_RSA_WITH_AES_128_CBC_SHA,      SSL_ALLOWED, PR_TRUE, PR_FALSE},
 { TLS_ECDHE_ECDSA_WITH_AES_128_CBC_SHA256, SSL_ALLOWED, PR_TRUE, PR_FALSE},
 { TLS_ECDHE_RSA_WITH_AES_128_CBC_SHA256,   SSL_ALLOWED, PR_TRUE, PR_FALSE},
 { TLS_ECDHE_RSA_WITH_AES_256_CBC_SHA,      SSL_ALLOWED, PR_TRUE, PR_FALSE},
 { TLS_ECDHE_ECDSA_WITH_3DES_EDE_CBC_SHA,   SSL_ALLOWED, PR_FALSE, PR_FALSE},
 { TLS_ECDHE_RSA_WITH_3DES_EDE_CBC_SHA,     SSL_ALLOWED, PR_FALSE, PR_FALSE},
 { TLS_ECDHE_ECDSA_WITH_RC4_128_SHA,        SSL_ALLOWED, PR_FALSE, PR_FALSE},
 { TLS_ECDHE_RSA_WITH_RC4_128_SHA,          SSL_ALLOWED, PR_FALSE, PR_FALSE},
#endif /* NSS_DISABLE_ECC */

 { TLS_DHE_RSA_WITH_AES_128_GCM_SHA256,     SSL_ALLOWED, PR_TRUE,  PR_FALSE},
 { TLS_DHE_DSS_WITH_AES_128_GCM_SHA256,     SSL_ALLOWED, PR_FALSE, PR_FALSE},
 { TLS_DHE_RSA_WITH_AES_128_CBC_SHA,        SSL_ALLOWED, PR_TRUE,  PR_FALSE},
 { TLS_DHE_DSS_WITH_AES_128_CBC_SHA,        SSL_ALLOWED, PR_TRUE,  PR_FALSE},
 { TLS_DHE_RSA_WITH_AES_128_CBC_SHA256,     SSL_ALLOWED, PR_TRUE,  PR_FALSE},
 { TLS_DHE_DSS_WITH_AES_128_CBC_SHA256,     SSL_ALLOWED, PR_FALSE, PR_FALSE},
 { TLS_DHE_RSA_WITH_CAMELLIA_128_CBC_SHA,   SSL_ALLOWED, PR_FALSE, PR_FALSE},
 { TLS_DHE_DSS_WITH_CAMELLIA_128_CBC_SHA,   SSL_ALLOWED, PR_FALSE, PR_FALSE},
 { TLS_DHE_RSA_WITH_AES_256_CBC_SHA,        SSL_ALLOWED, PR_TRUE,  PR_FALSE},
 { TLS_DHE_DSS_WITH_AES_256_CBC_SHA,        SSL_ALLOWED, PR_TRUE,  PR_FALSE},
 { TLS_DHE_RSA_WITH_AES_256_CBC_SHA256,     SSL_ALLOWED, PR_TRUE,  PR_FALSE},
 { TLS_DHE_DSS_WITH_AES_256_CBC_SHA256,     SSL_ALLOWED, PR_FALSE, PR_FALSE},
 { TLS_DHE_RSA_WITH_CAMELLIA_256_CBC_SHA,   SSL_ALLOWED, PR_FALSE, PR_FALSE},
 { TLS_DHE_DSS_WITH_CAMELLIA_256_CBC_SHA,   SSL_ALLOWED, PR_FALSE, PR_FALSE},
 { TLS_DHE_RSA_WITH_3DES_EDE_CBC_SHA,       SSL_ALLOWED, PR_TRUE,  PR_FALSE},
 { TLS_DHE_DSS_WITH_3DES_EDE_CBC_SHA,       SSL_ALLOWED, PR_TRUE,  PR_FALSE},
 { TLS_DHE_DSS_WITH_RC4_128_SHA,            SSL_ALLOWED, PR_FALSE, PR_FALSE},

#ifndef NSS_DISABLE_ECC
 { TLS_ECDH_ECDSA_WITH_AES_128_CBC_SHA,     SSL_ALLOWED, PR_FALSE, PR_FALSE},
 { TLS_ECDH_RSA_WITH_AES_128_CBC_SHA,       SSL_ALLOWED, PR_FALSE, PR_FALSE},
 { TLS_ECDH_ECDSA_WITH_AES_256_CBC_SHA,     SSL_ALLOWED, PR_FALSE, PR_FALSE},
 { TLS_ECDH_RSA_WITH_AES_256_CBC_SHA,       SSL_ALLOWED, PR_FALSE, PR_FALSE},
 { TLS_ECDH_ECDSA_WITH_3DES_EDE_CBC_SHA,    SSL_ALLOWED, PR_FALSE, PR_FALSE},
 { TLS_ECDH_RSA_WITH_3DES_EDE_CBC_SHA,      SSL_ALLOWED, PR_FALSE, PR_FALSE},
 { TLS_ECDH_ECDSA_WITH_RC4_128_SHA,         SSL_ALLOWED, PR_FALSE, PR_FALSE},
 { TLS_ECDH_RSA_WITH_RC4_128_SHA,           SSL_ALLOWED, PR_FALSE, PR_FALSE},
#endif /* NSS_DISABLE_ECC */

 /* RSA */
 { TLS_RSA_WITH_AES_128_GCM_SHA256,         SSL_ALLOWED, PR_TRUE,  PR_FALSE},
 { TLS_RSA_WITH_AES_128_CBC_SHA,            SSL_ALLOWED, PR_TRUE,  PR_FALSE},
 { TLS_RSA_WITH_AES_128_CBC_SHA256,         SSL_ALLOWED, PR_TRUE,  PR_FALSE},
 { TLS_RSA_WITH_CAMELLIA_128_CBC_SHA,       SSL_ALLOWED, PR_FALSE, PR_FALSE},
 { TLS_RSA_WITH_AES_256_CBC_SHA,            SSL_ALLOWED, PR_TRUE,  PR_FALSE},
 { TLS_RSA_WITH_AES_256_CBC_SHA256,         SSL_ALLOWED, PR_TRUE,  PR_FALSE},
 { TLS_RSA_WITH_CAMELLIA_256_CBC_SHA,       SSL_ALLOWED, PR_FALSE, PR_FALSE},
 { TLS_RSA_WITH_SEED_CBC_SHA,               SSL_ALLOWED, PR_FALSE, PR_FALSE},
 { SSL_RSA_FIPS_WITH_3DES_EDE_CBC_SHA,      SSL_ALLOWED, PR_FALSE, PR_FALSE},
 { TLS_RSA_WITH_3DES_EDE_CBC_SHA,           SSL_ALLOWED, PR_TRUE,  PR_FALSE},
 { TLS_RSA_WITH_RC4_128_SHA,                SSL_ALLOWED, PR_TRUE,  PR_FALSE},
 { TLS_RSA_WITH_RC4_128_MD5,                SSL_ALLOWED, PR_TRUE,  PR_FALSE},

 /* 56-bit DES "domestic" cipher suites */
 { TLS_DHE_RSA_WITH_DES_CBC_SHA,            SSL_ALLOWED, PR_FALSE, PR_FALSE},
 { TLS_DHE_DSS_WITH_DES_CBC_SHA,            SSL_ALLOWED, PR_FALSE, PR_FALSE},
 { SSL_RSA_FIPS_WITH_DES_CBC_SHA,           SSL_ALLOWED, PR_FALSE, PR_FALSE},
 { TLS_RSA_WITH_DES_CBC_SHA,                SSL_ALLOWED, PR_FALSE, PR_FALSE},

 /* export ciphersuites with 1024-bit public key exchange keys */
 { TLS_RSA_EXPORT1024_WITH_RC4_56_SHA,      SSL_ALLOWED, PR_FALSE, PR_FALSE},
 { TLS_RSA_EXPORT1024_WITH_DES_CBC_SHA,     SSL_ALLOWED, PR_FALSE, PR_FALSE},

 /* export ciphersuites with 512-bit public key exchange keys */
 { TLS_RSA_EXPORT_WITH_RC4_40_MD5,          SSL_ALLOWED, PR_FALSE, PR_FALSE},
 { TLS_RSA_EXPORT_WITH_RC2_CBC_40_MD5,      SSL_ALLOWED, PR_FALSE, PR_FALSE},

 /* ciphersuites with no encryption */
#ifndef NSS_DISABLE_ECC
 { TLS_ECDHE_ECDSA_WITH_NULL_SHA,           SSL_ALLOWED, PR_FALSE, PR_FALSE},
 { TLS_ECDHE_RSA_WITH_NULL_SHA,             SSL_ALLOWED, PR_FALSE, PR_FALSE},
 { TLS_ECDH_RSA_WITH_NULL_SHA,              SSL_ALLOWED, PR_FALSE, PR_FALSE},
 { TLS_ECDH_ECDSA_WITH_NULL_SHA,            SSL_ALLOWED, PR_FALSE, PR_FALSE},
#endif /* NSS_DISABLE_ECC */
 { TLS_RSA_WITH_NULL_SHA,                   SSL_ALLOWED, PR_FALSE, PR_FALSE},
 { TLS_RSA_WITH_NULL_SHA256,                SSL_ALLOWED, PR_FALSE, PR_FALSE},
 { TLS_RSA_WITH_NULL_MD5,                   SSL_ALLOWED, PR_FALSE, PR_FALSE},
};

static const SSLSignatureAndHashAlg defaultSignatureAlgorithms[] = {
    {ssl_hash_sha256, ssl_sign_rsa},
    {ssl_hash_sha384, ssl_sign_rsa},
    {ssl_hash_sha512, ssl_sign_rsa},
    {ssl_hash_sha1, ssl_sign_rsa},
#ifndef NSS_DISABLE_ECC
    {ssl_hash_sha256, ssl_sign_ecdsa},
    {ssl_hash_sha384, ssl_sign_ecdsa},
    {ssl_hash_sha512, ssl_sign_ecdsa},
    {ssl_hash_sha1, ssl_sign_ecdsa},
#endif
    {ssl_hash_sha256, ssl_sign_dsa},
    {ssl_hash_sha1, ssl_sign_dsa}
};
PR_STATIC_ASSERT(PR_ARRAY_SIZE(defaultSignatureAlgorithms) <=
                 MAX_SIGNATURE_ALGORITHMS);

/* Verify that SSL_ImplementedCiphers and cipherSuites are in consistent order.
 */
#ifdef DEBUG
void ssl3_CheckCipherSuiteOrderConsistency()
{
    unsigned int i;

    /* Note that SSL_ImplementedCiphers has more elements than cipherSuites
     * because it SSL_ImplementedCiphers includes SSL 2.0 cipher suites.
     */
    PORT_Assert(SSL_NumImplementedCiphers >= PR_ARRAY_SIZE(cipherSuites));

    for (i = 0; i < PR_ARRAY_SIZE(cipherSuites); ++i) {
        PORT_Assert(SSL_ImplementedCiphers[i] == cipherSuites[i].cipher_suite);
    }
}
#endif

/* This list of SSL3 compression methods is sorted in descending order of
 * precedence (desirability).  It only includes compression methods we
 * implement.
 */
static const /*SSLCompressionMethod*/ PRUint8 compressions [] = {
#ifdef NSS_ENABLE_ZLIB
    ssl_compression_deflate,
#endif
    ssl_compression_null
};

static const int compressionMethodsCount =
    sizeof(compressions) / sizeof(compressions[0]);

/* compressionEnabled returns true iff the compression algorithm is enabled
 * for the given SSL socket. */
static PRBool
compressionEnabled(sslSocket *ss, SSLCompressionMethod compression)
{
    switch (compression) {
    case ssl_compression_null:
	return PR_TRUE;  /* Always enabled */
#ifdef NSS_ENABLE_ZLIB
    case ssl_compression_deflate:
        if (ss->version < SSL_LIBRARY_VERSION_TLS_1_3) {
            return ss->opt.enableDeflate;
        }
        return PR_FALSE;
#endif
    default:
	return PR_FALSE;
    }
}

static const /*SSL3ClientCertificateType */ PRUint8 certificate_types [] = {
    ct_RSA_sign,
#ifndef NSS_DISABLE_ECC
    ct_ECDSA_sign,
#endif /* NSS_DISABLE_ECC */
    ct_DSS_sign,
};

#define EXPORT_RSA_KEY_LENGTH 64	/* bytes */


/* This global item is used only in servers.  It is is initialized by
** SSL_ConfigSecureServer(), and is used in ssl3_SendCertificateRequest().
*/
CERTDistNames *ssl3_server_ca_list = NULL;
static SSL3Statistics ssl3stats;

/* indexed by SSL3BulkCipher */
static const ssl3BulkCipherDef bulk_cipher_defs[] = {
    /*                                       |--------- Lengths --------|    */
    /* cipher             calg               k  s  type         i  b  t  n    */
    /*                                       e  e               v  l  a  o  o */
    /*                                       y  c               |  o  g  n  i */
    /*                                       |  r               |  c  |  c  d */
    /*                                       |  e               |  k  |  e  | */
    /*                                       |  t               |  |  |  |  | */
    {cipher_null,         calg_null,         0, 0, type_stream, 0, 0, 0, 0, SEC_OID_NULL_CIPHER},
    {cipher_rc4,          calg_rc4,         16,16, type_stream, 0, 0, 0, 0, SEC_OID_RC4},
    {cipher_rc4_40,       calg_rc4,         16, 5, type_stream, 0, 0, 0, 0, SEC_OID_RC4_40},
    {cipher_rc4_56,       calg_rc4,         16, 7, type_stream, 0, 0, 0, 0, SEC_OID_RC4_56},
    {cipher_rc2,          calg_rc2,         16,16, type_block,  8, 8, 0, 0, SEC_OID_RC2_CBC},
    {cipher_rc2_40,       calg_rc2,         16, 5, type_block,  8, 8, 0, 0, SEC_OID_RC2_40_CBC},
    {cipher_des,          calg_des,          8, 8, type_block,  8, 8, 0, 0, SEC_OID_DES_CBC},
    {cipher_3des,         calg_3des,        24,24, type_block,  8, 8, 0, 0, SEC_OID_DES_EDE3_CBC},
    {cipher_des40,        calg_des,          8, 5, type_block,  8, 8, 0, 0, SEC_OID_DES_40_CBC},
    {cipher_idea,         calg_idea,        16,16, type_block,  8, 8, 0, 0, SEC_OID_IDEA_CBC},
    {cipher_aes_128,      calg_aes,         16,16, type_block, 16,16, 0, 0, SEC_OID_AES_128_CBC},
    {cipher_aes_256,      calg_aes,         32,32, type_block, 16,16, 0, 0, SEC_OID_AES_256_CBC},
    {cipher_camellia_128, calg_camellia,    16,16, type_block, 16,16, 0, 0, SEC_OID_CAMELLIA_128_CBC},
    {cipher_camellia_256, calg_camellia,    32,32, type_block, 16,16, 0, 0, SEC_OID_CAMELLIA_256_CBC},
    {cipher_seed,         calg_seed,        16,16, type_block, 16,16, 0, 0, SEC_OID_SEED_CBC},
    {cipher_aes_128_gcm,  calg_aes_gcm,     16,16, type_aead,   4, 0,16, 8, SEC_OID_AES_128_GCM},
    {cipher_missing,      calg_null,         0, 0, type_stream, 0, 0, 0, 0, 0},
};

static const ssl3KEADef kea_defs[] =
{ /* indexed by SSL3KeyExchangeAlgorithm */
<<<<<<< HEAD
    /* kea              exchKeyType signKeyType is_limited limit  tls_keygen  oid*/
    {kea_null,           kt_null,     sign_null, PR_FALSE,   0, PR_FALSE, 0},
    {kea_rsa,            kt_rsa,      sign_rsa,  PR_FALSE,   0, PR_FALSE, SEC_OID_TLS_RSA},
    {kea_rsa_export,     kt_rsa,      sign_rsa,  PR_TRUE,  512, PR_FALSE, SEC_OID_TLS_RSA_EXPORT},
    {kea_rsa_export_1024,kt_rsa,      sign_rsa,  PR_TRUE, 1024, PR_FALSE, SEC_OID_TLS_RSA_EXPORT},
    {kea_dh_dss,         kt_dh,       sign_dsa,  PR_FALSE,   0, PR_FALSE, SEC_OID_TLS_DH_DSS},
    {kea_dh_dss_export,  kt_dh,       sign_dsa,  PR_TRUE,  512, PR_FALSE, SEC_OID_TLS_DH_DSS},
    {kea_dh_rsa,         kt_dh,       sign_rsa,  PR_FALSE,   0, PR_FALSE, SEC_OID_TLS_DH_RSA},
    {kea_dh_rsa_export,  kt_dh,       sign_rsa,  PR_TRUE,  512, PR_FALSE, SEC_OID_TLS_DH_RSA},
    {kea_dhe_dss,        kt_dh,       sign_dsa,  PR_FALSE,   0, PR_FALSE, SEC_OID_TLS_DHE_DSS},
    {kea_dhe_dss_export, kt_dh,       sign_dsa,  PR_TRUE,  512, PR_FALSE, SEC_OID_TLS_DHE_DSS},
    {kea_dhe_rsa,        kt_dh,       sign_rsa,  PR_FALSE,   0, PR_FALSE, SEC_OID_TLS_DHE_RSA},
    {kea_dhe_rsa_export, kt_dh,       sign_rsa,  PR_TRUE,  512, PR_FALSE, SEC_OID_TLS_DHE_RSA},
    {kea_dh_anon,        kt_dh,       sign_null, PR_FALSE,   0, PR_FALSE, SEC_OID_TLS_DH_ANON},
    {kea_dh_anon_export, kt_dh,       sign_null, PR_TRUE,  512, PR_FALSE, SEC_OID_TLS_DH_ANON},
    {kea_rsa_fips,       kt_rsa,      sign_rsa,  PR_FALSE,   0, PR_TRUE,  SEC_OID_TLS_RSA},
#ifndef NSS_DISABLE_ECC
    {kea_ecdh_ecdsa,     kt_ecdh,     sign_ecdsa,  PR_FALSE, 0, PR_FALSE,   SEC_OID_TLS_ECDH_ECDSA},
    {kea_ecdhe_ecdsa,    kt_ecdh,     sign_ecdsa,  PR_FALSE,   0, PR_FALSE, SEC_OID_TLS_ECDHE_ECDSA},
    {kea_ecdh_rsa,       kt_ecdh,     sign_rsa,  PR_FALSE,   0, PR_FALSE,   SEC_OID_TLS_ECDH_RSA},
    {kea_ecdhe_rsa,      kt_ecdh,     sign_rsa,  PR_FALSE,   0, PR_FALSE,   SEC_OID_TLS_ECDHE_RSA},
    {kea_ecdh_anon,      kt_ecdh,     sign_null,  PR_FALSE,   0, PR_FALSE,  SEC_OID_TLS_ECDH_ANON},
=======
    /* kea            exchKeyType signKeyType is_limited limit tls_keygen ephemeral */
    {kea_null,           kt_null, sign_null,  PR_FALSE,   0, PR_FALSE, PR_FALSE},
    {kea_rsa,            kt_rsa,  sign_rsa,   PR_FALSE,   0, PR_FALSE, PR_FALSE},
    {kea_rsa_export,     kt_rsa,  sign_rsa,   PR_TRUE,  512, PR_FALSE, PR_FALSE},
    {kea_rsa_export_1024,kt_rsa,  sign_rsa,   PR_TRUE, 1024, PR_FALSE, PR_FALSE},
    {kea_dh_dss,         kt_dh,   sign_dsa,   PR_FALSE,   0, PR_FALSE, PR_FALSE},
    {kea_dh_dss_export,  kt_dh,   sign_dsa,   PR_TRUE,  512, PR_FALSE, PR_FALSE},
    {kea_dh_rsa,         kt_dh,   sign_rsa,   PR_FALSE,   0, PR_FALSE, PR_FALSE},
    {kea_dh_rsa_export,  kt_dh,   sign_rsa,   PR_TRUE,  512, PR_FALSE, PR_FALSE},
    {kea_dhe_dss,        kt_dh,   sign_dsa,   PR_FALSE,   0, PR_FALSE, PR_TRUE},
    {kea_dhe_dss_export, kt_dh,   sign_dsa,   PR_TRUE,  512, PR_FALSE, PR_TRUE},
    {kea_dhe_rsa,        kt_dh,   sign_rsa,   PR_FALSE,   0, PR_FALSE, PR_TRUE},
    {kea_dhe_rsa_export, kt_dh,   sign_rsa,   PR_TRUE,  512, PR_FALSE, PR_TRUE},
    {kea_dh_anon,        kt_dh,   sign_null,  PR_FALSE,   0, PR_FALSE, PR_TRUE},
    {kea_dh_anon_export, kt_dh,   sign_null,  PR_TRUE,  512, PR_FALSE, PR_TRUE},
    {kea_rsa_fips,       kt_rsa,  sign_rsa,   PR_FALSE,   0, PR_TRUE,  PR_FALSE},
#ifndef NSS_DISABLE_ECC
    {kea_ecdh_ecdsa,     kt_ecdh, sign_ecdsa, PR_FALSE,   0, PR_FALSE, PR_FALSE},
    {kea_ecdhe_ecdsa,    kt_ecdh, sign_ecdsa, PR_FALSE,   0, PR_FALSE, PR_TRUE},
    {kea_ecdh_rsa,       kt_ecdh, sign_rsa,   PR_FALSE,   0, PR_FALSE, PR_FALSE},
    {kea_ecdhe_rsa,      kt_ecdh, sign_rsa,   PR_FALSE,   0, PR_FALSE, PR_TRUE},
    {kea_ecdh_anon,      kt_ecdh, sign_null,  PR_FALSE,   0, PR_FALSE, PR_TRUE},
>>>>>>> ecd35775
#endif /* NSS_DISABLE_ECC */
};

/* must use ssl_LookupCipherSuiteDef to access */
static const ssl3CipherSuiteDef cipher_suite_defs[] = 
{
/*  cipher_suite                    bulk_cipher_alg mac_alg key_exchange_alg */

    {TLS_NULL_WITH_NULL_NULL,       cipher_null,   mac_null, kea_null},
    {TLS_RSA_WITH_NULL_MD5,         cipher_null,   mac_md5, kea_rsa},
    {TLS_RSA_WITH_NULL_SHA,         cipher_null,   mac_sha, kea_rsa},
    {TLS_RSA_WITH_NULL_SHA256,      cipher_null,   hmac_sha256, kea_rsa},
    {TLS_RSA_EXPORT_WITH_RC4_40_MD5,cipher_rc4_40, mac_md5, kea_rsa_export},
    {TLS_RSA_WITH_RC4_128_MD5,      cipher_rc4,    mac_md5, kea_rsa},
    {TLS_RSA_WITH_RC4_128_SHA,      cipher_rc4,    mac_sha, kea_rsa},
    {TLS_RSA_EXPORT_WITH_RC2_CBC_40_MD5,
                                    cipher_rc2_40, mac_md5, kea_rsa_export},
#if 0 /* not implemented */
    {TLS_RSA_WITH_IDEA_CBC_SHA,     cipher_idea,   mac_sha, kea_rsa},
    {TLS_RSA_EXPORT_WITH_DES40_CBC_SHA,
                                    cipher_des40,  mac_sha, kea_rsa_export},
#endif
    {TLS_RSA_WITH_DES_CBC_SHA,      cipher_des,    mac_sha, kea_rsa},
    {TLS_RSA_WITH_3DES_EDE_CBC_SHA, cipher_3des,   mac_sha, kea_rsa},
    {TLS_DHE_DSS_WITH_DES_CBC_SHA,  cipher_des,    mac_sha, kea_dhe_dss},
    {TLS_DHE_DSS_WITH_3DES_EDE_CBC_SHA,
                                    cipher_3des,   mac_sha, kea_dhe_dss},
    {TLS_DHE_DSS_WITH_RC4_128_SHA,  cipher_rc4,    mac_sha, kea_dhe_dss},
#if 0 /* not implemented */
    {TLS_DH_DSS_EXPORT_WITH_DES40_CBC_SHA,
                                    cipher_des40,  mac_sha, kea_dh_dss_export},
    {TLS_DH_DSS_DES_CBC_SHA,        cipher_des,    mac_sha, kea_dh_dss},
    {TLS_DH_DSS_3DES_CBC_SHA,       cipher_3des,   mac_sha, kea_dh_dss},
    {TLS_DH_RSA_EXPORT_WITH_DES40_CBC_SHA,
                                    cipher_des40,  mac_sha, kea_dh_rsa_export},
    {TLS_DH_RSA_DES_CBC_SHA,        cipher_des,    mac_sha, kea_dh_rsa},
    {TLS_DH_RSA_3DES_CBC_SHA,       cipher_3des,   mac_sha, kea_dh_rsa},
    {TLS_DHE_DSS_EXPORT_WITH_DES40_CBC_SHA,
                                    cipher_des40,  mac_sha, kea_dh_dss_export},
    {TLS_DHE_RSA_EXPORT_WITH_DES40_CBC_SHA,
                                    cipher_des40,  mac_sha, kea_dh_rsa_export},
#endif
    {TLS_DHE_RSA_WITH_DES_CBC_SHA,  cipher_des,    mac_sha, kea_dhe_rsa},
    {TLS_DHE_RSA_WITH_3DES_EDE_CBC_SHA,
                                    cipher_3des,   mac_sha, kea_dhe_rsa},
#if 0
    {SSL_DH_ANON_EXPORT_RC4_40_MD5, cipher_rc4_40, mac_md5, kea_dh_anon_export},
    {TLS_DH_anon_EXPORT_WITH_DES40_CBC_SHA,
                                    cipher_des40,  mac_sha, kea_dh_anon_export},
    {TLS_DH_anon_WITH_DES_CBC_SHA,  cipher_des,    mac_sha, kea_dh_anon},
    {TLS_DH_anon_WITH_3DES_CBC_SHA, cipher_3des,   mac_sha, kea_dh_anon},
#endif


/* New TLS cipher suites */
    {TLS_RSA_WITH_AES_128_CBC_SHA,     	cipher_aes_128, mac_sha, kea_rsa},
    {TLS_RSA_WITH_AES_128_CBC_SHA256,	cipher_aes_128, hmac_sha256, kea_rsa},
    {TLS_DHE_DSS_WITH_AES_128_CBC_SHA, 	cipher_aes_128, mac_sha, kea_dhe_dss},
    {TLS_DHE_RSA_WITH_AES_128_CBC_SHA, 	cipher_aes_128, mac_sha, kea_dhe_rsa},
    {TLS_DHE_RSA_WITH_AES_128_CBC_SHA256, cipher_aes_128, hmac_sha256, kea_dhe_rsa},
    {TLS_RSA_WITH_AES_256_CBC_SHA,     	cipher_aes_256, mac_sha, kea_rsa},
    {TLS_RSA_WITH_AES_256_CBC_SHA256,	cipher_aes_256, hmac_sha256, kea_rsa},
    {TLS_DHE_DSS_WITH_AES_256_CBC_SHA, 	cipher_aes_256, mac_sha, kea_dhe_dss},
    {TLS_DHE_RSA_WITH_AES_256_CBC_SHA, 	cipher_aes_256, mac_sha, kea_dhe_rsa},
    {TLS_DHE_RSA_WITH_AES_256_CBC_SHA256, cipher_aes_256, hmac_sha256, kea_dhe_rsa},
#if 0
    {TLS_DH_DSS_WITH_AES_128_CBC_SHA,  	cipher_aes_128, mac_sha, kea_dh_dss},
    {TLS_DH_RSA_WITH_AES_128_CBC_SHA,  	cipher_aes_128, mac_sha, kea_dh_rsa},
    {TLS_DH_anon_WITH_AES_128_CBC_SHA, 	cipher_aes_128, mac_sha, kea_dh_anon},
    {TLS_DH_DSS_WITH_AES_256_CBC_SHA,  	cipher_aes_256, mac_sha, kea_dh_dss},
    {TLS_DH_RSA_WITH_AES_256_CBC_SHA,  	cipher_aes_256, mac_sha, kea_dh_rsa},
    {TLS_DH_anon_WITH_AES_256_CBC_SHA, 	cipher_aes_256, mac_sha, kea_dh_anon},
#endif

    {TLS_RSA_WITH_SEED_CBC_SHA,	    cipher_seed,   mac_sha, kea_rsa},

    {TLS_RSA_WITH_CAMELLIA_128_CBC_SHA, cipher_camellia_128, mac_sha, kea_rsa},
    {TLS_DHE_DSS_WITH_CAMELLIA_128_CBC_SHA,
     cipher_camellia_128, mac_sha, kea_dhe_dss},
    {TLS_DHE_RSA_WITH_CAMELLIA_128_CBC_SHA,
     cipher_camellia_128, mac_sha, kea_dhe_rsa},
    {TLS_RSA_WITH_CAMELLIA_256_CBC_SHA,	cipher_camellia_256, mac_sha, kea_rsa},
    {TLS_DHE_DSS_WITH_CAMELLIA_256_CBC_SHA,
     cipher_camellia_256, mac_sha, kea_dhe_dss},
    {TLS_DHE_RSA_WITH_CAMELLIA_256_CBC_SHA,
     cipher_camellia_256, mac_sha, kea_dhe_rsa},

    {TLS_RSA_EXPORT1024_WITH_DES_CBC_SHA,
                                    cipher_des,    mac_sha,kea_rsa_export_1024},
    {TLS_RSA_EXPORT1024_WITH_RC4_56_SHA,
                                    cipher_rc4_56, mac_sha,kea_rsa_export_1024},

    {SSL_RSA_FIPS_WITH_3DES_EDE_CBC_SHA, cipher_3des, mac_sha, kea_rsa_fips},
    {SSL_RSA_FIPS_WITH_DES_CBC_SHA, cipher_des,    mac_sha, kea_rsa_fips},

    {TLS_DHE_RSA_WITH_AES_128_GCM_SHA256, cipher_aes_128_gcm, mac_aead, kea_dhe_rsa},
    {TLS_RSA_WITH_AES_128_GCM_SHA256, cipher_aes_128_gcm, mac_aead, kea_rsa},
    {TLS_ECDHE_RSA_WITH_AES_128_GCM_SHA256, cipher_aes_128_gcm, mac_aead, kea_ecdhe_rsa},
    {TLS_ECDHE_ECDSA_WITH_AES_128_GCM_SHA256, cipher_aes_128_gcm, mac_aead, kea_ecdhe_ecdsa},

    {TLS_DHE_DSS_WITH_AES_128_GCM_SHA256, cipher_aes_128_gcm, mac_aead, kea_dhe_dss},
    {TLS_DHE_DSS_WITH_AES_128_CBC_SHA256, cipher_aes_128, hmac_sha256, kea_dhe_dss},
    {TLS_DHE_DSS_WITH_AES_256_CBC_SHA256, cipher_aes_256, hmac_sha256, kea_dhe_dss},

#ifndef NSS_DISABLE_ECC
    {TLS_ECDH_ECDSA_WITH_NULL_SHA,        cipher_null, mac_sha, kea_ecdh_ecdsa},
    {TLS_ECDH_ECDSA_WITH_RC4_128_SHA,      cipher_rc4, mac_sha, kea_ecdh_ecdsa},
    {TLS_ECDH_ECDSA_WITH_3DES_EDE_CBC_SHA, cipher_3des, mac_sha, kea_ecdh_ecdsa},
    {TLS_ECDH_ECDSA_WITH_AES_128_CBC_SHA, cipher_aes_128, mac_sha, kea_ecdh_ecdsa},
    {TLS_ECDH_ECDSA_WITH_AES_256_CBC_SHA, cipher_aes_256, mac_sha, kea_ecdh_ecdsa},

    {TLS_ECDHE_ECDSA_WITH_NULL_SHA,        cipher_null, mac_sha, kea_ecdhe_ecdsa},
    {TLS_ECDHE_ECDSA_WITH_RC4_128_SHA,      cipher_rc4, mac_sha, kea_ecdhe_ecdsa},
    {TLS_ECDHE_ECDSA_WITH_3DES_EDE_CBC_SHA, cipher_3des, mac_sha, kea_ecdhe_ecdsa},
    {TLS_ECDHE_ECDSA_WITH_AES_128_CBC_SHA, cipher_aes_128, mac_sha, kea_ecdhe_ecdsa},
    {TLS_ECDHE_ECDSA_WITH_AES_128_CBC_SHA256, cipher_aes_128, hmac_sha256, kea_ecdhe_ecdsa},
    {TLS_ECDHE_ECDSA_WITH_AES_256_CBC_SHA, cipher_aes_256, mac_sha, kea_ecdhe_ecdsa},

    {TLS_ECDH_RSA_WITH_NULL_SHA,         cipher_null,    mac_sha, kea_ecdh_rsa},
    {TLS_ECDH_RSA_WITH_RC4_128_SHA,      cipher_rc4,     mac_sha, kea_ecdh_rsa},
    {TLS_ECDH_RSA_WITH_3DES_EDE_CBC_SHA, cipher_3des,    mac_sha, kea_ecdh_rsa},
    {TLS_ECDH_RSA_WITH_AES_128_CBC_SHA,  cipher_aes_128, mac_sha, kea_ecdh_rsa},
    {TLS_ECDH_RSA_WITH_AES_256_CBC_SHA,  cipher_aes_256, mac_sha, kea_ecdh_rsa},

    {TLS_ECDHE_RSA_WITH_NULL_SHA,         cipher_null,    mac_sha, kea_ecdhe_rsa},
    {TLS_ECDHE_RSA_WITH_RC4_128_SHA,      cipher_rc4,     mac_sha, kea_ecdhe_rsa},
    {TLS_ECDHE_RSA_WITH_3DES_EDE_CBC_SHA, cipher_3des,    mac_sha, kea_ecdhe_rsa},
    {TLS_ECDHE_RSA_WITH_AES_128_CBC_SHA,  cipher_aes_128, mac_sha, kea_ecdhe_rsa},
    {TLS_ECDHE_RSA_WITH_AES_128_CBC_SHA256, cipher_aes_128, hmac_sha256, kea_ecdhe_rsa},
    {TLS_ECDHE_RSA_WITH_AES_256_CBC_SHA,  cipher_aes_256, mac_sha, kea_ecdhe_rsa},

#if 0
    {TLS_ECDH_anon_WITH_NULL_SHA,         cipher_null,    mac_sha, kea_ecdh_anon},
    {TLS_ECDH_anon_WITH_RC4_128_SHA,      cipher_rc4,     mac_sha, kea_ecdh_anon},
    {TLS_ECDH_anon_WITH_3DES_EDE_CBC_SHA, cipher_3des,    mac_sha, kea_ecdh_anon},
    {TLS_ECDH_anon_WITH_AES_128_CBC_SHA,  cipher_aes_128, mac_sha, kea_ecdh_anon},
    {TLS_ECDH_anon_WITH_AES_256_CBC_SHA,  cipher_aes_256, mac_sha, kea_ecdh_anon},
#endif
#endif /* NSS_DISABLE_ECC */
};

static const CK_MECHANISM_TYPE kea_alg_defs[] = {
    0x80000000L,
    CKM_RSA_PKCS,
    CKM_DH_PKCS_DERIVE,
    CKM_KEA_KEY_DERIVE,
    CKM_ECDH1_DERIVE
};

typedef struct SSLCipher2MechStr {
    SSLCipherAlgorithm  calg;
    CK_MECHANISM_TYPE   cmech;
} SSLCipher2Mech;

/* indexed by type SSLCipherAlgorithm */
static const SSLCipher2Mech alg2Mech[] = {
    /* calg,          cmech  */
    { calg_null     , (CK_MECHANISM_TYPE)0x80000000L	},
    { calg_rc4      , CKM_RC4				},
    { calg_rc2      , CKM_RC2_CBC			},
    { calg_des      , CKM_DES_CBC			},
    { calg_3des     , CKM_DES3_CBC			},
    { calg_idea     , CKM_IDEA_CBC			},
    { calg_fortezza , CKM_SKIPJACK_CBC64                },
    { calg_aes      , CKM_AES_CBC			},
    { calg_camellia , CKM_CAMELLIA_CBC			},
    { calg_seed     , CKM_SEED_CBC			},
    { calg_aes_gcm  , CKM_AES_GCM			},
/*  { calg_init     , (CK_MECHANISM_TYPE)0x7fffffffL    }  */
};

#define mmech_invalid  (CK_MECHANISM_TYPE)0x80000000L
#define mmech_md5      CKM_SSL3_MD5_MAC
#define mmech_sha      CKM_SSL3_SHA1_MAC
#define mmech_md5_hmac CKM_MD5_HMAC
#define mmech_sha_hmac CKM_SHA_1_HMAC
#define mmech_sha256_hmac CKM_SHA256_HMAC

static const ssl3MACDef mac_defs[] = { /* indexed by SSL3MACAlgorithm */
    /* pad_size is only used for SSL 3.0 MAC. See RFC 6101 Sec. 5.2.3.1. */
    /* mac      mmech       pad_size  mac_size                       */
    { mac_null, mmech_invalid,    0,  0         ,  0},
    { mac_md5,  mmech_md5,       48,  MD5_LENGTH,  SEC_OID_HMAC_MD5 },
    { mac_sha,  mmech_sha,       40,  SHA1_LENGTH, SEC_OID_HMAC_SHA1},
    {hmac_md5,  mmech_md5_hmac,   0,  MD5_LENGTH,  SEC_OID_HMAC_MD5},
    {hmac_sha,  mmech_sha_hmac,   0,  SHA1_LENGTH, SEC_OID_HMAC_SHA1},
    {hmac_sha256, mmech_sha256_hmac, 0, SHA256_LENGTH, SEC_OID_HMAC_SHA256},
    { mac_aead, mmech_invalid,    0,  0, 0 },
};

/* indexed by SSL3BulkCipher */
const char * const ssl3_cipherName[] = {
    "NULL",
    "RC4",
    "RC4-40",
    "RC4-56",
    "RC2-CBC",
    "RC2-CBC-40",
    "DES-CBC",
    "3DES-EDE-CBC",
    "DES-CBC-40",
    "IDEA-CBC",
    "AES-128",
    "AES-256",
    "Camellia-128",
    "Camellia-256",
    "SEED-CBC",
    "AES-128-GCM",
    "missing"
};

#ifndef NSS_DISABLE_ECC
/* The ECCWrappedKeyInfo structure defines how various pieces of 
 * information are laid out within wrappedSymmetricWrappingkey 
 * for ECDH key exchange. Since wrappedSymmetricWrappingkey is 
 * a 512-byte buffer (see sslimpl.h), the variable length field 
 * in ECCWrappedKeyInfo can be at most (512 - 8) = 504 bytes.
 *
 * XXX For now, NSS only supports named elliptic curves of size 571 bits 
 * or smaller. The public value will fit within 145 bytes and EC params
 * will fit within 12 bytes. We'll need to revisit this when NSS
 * supports arbitrary curves.
 */
#define MAX_EC_WRAPPED_KEY_BUFLEN  504

typedef struct ECCWrappedKeyInfoStr {
    PRUint16 size;            /* EC public key size in bits */
    PRUint16 encodedParamLen; /* length (in bytes) of DER encoded EC params */
    PRUint16 pubValueLen;     /* length (in bytes) of EC public value */
    PRUint16 wrappedKeyLen;   /* length (in bytes) of the wrapped key */
    PRUint8 var[MAX_EC_WRAPPED_KEY_BUFLEN]; /* this buffer contains the */
    /* EC public-key params, the EC public value and the wrapped key  */
} ECCWrappedKeyInfo;
#endif /* NSS_DISABLE_ECC */

#if defined(TRACE)

static char *
ssl3_DecodeHandshakeType(int msgType)
{
    char * rv;
    static char line[40];

    switch(msgType) {
    case hello_request:	        rv = "hello_request (0)";               break;
    case client_hello:	        rv = "client_hello  (1)";               break;
    case server_hello:	        rv = "server_hello  (2)";               break;
    case hello_verify_request:  rv = "hello_verify_request (3)";        break;
    case certificate:	        rv = "certificate  (11)";               break;
    case server_key_exchange:	rv = "server_key_exchange (12)";        break;
    case certificate_request:	rv = "certificate_request (13)";        break;
    case server_hello_done:	rv = "server_hello_done   (14)";        break;
    case certificate_verify:	rv = "certificate_verify  (15)";        break;
    case client_key_exchange:	rv = "client_key_exchange (16)";        break;
    case finished:	        rv = "finished     (20)";               break;
    default:
        sprintf(line, "*UNKNOWN* handshake type! (%d)", msgType);
	rv = line;
    }
    return rv;
}

static char *
ssl3_DecodeContentType(int msgType)
{
    char * rv;
    static char line[40];

    switch(msgType) {
    case content_change_cipher_spec:
                                rv = "change_cipher_spec (20)";         break;
    case content_alert:	        rv = "alert      (21)";                 break;
    case content_handshake:	rv = "handshake  (22)";                 break;
    case content_application_data:
                                rv = "application_data (23)";           break;
    default:
        sprintf(line, "*UNKNOWN* record type! (%d)", msgType);
	rv = line;
    }
    return rv;
}

#endif

SSL3Statistics * 
SSL_GetStatistics(void)
{
    return &ssl3stats;
}

typedef struct tooLongStr {
#if defined(IS_LITTLE_ENDIAN)
    PRInt32 low;
    PRInt32 high;
#else
    PRInt32 high;
    PRInt32 low;
#endif
} tooLong;

void SSL_AtomicIncrementLong(long * x)
{
    if ((sizeof *x) == sizeof(PRInt32)) {
        PR_ATOMIC_INCREMENT((PRInt32 *)x);
    } else {
    	tooLong * tl = (tooLong *)x;
	if (PR_ATOMIC_INCREMENT(&tl->low) == 0)
	    PR_ATOMIC_INCREMENT(&tl->high);
    }
}

static PRBool
ssl3_CipherSuiteAllowedForVersionRange(
    ssl3CipherSuite cipherSuite,
    const SSLVersionRange *vrange)
{
    switch (cipherSuite) {
    /* See RFC 4346 A.5. Export cipher suites must not be used in TLS 1.1 or
     * later. This set of cipher suites is similar to, but different from, the
     * set of cipher suites considered exportable by SSL_IsExportCipherSuite.
     */
    case TLS_RSA_EXPORT_WITH_RC4_40_MD5:
    case TLS_RSA_EXPORT_WITH_RC2_CBC_40_MD5:
    /*   TLS_RSA_EXPORT_WITH_DES40_CBC_SHA:      never implemented
     *   TLS_DH_DSS_EXPORT_WITH_DES40_CBC_SHA:   never implemented
     *   TLS_DH_RSA_EXPORT_WITH_DES40_CBC_SHA:   never implemented
     *   TLS_DHE_DSS_EXPORT_WITH_DES40_CBC_SHA:  never implemented
     *   TLS_DHE_RSA_EXPORT_WITH_DES40_CBC_SHA:  never implemented
     *   TLS_DH_anon_EXPORT_WITH_RC4_40_MD5:     never implemented
     *   TLS_DH_anon_EXPORT_WITH_DES40_CBC_SHA:  never implemented
     */
	return vrange->min <= SSL_LIBRARY_VERSION_TLS_1_0;

    case TLS_DHE_RSA_WITH_AES_256_CBC_SHA256:
    case TLS_RSA_WITH_AES_256_CBC_SHA256:
    case TLS_ECDHE_ECDSA_WITH_AES_128_CBC_SHA256:
    case TLS_ECDHE_RSA_WITH_AES_128_CBC_SHA256:
    case TLS_DHE_RSA_WITH_AES_128_CBC_SHA256:
    case TLS_RSA_WITH_AES_128_CBC_SHA256:
    case TLS_RSA_WITH_AES_128_GCM_SHA256:
    case TLS_DHE_DSS_WITH_AES_128_CBC_SHA256:
    case TLS_DHE_DSS_WITH_AES_256_CBC_SHA256:
    case TLS_RSA_WITH_NULL_SHA256:
        return vrange->max == SSL_LIBRARY_VERSION_TLS_1_2;

    case TLS_ECDHE_ECDSA_WITH_AES_128_GCM_SHA256:
    case TLS_ECDHE_RSA_WITH_AES_128_GCM_SHA256:
    case TLS_DHE_RSA_WITH_AES_128_GCM_SHA256:
    case TLS_DHE_DSS_WITH_AES_128_GCM_SHA256:
	return vrange->max >= SSL_LIBRARY_VERSION_TLS_1_2;

    /* RFC 4492: ECC cipher suites need TLS extensions to negotiate curves and
     * point formats.*/
    case TLS_ECDH_ECDSA_WITH_NULL_SHA:
    case TLS_ECDH_ECDSA_WITH_RC4_128_SHA:
    case TLS_ECDH_ECDSA_WITH_3DES_EDE_CBC_SHA:
    case TLS_ECDH_ECDSA_WITH_AES_128_CBC_SHA:
    case TLS_ECDH_ECDSA_WITH_AES_256_CBC_SHA:
    case TLS_ECDHE_ECDSA_WITH_NULL_SHA:
    case TLS_ECDHE_ECDSA_WITH_RC4_128_SHA:
    case TLS_ECDHE_ECDSA_WITH_3DES_EDE_CBC_SHA:
    case TLS_ECDHE_ECDSA_WITH_AES_128_CBC_SHA:
    case TLS_ECDHE_ECDSA_WITH_AES_256_CBC_SHA:
    case TLS_ECDH_RSA_WITH_NULL_SHA:
    case TLS_ECDH_RSA_WITH_RC4_128_SHA:
    case TLS_ECDH_RSA_WITH_3DES_EDE_CBC_SHA:
    case TLS_ECDH_RSA_WITH_AES_128_CBC_SHA:
    case TLS_ECDH_RSA_WITH_AES_256_CBC_SHA:
    case TLS_ECDHE_RSA_WITH_NULL_SHA:
    case TLS_ECDHE_RSA_WITH_RC4_128_SHA:
    case TLS_ECDHE_RSA_WITH_3DES_EDE_CBC_SHA:
    case TLS_ECDHE_RSA_WITH_AES_128_CBC_SHA:
    case TLS_ECDHE_RSA_WITH_AES_256_CBC_SHA:
        return vrange->max >= SSL_LIBRARY_VERSION_TLS_1_0 &&
               vrange->min < SSL_LIBRARY_VERSION_TLS_1_3;

    default:
        return vrange->min < SSL_LIBRARY_VERSION_TLS_1_3;
    }
}

/* return pointer to ssl3CipherSuiteDef for suite, or NULL */
/* XXX This does a linear search.  A binary search would be better. */
static const ssl3CipherSuiteDef *
ssl_LookupCipherSuiteDef(ssl3CipherSuite suite)
{
    int cipher_suite_def_len =
	sizeof(cipher_suite_defs) / sizeof(cipher_suite_defs[0]);
    int i;

    for (i = 0; i < cipher_suite_def_len; i++) {
	if (cipher_suite_defs[i].cipher_suite == suite)
	    return &cipher_suite_defs[i];
    }
    PORT_Assert(PR_FALSE);  /* We should never get here. */
    PORT_SetError(SSL_ERROR_UNKNOWN_CIPHER_SUITE);
    return NULL;
}

/* Find the cipher configuration struct associate with suite */
/* XXX This does a linear search.  A binary search would be better. */
static ssl3CipherSuiteCfg *
ssl_LookupCipherSuiteCfg(ssl3CipherSuite suite, ssl3CipherSuiteCfg *suites)
{
    int i;

    for (i = 0; i < ssl_V3_SUITES_IMPLEMENTED; i++) {
	if (suites[i].cipher_suite == suite)
	    return &suites[i];
    }
    /* return NULL and let the caller handle it.  */
    PORT_SetError(SSL_ERROR_UNKNOWN_CIPHER_SUITE);
    return NULL;
}


/* Initialize the suite->isPresent value for config_match
 * Returns count of enabled ciphers supported by extant tokens,
 * regardless of policy or user preference.
 * If this returns zero, the user cannot do SSL v3.
 */
int
ssl3_config_match_init(sslSocket *ss)
{
    ssl3CipherSuiteCfg *      suite;
    const ssl3CipherSuiteDef *cipher_def;
    SSLCipherAlgorithm        cipher_alg;
    CK_MECHANISM_TYPE         cipher_mech;
    SSL3KEAType               exchKeyType;
    int                       i;
    int                       numPresent		= 0;
    int                       numEnabled		= 0;
    PRBool                    isServer;
    sslServerCerts           *svrAuth;

    PORT_Assert(ss);
    if (!ss) {
    	PORT_SetError(SEC_ERROR_INVALID_ARGS);
	return 0;
    }
    if (SSL3_ALL_VERSIONS_DISABLED(&ss->vrange)) {
    	return 0;
    }
    isServer = (PRBool)(ss->sec.isServer != 0);

    for (i = 0; i < ssl_V3_SUITES_IMPLEMENTED; i++) {
	suite = &ss->cipherSuites[i];
	if (suite->enabled) {
	    ++numEnabled;
	    /* We need the cipher defs to see if we have a token that can handle
	     * this cipher.  It isn't part of the static definition.
	     */
	    cipher_def = ssl_LookupCipherSuiteDef(suite->cipher_suite);
	    if (!cipher_def) {
	    	suite->isPresent = PR_FALSE;
		continue;
	    }
	    cipher_alg = bulk_cipher_defs[cipher_def->bulk_cipher_alg].calg;
	    PORT_Assert(  alg2Mech[cipher_alg].calg == cipher_alg);
	    cipher_mech = alg2Mech[cipher_alg].cmech;
	    exchKeyType =
	    	    kea_defs[cipher_def->key_exchange_alg].exchKeyType;
#ifdef NSS_DISABLE_ECC
	    svrAuth = ss->serverCerts + exchKeyType;
#else
	    /* XXX SSLKEAType isn't really a good choice for 
	     * indexing certificates. It doesn't work for
	     * (EC)DHE-* ciphers. Here we use a hack to ensure
	     * that the server uses an RSA cert for (EC)DHE-RSA.
	     */
	    switch (cipher_def->key_exchange_alg) {
	    case kea_dhe_dss:
		svrAuth = ss->serverCerts + ssl_kea_dh;
		break;
	    case kea_ecdhe_rsa:
	    case kea_dhe_rsa:
		svrAuth = ss->serverCerts + kt_rsa;
		break;
	    case kea_ecdh_ecdsa:
	    case kea_ecdh_rsa:
	        /* 
		 * XXX We ought to have different indices for 
		 * ECDSA- and RSA-signed EC certificates so
		 * we could support both key exchange mechanisms
		 * simultaneously. For now, both of them use
		 * whatever is in the certificate slot for kt_ecdh
		 */
	    case kea_dhe_dss_export:
	    case kea_dhe_rsa_export:
	    default:
		svrAuth = ss->serverCerts + exchKeyType;
		break;
	    }
#endif /* NSS_DISABLE_ECC */

	    /* Mark the suites that are backed by real tokens, certs and keys */
	    suite->isPresent = (PRBool)
		(((exchKeyType == kt_null) ||
		   ((!isServer || (svrAuth->serverKeyPair &&
		                   svrAuth->SERVERKEY &&
				   svrAuth->serverCertChain)) &&
		    PK11_TokenExists(kea_alg_defs[exchKeyType]))) &&
		((cipher_alg == calg_null) || PK11_TokenExists(cipher_mech)));
	    if (suite->isPresent)
	    	++numPresent;
	}
    }
    PORT_Assert(numPresent > 0 || numEnabled == 0);
    if (numPresent <= 0) {
	PORT_SetError(SSL_ERROR_NO_CIPHERS_SUPPORTED);
    }
    return numPresent;
}


/* return PR_TRUE if suite matches policy, enabled state and is applicable to
 * the given version range. */
/* It would be a REALLY BAD THING (tm) if we ever permitted the use
** of a cipher that was NOT_ALLOWED.  So, if this is ever called with
** policy == SSL_NOT_ALLOWED, report no match.
*/
/* adjust suite enabled to the availability of a token that can do the
 * cipher suite. */
static PRBool
config_match(ssl3CipherSuiteCfg *suite, int policy, PRBool enabled,
	     const SSLVersionRange *vrange, const sslSocket *ss)
{
    const ssl3CipherSuiteDef *cipher_def;

    PORT_Assert(policy != SSL_NOT_ALLOWED && enabled != PR_FALSE);
    if (policy == SSL_NOT_ALLOWED || !enabled)
	return PR_FALSE;

    cipher_def = ssl_LookupCipherSuiteDef(suite->cipher_suite);
    PORT_Assert(cipher_def != NULL);

    PORT_Assert(ss != NULL);
    if (ss->sec.isServer && !ss->opt.enableServerDhe &&
        kea_defs[cipher_def->key_exchange_alg].exchKeyType == ssl_kea_dh)
	return PR_FALSE;

    return (PRBool)(suite->enabled &&
                    suite->isPresent &&
	            suite->policy != SSL_NOT_ALLOWED &&
		    suite->policy <= policy &&
		    ssl3_CipherSuiteAllowedForVersionRange(
                        suite->cipher_suite, vrange));
}

/* return number of cipher suites that match policy, enabled state and are
 * applicable for the configured protocol version range. */
/* called from ssl3_SendClientHello and ssl3_ConstructV2CipherSpecsHack */
static int
count_cipher_suites(sslSocket *ss, int policy, PRBool enabled)
{
    int i, count = 0;

    if (SSL3_ALL_VERSIONS_DISABLED(&ss->vrange)) {
	return 0;
    }
    for (i = 0; i < ssl_V3_SUITES_IMPLEMENTED; i++) {
	if (config_match(&ss->cipherSuites[i], policy, enabled, &ss->vrange, ss))
	    count++;
    }
    if (count <= 0) {
	PORT_SetError(SSL_ERROR_SSL_DISABLED);
    }
    return count;
}

/*
 * Null compression, mac and encryption functions
 */

static SECStatus
Null_Cipher(void *ctx, unsigned char *output, int *outputLen, int maxOutputLen,
	    const unsigned char *input, int inputLen)
{
    if (inputLen > maxOutputLen) {
        *outputLen = 0;  /* Match PK11_CipherOp in setting outputLen */
        PORT_SetError(SEC_ERROR_OUTPUT_LEN);
        return SECFailure;
    }
    *outputLen = inputLen;
    if (input != output)
	PORT_Memcpy(output, input, inputLen);
    return SECSuccess;
}

/*
 * SSL3 Utility functions
 */

/* allowLargerPeerVersion controls whether the function will select the
 * highest enabled SSL version or fail when peerVersion is greater than the
 * highest enabled version.
 *
 * If allowLargerPeerVersion is true, peerVersion is the peer's highest
 * enabled version rather than the peer's selected version.
 */
SECStatus
ssl3_NegotiateVersion(sslSocket *ss, SSL3ProtocolVersion peerVersion,
		      PRBool allowLargerPeerVersion)
{
    if (SSL3_ALL_VERSIONS_DISABLED(&ss->vrange)) {
	PORT_SetError(SSL_ERROR_SSL_DISABLED);
	return SECFailure;
    }

    if (peerVersion < ss->vrange.min ||
	(peerVersion > ss->vrange.max && !allowLargerPeerVersion)) {
	PORT_SetError(SSL_ERROR_UNSUPPORTED_VERSION);
	return SECFailure;
    }

    ss->version = PR_MIN(peerVersion, ss->vrange.max);
    PORT_Assert(ssl3_VersionIsSupported(ss->protocolVariant, ss->version));

    return SECSuccess;
}

static SECStatus
ssl3_GetNewRandom(SSL3Random *random)
{
    SECStatus rv;

    /* first 4 bytes are reserverd for time */
    rv = PK11_GenerateRandom(random->rand, SSL3_RANDOM_LENGTH);
    if (rv != SECSuccess) {
	ssl_MapLowLevelError(SSL_ERROR_GENERATE_RANDOM_FAILURE);
    }
    return rv;
}

/* Called by ssl3_SendServerKeyExchange and ssl3_SendCertificateVerify */
SECStatus
ssl3_SignHashes(SSL3Hashes *hash, SECKEYPrivateKey *key, SECItem *buf, 
                PRBool isTLS)
{
    SECStatus rv		= SECFailure;
    PRBool    doDerEncode       = PR_FALSE;
    int       signatureLen;
    SECItem   hashItem;

    buf->data    = NULL;

    switch (key->keyType) {
    case rsaKey:
	hashItem.data = hash->u.raw;
	hashItem.len = hash->len;
	break;
    case dsaKey:
	doDerEncode = isTLS;
	/* ssl_hash_none is used to specify the MD5/SHA1 concatenated hash.
	 * In that case, we use just the SHA1 part. */
	if (hash->hashAlg == ssl_hash_none) {
	    hashItem.data = hash->u.s.sha;
	    hashItem.len = sizeof(hash->u.s.sha);
	} else {
	    hashItem.data = hash->u.raw;
	    hashItem.len = hash->len;
	}
	break;
#ifndef NSS_DISABLE_ECC
    case ecKey:
	doDerEncode = PR_TRUE;
	/* ssl_hash_none is used to specify the MD5/SHA1 concatenated hash.
	 * In that case, we use just the SHA1 part. */
	if (hash->hashAlg == ssl_hash_none) {
	    hashItem.data = hash->u.s.sha;
	    hashItem.len = sizeof(hash->u.s.sha);
	} else {
	    hashItem.data = hash->u.raw;
	    hashItem.len = hash->len;
	}
	break;
#endif /* NSS_DISABLE_ECC */
    default:
	PORT_SetError(SEC_ERROR_INVALID_KEY);
	goto done;
    }
    PRINT_BUF(60, (NULL, "hash(es) to be signed", hashItem.data, hashItem.len));

    if (hash->hashAlg == ssl_hash_none) {
	signatureLen = PK11_SignatureLen(key);
	if (signatureLen <= 0) {
	    PORT_SetError(SEC_ERROR_INVALID_KEY);
	    goto done;
	}

	buf->len  = (unsigned)signatureLen;
	buf->data = (unsigned char *)PORT_Alloc(signatureLen);
	if (!buf->data)
	    goto done;  /* error code was set. */

	rv = PK11_Sign(key, buf, &hashItem);
    } else {
        SECOidTag hashOID = ssl3_TLSHashAlgorithmToOID(hash->hashAlg);
        rv = SGN_Digest(key, hashOID, buf, &hashItem);
    }
    if (rv != SECSuccess) {
	ssl_MapLowLevelError(SSL_ERROR_SIGN_HASHES_FAILURE);
    } else if (doDerEncode) {
	SECItem   derSig	= {siBuffer, NULL, 0};

	/* This also works for an ECDSA signature */
	rv = DSAU_EncodeDerSigWithLen(&derSig, buf, buf->len);
	if (rv == SECSuccess) {
	    PORT_Free(buf->data);	/* discard unencoded signature. */
	    *buf = derSig;		/* give caller encoded signature. */
	} else if (derSig.data) {
	    PORT_Free(derSig.data);
	}
    }

    PRINT_BUF(60, (NULL, "signed hashes", (unsigned char*)buf->data, buf->len));
done:
    if (rv != SECSuccess && buf->data) {
	PORT_Free(buf->data);
	buf->data = NULL;
    }
    return rv;
}

/* Called from ssl3_HandleServerKeyExchange, ssl3_HandleCertificateVerify */
SECStatus
ssl3_VerifySignedHashes(SSL3Hashes *hash, CERTCertificate *cert, 
                        SECItem *buf, PRBool isTLS, void *pwArg)
{
    SECKEYPublicKey * key;
    SECItem *         signature	= NULL;
    SECStatus         rv;
    SECItem           hashItem;
    SECOidTag         encAlg;
    SECOidTag         hashAlg;


    PRINT_BUF(60, (NULL, "check signed hashes",
                  buf->data, buf->len));

    key = CERT_ExtractPublicKey(cert);
    if (key == NULL) {
	ssl_MapLowLevelError(SSL_ERROR_EXTRACT_PUBLIC_KEY_FAILURE);
    	return SECFailure;
    }

    hashAlg = ssl3_TLSHashAlgorithmToOID(hash->hashAlg);
    switch (key->keyType) {
    case rsaKey:
	encAlg = SEC_OID_PKCS1_RSA_ENCRYPTION;
	hashItem.data = hash->u.raw;
	hashItem.len = hash->len;
	break;
    case dsaKey:
	encAlg = SEC_OID_ANSIX9_DSA_SIGNATURE;
	/* ssl_hash_none is used to specify the MD5/SHA1 concatenated hash.
	 * In that case, we use just the SHA1 part. */
	if (hash->hashAlg == ssl_hash_none) {
	    hashItem.data = hash->u.s.sha;
	    hashItem.len = sizeof(hash->u.s.sha);
	} else {
	    hashItem.data = hash->u.raw;
	    hashItem.len = hash->len;
	}
	/* Allow DER encoded DSA signatures in SSL 3.0 */
	if (isTLS || buf->len != SECKEY_SignatureLen(key)) {
	    signature = DSAU_DecodeDerSigToLen(buf, SECKEY_SignatureLen(key));
	    if (!signature) {
	    	PORT_SetError(SSL_ERROR_BAD_HANDSHAKE_HASH_VALUE);
		return SECFailure;
	    }
	    buf = signature;
	}
	break;

#ifndef NSS_DISABLE_ECC
    case ecKey:
	encAlg = SEC_OID_ANSIX962_EC_PUBLIC_KEY;
	/* ssl_hash_none is used to specify the MD5/SHA1 concatenated hash.
	 * In that case, we use just the SHA1 part.
	 * ECDSA signatures always encode the integers r and s using ASN.1
	 * (unlike DSA where ASN.1 encoding is used with TLS but not with
	 * SSL3). So we can use VFY_VerifyDigestDirect for ECDSA.
	 */
	if (hash->hashAlg == ssl_hash_none) {
	    hashAlg = SEC_OID_SHA1;
	    hashItem.data = hash->u.s.sha;
	    hashItem.len = sizeof(hash->u.s.sha);
	} else {
	    hashItem.data = hash->u.raw;
	    hashItem.len = hash->len;
	}
	break;
#endif /* NSS_DISABLE_ECC */

    default:
    	SECKEY_DestroyPublicKey(key);
	PORT_SetError(SEC_ERROR_UNSUPPORTED_KEYALG);
	return SECFailure;
    }

    PRINT_BUF(60, (NULL, "hash(es) to be verified",
                  hashItem.data, hashItem.len));

    if (hashAlg == SEC_OID_UNKNOWN || key->keyType == dsaKey) {
	/* VFY_VerifyDigestDirect requires DSA signatures to be DER-encoded.
	 * DSA signatures are DER-encoded in TLS but not in SSL3 and the code
	 * above always removes the DER encoding of DSA signatures when
	 * present. Thus DSA signatures are always verified with PK11_Verify.
	 */
	rv = PK11_Verify(key, buf, &hashItem, pwArg);
    } else {
        rv = VFY_VerifyDigestDirect(&hashItem, key, buf, encAlg, hashAlg,
                                    pwArg);
    }
    SECKEY_DestroyPublicKey(key);
    if (signature) {
    	SECITEM_FreeItem(signature, PR_TRUE);
    }
    if (rv != SECSuccess) {
	ssl_MapLowLevelError(SSL_ERROR_BAD_HANDSHAKE_HASH_VALUE);
    }
    return rv;
}


/* Caller must set hiLevel error code. */
/* Called from ssl3_ComputeExportRSAKeyHash
 *             ssl3_ComputeDHKeyHash
 * which are called from ssl3_HandleServerKeyExchange.
 *
 * hashAlg: ssl_hash_none indicates the pre-1.2, MD5/SHA1 combination hash.
 */
SECStatus
ssl3_ComputeCommonKeyHash(SSLHashType hashAlg,
                          PRUint8 * hashBuf, unsigned int bufLen,
                          SSL3Hashes *hashes, PRBool bypassPKCS11)
{
    SECStatus rv;
    SECOidTag hashOID;

#ifndef NO_PKCS11_BYPASS
    if (bypassPKCS11) {
        if (hashAlg == ssl_hash_none) {
            MD5_HashBuf (hashes->u.s.md5, hashBuf, bufLen);
            SHA1_HashBuf(hashes->u.s.sha, hashBuf, bufLen);
            hashes->len = MD5_LENGTH + SHA1_LENGTH;
        } else if (hashAlg == ssl_hash_sha1) {
            SHA1_HashBuf(hashes->u.raw, hashBuf, bufLen);
            hashes->len = SHA1_LENGTH;
        } else if (hashAlg == ssl_hash_sha256) {
            SHA256_HashBuf(hashes->u.raw, hashBuf, bufLen);
            hashes->len = SHA256_LENGTH;
        } else if (hashAlg == ssl_hash_sha384) {
            SHA384_HashBuf(hashes->u.raw, hashBuf, bufLen);
            hashes->len = SHA384_LENGTH;
        } else if (hashAlg == ssl_hash_sha512) {
            SHA512_HashBuf(hashes->u.raw, hashBuf, bufLen);
            hashes->len = SHA512_LENGTH;
        } else {
            PORT_SetError(SSL_ERROR_UNSUPPORTED_HASH_ALGORITHM);
            return SECFailure;
        }
    } else
#endif
    {
        if (hashAlg == ssl_hash_none) {
            rv = PK11_HashBuf(SEC_OID_MD5, hashes->u.s.md5, hashBuf, bufLen);
            if (rv != SECSuccess) {
                ssl_MapLowLevelError(SSL_ERROR_MD5_DIGEST_FAILURE);
                return rv;
            }
            rv = PK11_HashBuf(SEC_OID_SHA1, hashes->u.s.sha, hashBuf, bufLen);
            if (rv != SECSuccess) {
                ssl_MapLowLevelError(SSL_ERROR_SHA_DIGEST_FAILURE);
                return rv;
            }
            hashes->len = MD5_LENGTH + SHA1_LENGTH;
        } else {
            hashOID = ssl3_TLSHashAlgorithmToOID(hashAlg);
            hashes->len = HASH_ResultLenByOidTag(hashOID);
            if (hashes->len == 0 || hashes->len > sizeof(hashes->u.raw)) {
                ssl_MapLowLevelError(SSL_ERROR_UNSUPPORTED_HASH_ALGORITHM);
                return SECFailure;
            }
            rv = PK11_HashBuf(hashOID, hashes->u.raw, hashBuf, bufLen);
            if (rv != SECSuccess) {
                ssl_MapLowLevelError(SSL_ERROR_DIGEST_FAILURE);
                return rv;
            }
        }
    }
    hashes->hashAlg = hashAlg;
    return SECSuccess;
}

/* Caller must set hiLevel error code. 
** Called from ssl3_SendServerKeyExchange and 
**             ssl3_HandleServerKeyExchange.
*/
static SECStatus
ssl3_ComputeExportRSAKeyHash(SSLHashType hashAlg,
                             SECItem modulus, SECItem publicExponent,
                             SSL3Random *client_rand, SSL3Random *server_rand,
                             SSL3Hashes *hashes, PRBool bypassPKCS11)
{
    PRUint8     * hashBuf;
    PRUint8     * pBuf;
    SECStatus     rv 		= SECSuccess;
    unsigned int  bufLen;
    PRUint8       buf[2*SSL3_RANDOM_LENGTH + 2 + 4096/8 + 2 + 4096/8];

    bufLen = 2*SSL3_RANDOM_LENGTH + 2 + modulus.len + 2 + publicExponent.len;
    if (bufLen <= sizeof buf) {
    	hashBuf = buf;
    } else {
    	hashBuf = PORT_Alloc(bufLen);
	if (!hashBuf) {
	    return SECFailure;
	}
    }

    memcpy(hashBuf, client_rand, SSL3_RANDOM_LENGTH); 
    	pBuf = hashBuf + SSL3_RANDOM_LENGTH;
    memcpy(pBuf, server_rand, SSL3_RANDOM_LENGTH);
    	pBuf += SSL3_RANDOM_LENGTH;
    pBuf[0]  = (PRUint8)(modulus.len >> 8);
    pBuf[1]  = (PRUint8)(modulus.len);
    	pBuf += 2;
    memcpy(pBuf, modulus.data, modulus.len);
    	pBuf += modulus.len;
    pBuf[0] = (PRUint8)(publicExponent.len >> 8);
    pBuf[1] = (PRUint8)(publicExponent.len);
    	pBuf += 2;
    memcpy(pBuf, publicExponent.data, publicExponent.len);
    	pBuf += publicExponent.len;
    PORT_Assert((unsigned int)(pBuf - hashBuf) == bufLen);

    rv = ssl3_ComputeCommonKeyHash(hashAlg, hashBuf, bufLen, hashes,
				   bypassPKCS11);

    PRINT_BUF(95, (NULL, "RSAkey hash: ", hashBuf, bufLen));
    if (hashAlg == ssl_hash_none) {
	PRINT_BUF(95, (NULL, "RSAkey hash: MD5 result",
		  hashes->u.s.md5, MD5_LENGTH));
	PRINT_BUF(95, (NULL, "RSAkey hash: SHA1 result",
		  hashes->u.s.sha, SHA1_LENGTH));
    } else {
	PRINT_BUF(95, (NULL, "RSAkey hash: result",
		  hashes->u.raw, hashes->len));
    }

    if (hashBuf != buf && hashBuf != NULL)
    	PORT_Free(hashBuf);
    return rv;
}

/* Caller must set hiLevel error code. */
/* Called from ssl3_HandleServerKeyExchange. */
static SECStatus
ssl3_ComputeDHKeyHash(SSLHashType hashAlg,
                      SECItem dh_p, SECItem dh_g, SECItem dh_Ys,
                      SSL3Random *client_rand, SSL3Random *server_rand,
                      SSL3Hashes *hashes, PRBool bypassPKCS11)
{
    PRUint8     * hashBuf;
    PRUint8     * pBuf;
    SECStatus     rv 		= SECSuccess;
    unsigned int  bufLen;
    PRUint8       buf[2*SSL3_RANDOM_LENGTH + 2 + 4096/8 + 2 + 4096/8];

    bufLen = 2*SSL3_RANDOM_LENGTH + 2 + dh_p.len + 2 + dh_g.len + 2 + dh_Ys.len;
    if (bufLen <= sizeof buf) {
    	hashBuf = buf;
    } else {
    	hashBuf = PORT_Alloc(bufLen);
	if (!hashBuf) {
	    return SECFailure;
	}
    }

    memcpy(hashBuf, client_rand, SSL3_RANDOM_LENGTH); 
    	pBuf = hashBuf + SSL3_RANDOM_LENGTH;
    memcpy(pBuf, server_rand, SSL3_RANDOM_LENGTH);
    	pBuf += SSL3_RANDOM_LENGTH;
    pBuf[0]  = (PRUint8)(dh_p.len >> 8);
    pBuf[1]  = (PRUint8)(dh_p.len);
    	pBuf += 2;
    memcpy(pBuf, dh_p.data, dh_p.len);
    	pBuf += dh_p.len;
    pBuf[0] = (PRUint8)(dh_g.len >> 8);
    pBuf[1] = (PRUint8)(dh_g.len);
    	pBuf += 2;
    memcpy(pBuf, dh_g.data, dh_g.len);
    	pBuf += dh_g.len;
    pBuf[0] = (PRUint8)(dh_Ys.len >> 8);
    pBuf[1] = (PRUint8)(dh_Ys.len);
    	pBuf += 2;
    memcpy(pBuf, dh_Ys.data, dh_Ys.len);
    	pBuf += dh_Ys.len;
    PORT_Assert((unsigned int)(pBuf - hashBuf) == bufLen);

    rv = ssl3_ComputeCommonKeyHash(hashAlg, hashBuf, bufLen, hashes,
				   bypassPKCS11);

    PRINT_BUF(95, (NULL, "DHkey hash: ", hashBuf, bufLen));
    if (hashAlg == ssl_hash_none) {
	PRINT_BUF(95, (NULL, "DHkey hash: MD5 result",
		  hashes->u.s.md5, MD5_LENGTH));
	PRINT_BUF(95, (NULL, "DHkey hash: SHA1 result",
		  hashes->u.s.sha, SHA1_LENGTH));
    } else {
	PRINT_BUF(95, (NULL, "DHkey hash: result",
		  hashes->u.raw, hashes->len));
    }

    if (hashBuf != buf && hashBuf != NULL)
    	PORT_Free(hashBuf);
    return rv;
}

static void
ssl3_BumpSequenceNumber(SSL3SequenceNumber *num)
{
    num->low++;
    if (num->low == 0)
	num->high++;
}

/* Called twice, only from ssl3_DestroyCipherSpec (immediately below). */
static void
ssl3_CleanupKeyMaterial(ssl3KeyMaterial *mat)
{
    if (mat->write_key != NULL) {
	PK11_FreeSymKey(mat->write_key);
	mat->write_key = NULL;
    }
    if (mat->write_mac_key != NULL) {
	PK11_FreeSymKey(mat->write_mac_key);
	mat->write_mac_key = NULL;
    }
    if (mat->write_mac_context != NULL) {
	PK11_DestroyContext(mat->write_mac_context, PR_TRUE);
	mat->write_mac_context = NULL;
    }
}

/* Called from ssl3_SendChangeCipherSpecs() and 
**	       ssl3_HandleChangeCipherSpecs()
**             ssl3_DestroySSL3Info
** Caller must hold SpecWriteLock.
*/
void
ssl3_DestroyCipherSpec(ssl3CipherSpec *spec, PRBool freeSrvName)
{
    PRBool freeit = (PRBool)(!spec->bypassCiphers);
/*  PORT_Assert( ss->opt.noLocks || ssl_HaveSpecWriteLock(ss)); Don't have ss! */
    if (spec->destroy) {
	spec->destroy(spec->encodeContext, freeit);
	spec->destroy(spec->decodeContext, freeit);
	spec->encodeContext = NULL; /* paranoia */
	spec->decodeContext = NULL;
    }
    if (spec->destroyCompressContext && spec->compressContext) {
	spec->destroyCompressContext(spec->compressContext, 1);
	spec->compressContext = NULL;
    }
    if (spec->destroyDecompressContext && spec->decompressContext) {
	spec->destroyDecompressContext(spec->decompressContext, 1);
	spec->decompressContext = NULL;
    }
    if (freeSrvName && spec->srvVirtName.data) {
        SECITEM_FreeItem(&spec->srvVirtName, PR_FALSE);
    }
    if (spec->master_secret != NULL) {
	PK11_FreeSymKey(spec->master_secret);
	spec->master_secret = NULL;
    }
    spec->msItem.data = NULL;
    spec->msItem.len  = 0;
    ssl3_CleanupKeyMaterial(&spec->client);
    ssl3_CleanupKeyMaterial(&spec->server);
    spec->bypassCiphers = PR_FALSE;
    spec->destroy=NULL;
    spec->destroyCompressContext = NULL;
    spec->destroyDecompressContext = NULL;
}

/* Fill in the pending cipher spec with info from the selected ciphersuite.
** This is as much initialization as we can do without having key material.
** Called from ssl3_HandleServerHello(), ssl3_SendServerHello()
** Caller must hold the ssl3 handshake lock.
** Acquires & releases SpecWriteLock.
*/
static SECStatus
ssl3_SetupPendingCipherSpec(sslSocket *ss)
{
    ssl3CipherSpec *          pwSpec;
    ssl3CipherSpec *          cwSpec;
    ssl3CipherSuite           suite     = ss->ssl3.hs.cipher_suite;
    SSL3MACAlgorithm          mac;
    SSL3BulkCipher            cipher;
    SSL3KeyExchangeAlgorithm  kea;
    const ssl3CipherSuiteDef *suite_def;
    PRBool                    isTLS;

    PORT_Assert( ss->opt.noLocks || ssl_HaveSSL3HandshakeLock(ss));

    ssl_GetSpecWriteLock(ss);  /*******************************/

    pwSpec = ss->ssl3.pwSpec;
    PORT_Assert(pwSpec == ss->ssl3.prSpec);

    /* This hack provides maximal interoperability with SSL 3 servers. */
    cwSpec = ss->ssl3.cwSpec;
    if (cwSpec->mac_def->mac == mac_null) {
	/* SSL records are not being MACed. */
	cwSpec->version = ss->version;
    }

    pwSpec->version  = ss->version;
    isTLS  = (PRBool)(pwSpec->version > SSL_LIBRARY_VERSION_3_0);

    SSL_TRC(3, ("%d: SSL3[%d]: Set XXX Pending Cipher Suite to 0x%04x",
		SSL_GETPID(), ss->fd, suite));

    suite_def = ssl_LookupCipherSuiteDef(suite);
    if (suite_def == NULL) {
	ssl_ReleaseSpecWriteLock(ss);
	return SECFailure;	/* error code set by ssl_LookupCipherSuiteDef */
    }

    if (IS_DTLS(ss)) {
	/* Double-check that we did not pick an RC4 suite */
	PORT_Assert((suite_def->bulk_cipher_alg != cipher_rc4) &&
		    (suite_def->bulk_cipher_alg != cipher_rc4_40) &&
		    (suite_def->bulk_cipher_alg != cipher_rc4_56));
    }

    cipher = suite_def->bulk_cipher_alg;
    kea    = suite_def->key_exchange_alg;
    mac    = suite_def->mac_alg;
    if (mac <= ssl_mac_sha && mac != ssl_mac_null && isTLS)
	mac += 2;

    ss->ssl3.hs.suite_def = suite_def;
    ss->ssl3.hs.kea_def   = &kea_defs[kea];
    PORT_Assert(ss->ssl3.hs.kea_def->kea == kea);

    pwSpec->cipher_def   = &bulk_cipher_defs[cipher];
    PORT_Assert(pwSpec->cipher_def->cipher == cipher);

    pwSpec->mac_def = &mac_defs[mac];
    PORT_Assert(pwSpec->mac_def->mac == mac);

    ss->sec.keyBits       = pwSpec->cipher_def->key_size        * BPB;
    ss->sec.secretKeyBits = pwSpec->cipher_def->secret_key_size * BPB;
    ss->sec.cipherType    = cipher;

    pwSpec->encodeContext = NULL;
    pwSpec->decodeContext = NULL;

    pwSpec->mac_size = pwSpec->mac_def->mac_size;

    pwSpec->compression_method = ss->ssl3.hs.compression;
    pwSpec->compressContext = NULL;
    pwSpec->decompressContext = NULL;

    ssl_ReleaseSpecWriteLock(ss);  /*******************************/
    return SECSuccess;
}

#ifdef NSS_ENABLE_ZLIB
#define SSL3_DEFLATE_CONTEXT_SIZE sizeof(z_stream)

static SECStatus
ssl3_MapZlibError(int zlib_error)
{
    switch (zlib_error) {
    case Z_OK:
        return SECSuccess;
    default:
        return SECFailure;
    }
}

static SECStatus
ssl3_DeflateInit(void *void_context)
{
    z_stream *context = void_context;
    context->zalloc = NULL;
    context->zfree = NULL;
    context->opaque = NULL;

    return ssl3_MapZlibError(deflateInit(context, Z_DEFAULT_COMPRESSION));
}

static SECStatus
ssl3_InflateInit(void *void_context)
{
    z_stream *context = void_context;
    context->zalloc = NULL;
    context->zfree = NULL;
    context->opaque = NULL;
    context->next_in = NULL;
    context->avail_in = 0;

    return ssl3_MapZlibError(inflateInit(context));
}

static SECStatus
ssl3_DeflateCompress(void *void_context, unsigned char *out, int *out_len,
                     int maxout, const unsigned char *in, int inlen)
{
    z_stream *context = void_context;

    if (!inlen) {
        *out_len = 0;
        return SECSuccess;
    }

    context->next_in = (unsigned char*) in;
    context->avail_in = inlen;
    context->next_out = out;
    context->avail_out = maxout;
    if (deflate(context, Z_SYNC_FLUSH) != Z_OK) {
        return SECFailure;
    }
    if (context->avail_out == 0) {
        /* We ran out of space! */
        SSL_TRC(3, ("%d: SSL3[%d] Ran out of buffer while compressing",
                    SSL_GETPID()));
        return SECFailure;
    }

    *out_len = maxout - context->avail_out;
    return SECSuccess;
}

static SECStatus
ssl3_DeflateDecompress(void *void_context, unsigned char *out, int *out_len,
                       int maxout, const unsigned char *in, int inlen)
{
    z_stream *context = void_context;

    if (!inlen) {
        *out_len = 0;
        return SECSuccess;
    }

    context->next_in = (unsigned char*) in;
    context->avail_in = inlen;
    context->next_out = out;
    context->avail_out = maxout;
    if (inflate(context, Z_SYNC_FLUSH) != Z_OK) {
        PORT_SetError(SSL_ERROR_DECOMPRESSION_FAILURE);
        return SECFailure;
    }

    *out_len = maxout - context->avail_out;
    return SECSuccess;
}

static SECStatus
ssl3_DestroyCompressContext(void *void_context, PRBool unused)
{
    deflateEnd(void_context);
    PORT_Free(void_context);
    return SECSuccess;
}

static SECStatus
ssl3_DestroyDecompressContext(void *void_context, PRBool unused)
{
    inflateEnd(void_context);
    PORT_Free(void_context);
    return SECSuccess;
}

#endif /* NSS_ENABLE_ZLIB */

/* Initialize the compression functions and contexts for the given
 * CipherSpec.  */
static SECStatus
ssl3_InitCompressionContext(ssl3CipherSpec *pwSpec)
{
    /* Setup the compression functions */
    switch (pwSpec->compression_method) {
    case ssl_compression_null:
	pwSpec->compressor = NULL;
	pwSpec->decompressor = NULL;
	pwSpec->compressContext = NULL;
	pwSpec->decompressContext = NULL;
	pwSpec->destroyCompressContext = NULL;
	pwSpec->destroyDecompressContext = NULL;
	break;
#ifdef NSS_ENABLE_ZLIB
    case ssl_compression_deflate:
	pwSpec->compressor = ssl3_DeflateCompress;
	pwSpec->decompressor = ssl3_DeflateDecompress;
	pwSpec->compressContext = PORT_Alloc(SSL3_DEFLATE_CONTEXT_SIZE);
	pwSpec->decompressContext = PORT_Alloc(SSL3_DEFLATE_CONTEXT_SIZE);
	pwSpec->destroyCompressContext = ssl3_DestroyCompressContext;
	pwSpec->destroyDecompressContext = ssl3_DestroyDecompressContext;
	ssl3_DeflateInit(pwSpec->compressContext);
	ssl3_InflateInit(pwSpec->decompressContext);
	break;
#endif /* NSS_ENABLE_ZLIB */
    default:
	PORT_Assert(0);
	PORT_SetError(SEC_ERROR_LIBRARY_FAILURE);
	return SECFailure;
    }

    return SECSuccess;
}

#ifndef NO_PKCS11_BYPASS
/* Initialize encryption contexts for pending spec.
 * MAC contexts are set up when computing the mac, not here.
 * Master Secret already is derived in spec->msItem
 * Caller holds Spec write lock.
 */
static SECStatus
ssl3_InitPendingContextsBypass(sslSocket *ss)
{
      ssl3CipherSpec  *  pwSpec;
      const ssl3BulkCipherDef *cipher_def;
      void *             serverContext = NULL;
      void *             clientContext = NULL;
      BLapiInitContextFunc initFn = (BLapiInitContextFunc)NULL;
      int                mode     = 0;
      unsigned int       optArg1  = 0;
      unsigned int       optArg2  = 0;
      PRBool             server_encrypts = ss->sec.isServer;
      SSLCipherAlgorithm calg;
      SECStatus          rv;

    PORT_Assert(ss->opt.noLocks || ssl_HaveSSL3HandshakeLock(ss));
    PORT_Assert(ss->opt.noLocks || ssl_HaveSpecWriteLock(ss));
    PORT_Assert(ss->ssl3.prSpec == ss->ssl3.pwSpec);

    pwSpec        = ss->ssl3.pwSpec;
    cipher_def    = pwSpec->cipher_def;

    calg = cipher_def->calg;

    if (calg == ssl_calg_aes_gcm) {
	pwSpec->encode = NULL;
	pwSpec->decode = NULL;
	pwSpec->destroy = NULL;
	pwSpec->encodeContext = NULL;
	pwSpec->decodeContext = NULL;
	pwSpec->aead = ssl3_AESGCMBypass;
	ssl3_InitCompressionContext(pwSpec);
	return SECSuccess;
    }

    serverContext = pwSpec->server.cipher_context;
    clientContext = pwSpec->client.cipher_context;

    switch (calg) {
    case ssl_calg_null:
	pwSpec->encode  = Null_Cipher;
	pwSpec->decode  = Null_Cipher;
        pwSpec->destroy = NULL;
	goto success;

    case ssl_calg_rc4:
      	initFn = (BLapiInitContextFunc)RC4_InitContext;
	pwSpec->encode  = (SSLCipher) RC4_Encrypt;
	pwSpec->decode  = (SSLCipher) RC4_Decrypt;
	pwSpec->destroy = (SSLDestroy) RC4_DestroyContext;
	break;
    case ssl_calg_rc2:
      	initFn = (BLapiInitContextFunc)RC2_InitContext;
	mode = NSS_RC2_CBC;
	optArg1 = cipher_def->key_size;
	pwSpec->encode  = (SSLCipher) RC2_Encrypt;
	pwSpec->decode  = (SSLCipher) RC2_Decrypt;
	pwSpec->destroy = (SSLDestroy) RC2_DestroyContext;
	break;
    case ssl_calg_des:
      	initFn = (BLapiInitContextFunc)DES_InitContext;
	mode = NSS_DES_CBC;
	optArg1 = server_encrypts;
	pwSpec->encode  = (SSLCipher) DES_Encrypt;
	pwSpec->decode  = (SSLCipher) DES_Decrypt;
	pwSpec->destroy = (SSLDestroy) DES_DestroyContext;
	break;
    case ssl_calg_3des:
      	initFn = (BLapiInitContextFunc)DES_InitContext;
	mode = NSS_DES_EDE3_CBC;
	optArg1 = server_encrypts;
	pwSpec->encode  = (SSLCipher) DES_Encrypt;
	pwSpec->decode  = (SSLCipher) DES_Decrypt;
	pwSpec->destroy = (SSLDestroy) DES_DestroyContext;
	break;
    case ssl_calg_aes:
      	initFn = (BLapiInitContextFunc)AES_InitContext;
	mode = NSS_AES_CBC;
	optArg1 = server_encrypts;
	optArg2 = AES_BLOCK_SIZE;
	pwSpec->encode  = (SSLCipher) AES_Encrypt;
	pwSpec->decode  = (SSLCipher) AES_Decrypt;
	pwSpec->destroy = (SSLDestroy) AES_DestroyContext;
	break;

    case ssl_calg_camellia:
      	initFn = (BLapiInitContextFunc)Camellia_InitContext;
	mode = NSS_CAMELLIA_CBC;
	optArg1 = server_encrypts;
	optArg2 = CAMELLIA_BLOCK_SIZE;
	pwSpec->encode  = (SSLCipher) Camellia_Encrypt;
	pwSpec->decode  = (SSLCipher) Camellia_Decrypt;
	pwSpec->destroy = (SSLDestroy) Camellia_DestroyContext;
	break;

    case ssl_calg_seed:
      	initFn = (BLapiInitContextFunc)SEED_InitContext;
	mode = NSS_SEED_CBC;
	optArg1 = server_encrypts;
	optArg2 = SEED_BLOCK_SIZE;
	pwSpec->encode  = (SSLCipher) SEED_Encrypt;
	pwSpec->decode  = (SSLCipher) SEED_Decrypt;
	pwSpec->destroy = (SSLDestroy) SEED_DestroyContext;
	break;

    case ssl_calg_idea:
    case ssl_calg_fortezza :
    default:
	PORT_Assert(0);
	PORT_SetError(SEC_ERROR_LIBRARY_FAILURE);
	goto bail_out;
    }
    rv = (*initFn)(serverContext,
		   pwSpec->server.write_key_item.data,
		   pwSpec->server.write_key_item.len,
		   pwSpec->server.write_iv_item.data,
		   mode, optArg1, optArg2);
    if (rv != SECSuccess) {
	PORT_Assert(0);
	PORT_SetError(SEC_ERROR_LIBRARY_FAILURE);
	goto bail_out;
    }

    switch (calg) {
    case ssl_calg_des:
    case ssl_calg_3des:
    case ssl_calg_aes:
    case ssl_calg_camellia:
    case ssl_calg_seed:
	/* For block ciphers, if the server is encrypting, then the client
	* is decrypting, and vice versa.
	*/
        optArg1 = !optArg1;
        break;
    /* kill warnings. */
    case ssl_calg_null:
    case ssl_calg_rc4:
    case ssl_calg_rc2:
    case ssl_calg_idea:
    case ssl_calg_fortezza:
    case ssl_calg_aes_gcm:
        break;
    }

    rv = (*initFn)(clientContext,
		   pwSpec->client.write_key_item.data,
		   pwSpec->client.write_key_item.len,
		   pwSpec->client.write_iv_item.data,
		   mode, optArg1, optArg2);
    if (rv != SECSuccess) {
	PORT_Assert(0);
	PORT_SetError(SEC_ERROR_LIBRARY_FAILURE);
	goto bail_out;
    }

    pwSpec->encodeContext = (ss->sec.isServer) ? serverContext : clientContext;
    pwSpec->decodeContext = (ss->sec.isServer) ? clientContext : serverContext;

    ssl3_InitCompressionContext(pwSpec);

success:
    return SECSuccess;

bail_out:
    return SECFailure;
}
#endif

/* This function should probably be moved to pk11wrap and be named 
 * PK11_ParamFromIVAndEffectiveKeyBits
 */
static SECItem *
ssl3_ParamFromIV(CK_MECHANISM_TYPE mtype, SECItem *iv, CK_ULONG ulEffectiveBits)
{
    SECItem * param = PK11_ParamFromIV(mtype, iv);
    if (param && param->data  && param->len >= sizeof(CK_RC2_PARAMS)) {
	switch (mtype) {
	case CKM_RC2_KEY_GEN:
	case CKM_RC2_ECB:
	case CKM_RC2_CBC:
	case CKM_RC2_MAC:
	case CKM_RC2_MAC_GENERAL:
	case CKM_RC2_CBC_PAD:
	    *(CK_RC2_PARAMS *)param->data = ulEffectiveBits;
	default: break;
	}
    }
    return param;
}

/* ssl3_BuildRecordPseudoHeader writes the SSL/TLS pseudo-header (the data
 * which is included in the MAC or AEAD additional data) to |out| and returns
 * its length. See https://tools.ietf.org/html/rfc5246#section-6.2.3.3 for the
 * definition of the AEAD additional data.
 *
 * TLS pseudo-header includes the record's version field, SSL's doesn't. Which
 * pseudo-header defintiion to use should be decided based on the version of
 * the protocol that was negotiated when the cipher spec became current, NOT
 * based on the version value in the record itself, and the decision is passed
 * to this function as the |includesVersion| argument. But, the |version|
 * argument should be the record's version value.
 */
static unsigned int
ssl3_BuildRecordPseudoHeader(unsigned char *out,
			     SSL3SequenceNumber seq_num,
			     SSL3ContentType type,
			     PRBool includesVersion,
			     SSL3ProtocolVersion version,
			     PRBool isDTLS,
			     int length)
{
    out[0] = (unsigned char)(seq_num.high >> 24);
    out[1] = (unsigned char)(seq_num.high >> 16);
    out[2] = (unsigned char)(seq_num.high >>  8);
    out[3] = (unsigned char)(seq_num.high >>  0);
    out[4] = (unsigned char)(seq_num.low  >> 24);
    out[5] = (unsigned char)(seq_num.low  >> 16);
    out[6] = (unsigned char)(seq_num.low  >>  8);
    out[7] = (unsigned char)(seq_num.low  >>  0);
    out[8] = type;

    /* SSL3 MAC doesn't include the record's version field. */
    if (!includesVersion) {
	out[9]  = MSB(length);
	out[10] = LSB(length);
	return 11;
    }

    /* TLS MAC and AEAD additional data include version. */
    if (isDTLS) {
	SSL3ProtocolVersion dtls_version;

	dtls_version = dtls_TLSVersionToDTLSVersion(version);
	out[9]  = MSB(dtls_version);
	out[10] = LSB(dtls_version);
    } else {
	out[9]  = MSB(version);
	out[10] = LSB(version);
    }
    out[11] = MSB(length);
    out[12] = LSB(length);
    return 13;
}

static SECStatus
ssl3_AESGCM(ssl3KeyMaterial *keys,
	    PRBool doDecrypt,
	    unsigned char *out,
	    int *outlen,
	    int maxout,
	    const unsigned char *in,
	    int inlen,
	    const unsigned char *additionalData,
	    int additionalDataLen)
{
    SECItem            param;
    SECStatus          rv = SECFailure;
    unsigned char      nonce[12];
    unsigned int       uOutLen;
    CK_GCM_PARAMS      gcmParams;

    static const int   tagSize = 16;
    static const int   explicitNonceLen = 8;

    /* See https://tools.ietf.org/html/rfc5288#section-3 for details of how the
     * nonce is formed. */
    memcpy(nonce, keys->write_iv, 4);
    if (doDecrypt) {
	memcpy(nonce + 4, in, explicitNonceLen);
	in += explicitNonceLen;
	inlen -= explicitNonceLen;
	*outlen = 0;
    } else {
	if (maxout < explicitNonceLen) {
	    PORT_SetError(SEC_ERROR_INPUT_LEN);
	    return SECFailure;
        }
	/* Use the 64-bit sequence number as the explicit nonce. */
	memcpy(nonce + 4, additionalData, explicitNonceLen);
	memcpy(out, additionalData, explicitNonceLen);
	out += explicitNonceLen;
	maxout -= explicitNonceLen;
	*outlen = explicitNonceLen;
    }

    param.type = siBuffer;
    param.data = (unsigned char *) &gcmParams;
    param.len = sizeof(gcmParams);
    gcmParams.pIv = nonce;
    gcmParams.ulIvLen = sizeof(nonce);
    gcmParams.pAAD = (unsigned char *)additionalData;  /* const cast */
    gcmParams.ulAADLen = additionalDataLen;
    gcmParams.ulTagBits = tagSize * 8;

    if (doDecrypt) {
	rv = PK11_Decrypt(keys->write_key, CKM_AES_GCM, &param, out, &uOutLen,
			  maxout, in, inlen);
    } else {
	rv = PK11_Encrypt(keys->write_key, CKM_AES_GCM, &param, out, &uOutLen,
			  maxout, in, inlen);
    }
    *outlen += (int) uOutLen;

    return rv;
}

#ifndef NO_PKCS11_BYPASS
static SECStatus
ssl3_AESGCMBypass(ssl3KeyMaterial *keys,
		  PRBool doDecrypt,
		  unsigned char *out,
		  int *outlen,
		  int maxout,
		  const unsigned char *in,
		  int inlen,
		  const unsigned char *additionalData,
		  int additionalDataLen)
{
    SECStatus          rv = SECFailure;
    unsigned char      nonce[12];
    unsigned int       uOutLen;
    AESContext        *cx;
    CK_GCM_PARAMS      gcmParams;

    static const int   tagSize = 16;
    static const int   explicitNonceLen = 8;

    /* See https://tools.ietf.org/html/rfc5288#section-3 for details of how the
     * nonce is formed. */
    PORT_Assert(keys->write_iv_item.len == 4);
    if (keys->write_iv_item.len != 4) {
	PORT_SetError(SEC_ERROR_LIBRARY_FAILURE);
	return SECFailure;
    }
    memcpy(nonce, keys->write_iv_item.data, 4);
    if (doDecrypt) {
	memcpy(nonce + 4, in, explicitNonceLen);
	in += explicitNonceLen;
	inlen -= explicitNonceLen;
	*outlen = 0;
    } else {
	if (maxout < explicitNonceLen) {
	    PORT_SetError(SEC_ERROR_INPUT_LEN);
	    return SECFailure;
        }
	/* Use the 64-bit sequence number as the explicit nonce. */
	memcpy(nonce + 4, additionalData, explicitNonceLen);
	memcpy(out, additionalData, explicitNonceLen);
	out += explicitNonceLen;
	maxout -= explicitNonceLen;
	*outlen = explicitNonceLen;
    }

    gcmParams.pIv = nonce;
    gcmParams.ulIvLen = sizeof(nonce);
    gcmParams.pAAD = (unsigned char *)additionalData;  /* const cast */
    gcmParams.ulAADLen = additionalDataLen;
    gcmParams.ulTagBits = tagSize * 8;

    cx = (AESContext *)keys->cipher_context;
    rv = AES_InitContext(cx, keys->write_key_item.data,
			 keys->write_key_item.len,
			 (unsigned char *)&gcmParams, NSS_AES_GCM, !doDecrypt,
			 AES_BLOCK_SIZE);
    if (rv != SECSuccess) {
	return rv;
    }
    if (doDecrypt) {
	rv = AES_Decrypt(cx, out, &uOutLen, maxout, in, inlen);
    } else {
	rv = AES_Encrypt(cx, out, &uOutLen, maxout, in, inlen);
    }
    AES_DestroyContext(cx, PR_FALSE);
    *outlen += (int) uOutLen;

    return rv;
}
#endif

/* Initialize encryption and MAC contexts for pending spec.
 * Master Secret already is derived.
 * Caller holds Spec write lock.
 */
static SECStatus
ssl3_InitPendingContextsPKCS11(sslSocket *ss)
{
      ssl3CipherSpec  *  pwSpec;
      const ssl3BulkCipherDef *cipher_def;
      PK11Context *      serverContext = NULL;
      PK11Context *      clientContext = NULL;
      SECItem *          param;
      CK_MECHANISM_TYPE  mechanism;
      CK_MECHANISM_TYPE  mac_mech;
      CK_ULONG           macLength;
      CK_ULONG           effKeyBits;
      SECItem            iv;
      SECItem            mac_param;
      SSLCipherAlgorithm calg;

    PORT_Assert( ss->opt.noLocks || ssl_HaveSSL3HandshakeLock(ss));
    PORT_Assert( ss->opt.noLocks || ssl_HaveSpecWriteLock(ss));
    PORT_Assert(ss->ssl3.prSpec == ss->ssl3.pwSpec);

    pwSpec        = ss->ssl3.pwSpec;
    cipher_def    = pwSpec->cipher_def;
    macLength     = pwSpec->mac_size;
    calg          = cipher_def->calg;
    PORT_Assert(alg2Mech[calg].calg == calg);

    pwSpec->client.write_mac_context = NULL;
    pwSpec->server.write_mac_context = NULL;

    if (calg == calg_aes_gcm) {
	pwSpec->encode = NULL;
	pwSpec->decode = NULL;
	pwSpec->destroy = NULL;
	pwSpec->encodeContext = NULL;
	pwSpec->decodeContext = NULL;
	pwSpec->aead = ssl3_AESGCM;
	return SECSuccess;
    }

    /* 
    ** Now setup the MAC contexts, 
    **   crypto contexts are setup below.
    */

    mac_mech       = pwSpec->mac_def->mmech;
    mac_param.data = (unsigned char *)&macLength;
    mac_param.len  = sizeof(macLength);
    mac_param.type = 0;

    pwSpec->client.write_mac_context = PK11_CreateContextBySymKey(
	    mac_mech, CKA_SIGN, pwSpec->client.write_mac_key, &mac_param);
    if (pwSpec->client.write_mac_context == NULL)  {
	ssl_MapLowLevelError(SSL_ERROR_SYM_KEY_CONTEXT_FAILURE);
	goto fail;
    }
    pwSpec->server.write_mac_context = PK11_CreateContextBySymKey(
	    mac_mech, CKA_SIGN, pwSpec->server.write_mac_key, &mac_param);
    if (pwSpec->server.write_mac_context == NULL) {
	ssl_MapLowLevelError(SSL_ERROR_SYM_KEY_CONTEXT_FAILURE);
	goto fail;
    }

    /* 
    ** Now setup the crypto contexts.
    */

    if (calg == calg_null) {
	pwSpec->encode  = Null_Cipher;
	pwSpec->decode  = Null_Cipher;
	pwSpec->destroy = NULL;
	return SECSuccess;
    }
    mechanism = alg2Mech[calg].cmech;
    effKeyBits = cipher_def->key_size * BPB;

    /*
     * build the server context
     */
    iv.data = pwSpec->server.write_iv;
    iv.len  = cipher_def->iv_size;
    param = ssl3_ParamFromIV(mechanism, &iv, effKeyBits);
    if (param == NULL) {
	ssl_MapLowLevelError(SSL_ERROR_IV_PARAM_FAILURE);
    	goto fail;
    }
    serverContext = PK11_CreateContextBySymKey(mechanism,
				(ss->sec.isServer ? CKA_ENCRYPT : CKA_DECRYPT),
				pwSpec->server.write_key, param);
    iv.data = PK11_IVFromParam(mechanism, param, (int *)&iv.len);
    if (iv.data)
    	PORT_Memcpy(pwSpec->server.write_iv, iv.data, iv.len);
    SECITEM_FreeItem(param, PR_TRUE);
    if (serverContext == NULL) {
	ssl_MapLowLevelError(SSL_ERROR_SYM_KEY_CONTEXT_FAILURE);
    	goto fail;
    }

    /*
     * build the client context
     */
    iv.data = pwSpec->client.write_iv;
    iv.len  = cipher_def->iv_size;

    param = ssl3_ParamFromIV(mechanism, &iv, effKeyBits);
    if (param == NULL) {
	ssl_MapLowLevelError(SSL_ERROR_IV_PARAM_FAILURE);
    	goto fail;
    }
    clientContext = PK11_CreateContextBySymKey(mechanism,
				(ss->sec.isServer ? CKA_DECRYPT : CKA_ENCRYPT),
				pwSpec->client.write_key, param);
    iv.data = PK11_IVFromParam(mechanism, param, (int *)&iv.len);
    if (iv.data)
    	PORT_Memcpy(pwSpec->client.write_iv, iv.data, iv.len);
    SECITEM_FreeItem(param,PR_TRUE);
    if (clientContext == NULL) {
	ssl_MapLowLevelError(SSL_ERROR_SYM_KEY_CONTEXT_FAILURE);
    	goto fail;
    }
    pwSpec->encode  = (SSLCipher) PK11_CipherOp;
    pwSpec->decode  = (SSLCipher) PK11_CipherOp;
    pwSpec->destroy = (SSLDestroy) PK11_DestroyContext;

    pwSpec->encodeContext = (ss->sec.isServer) ? serverContext : clientContext;
    pwSpec->decodeContext = (ss->sec.isServer) ? clientContext : serverContext;

    serverContext = NULL;
    clientContext = NULL;

    ssl3_InitCompressionContext(pwSpec);

    return SECSuccess;

fail:
    if (serverContext != NULL) PK11_DestroyContext(serverContext, PR_TRUE);
    if (clientContext != NULL) PK11_DestroyContext(clientContext, PR_TRUE);
    if (pwSpec->client.write_mac_context != NULL) {
    	PK11_DestroyContext(pwSpec->client.write_mac_context,PR_TRUE);
	pwSpec->client.write_mac_context = NULL;
    }
    if (pwSpec->server.write_mac_context != NULL) {
    	PK11_DestroyContext(pwSpec->server.write_mac_context,PR_TRUE);
	pwSpec->server.write_mac_context = NULL;
    }

    return SECFailure;
}

/* Complete the initialization of all keys, ciphers, MACs and their contexts
 * for the pending Cipher Spec.
 * Called from: ssl3_SendClientKeyExchange 	(for Full handshake)
 *              ssl3_HandleRSAClientKeyExchange	(for Full handshake)
 *              ssl3_HandleServerHello		(for session restart)
 *              ssl3_HandleClientHello		(for session restart)
 * Sets error code, but caller probably should override to disambiguate.
 * NULL pms means re-use old master_secret.
 *
 *  This code is common to the bypass and PKCS11 execution paths. For
 *  the bypass case, pms is NULL. If the old master secret is reused,
 *  pms is NULL and the master secret is already in either
 *  pwSpec->msItem.len (the bypass case) or pwSpec->master_secret.
 *
 * For the bypass case,  pms is NULL.
 */
SECStatus
ssl3_InitPendingCipherSpec(sslSocket *ss, PK11SymKey *pms)
{
    ssl3CipherSpec  *  pwSpec;
    ssl3CipherSpec  *  cwSpec;
    SECStatus          rv;

    PORT_Assert( ss->opt.noLocks || ssl_HaveSSL3HandshakeLock(ss));

    ssl_GetSpecWriteLock(ss);	/**************************************/

    PORT_Assert(ss->ssl3.prSpec == ss->ssl3.pwSpec);

    pwSpec        = ss->ssl3.pwSpec;
    cwSpec        = ss->ssl3.cwSpec;

    if (pms || (!pwSpec->msItem.len && !pwSpec->master_secret)) {
	rv = ssl3_DeriveMasterSecret(ss, pms);
	if (rv != SECSuccess) {
	    goto done;  /* err code set by ssl3_DeriveMasterSecret */
	}
    }
#ifndef NO_PKCS11_BYPASS
    if (ss->opt.bypassPKCS11 && pwSpec->msItem.len && pwSpec->msItem.data) {
	/* Double Bypass succeeded in extracting the master_secret */
	const ssl3KEADef * kea_def = ss->ssl3.hs.kea_def;
	PRBool             isTLS   = (PRBool)(kea_def->tls_keygen ||
                                (pwSpec->version > SSL_LIBRARY_VERSION_3_0));
	pwSpec->bypassCiphers = PR_TRUE;
	rv = ssl3_KeyAndMacDeriveBypass( pwSpec, 
			     (const unsigned char *)&ss->ssl3.hs.client_random,
			     (const unsigned char *)&ss->ssl3.hs.server_random,
			     isTLS, 
			     (PRBool)(kea_def->is_limited));
	if (rv == SECSuccess) {
	    rv = ssl3_InitPendingContextsBypass(ss);
	}
    } else
#endif
    if (pwSpec->master_secret) {
	rv = ssl3_DeriveConnectionKeysPKCS11(ss);
	if (rv == SECSuccess) {
	    rv = ssl3_InitPendingContextsPKCS11(ss);
	}
    } else {
	PORT_Assert(pwSpec->master_secret);
	PORT_SetError(SEC_ERROR_LIBRARY_FAILURE);
	rv = SECFailure;
    }
    if (rv != SECSuccess) {
	goto done;
    }

    /* Generic behaviors -- common to all crypto methods */
    if (!IS_DTLS(ss)) {
	pwSpec->read_seq_num.high = pwSpec->write_seq_num.high = 0;
    } else {
	if (cwSpec->epoch == PR_UINT16_MAX) {
	    /* The problem here is that we have rehandshaked too many
	     * times (you are not allowed to wrap the epoch). The
	     * spec says you should be discarding the connection
	     * and start over, so not much we can do here. */
	    PORT_SetError(SEC_ERROR_LIBRARY_FAILURE);
	    rv = SECFailure;
	    goto done;
	}
	/* The sequence number has the high 16 bits as the epoch. */
	pwSpec->epoch = cwSpec->epoch + 1;
	pwSpec->read_seq_num.high = pwSpec->write_seq_num.high =
	    pwSpec->epoch << 16;

	dtls_InitRecvdRecords(&pwSpec->recvdRecords);
    }
    pwSpec->read_seq_num.low = pwSpec->write_seq_num.low = 0;

done:
    ssl_ReleaseSpecWriteLock(ss);	/******************************/
    if (rv != SECSuccess)
	ssl_MapLowLevelError(SSL_ERROR_SESSION_KEY_GEN_FAILURE);
    return rv;
}

/*
 * 60 bytes is 3 times the maximum length MAC size that is supported.
 */
static const unsigned char mac_pad_1 [60] = {
    0x36, 0x36, 0x36, 0x36, 0x36, 0x36, 0x36, 0x36,
    0x36, 0x36, 0x36, 0x36, 0x36, 0x36, 0x36, 0x36,
    0x36, 0x36, 0x36, 0x36, 0x36, 0x36, 0x36, 0x36,
    0x36, 0x36, 0x36, 0x36, 0x36, 0x36, 0x36, 0x36,
    0x36, 0x36, 0x36, 0x36, 0x36, 0x36, 0x36, 0x36,
    0x36, 0x36, 0x36, 0x36, 0x36, 0x36, 0x36, 0x36,
    0x36, 0x36, 0x36, 0x36, 0x36, 0x36, 0x36, 0x36,
    0x36, 0x36, 0x36, 0x36
};
static const unsigned char mac_pad_2 [60] = {
    0x5c, 0x5c, 0x5c, 0x5c, 0x5c, 0x5c, 0x5c, 0x5c,
    0x5c, 0x5c, 0x5c, 0x5c, 0x5c, 0x5c, 0x5c, 0x5c,
    0x5c, 0x5c, 0x5c, 0x5c, 0x5c, 0x5c, 0x5c, 0x5c,
    0x5c, 0x5c, 0x5c, 0x5c, 0x5c, 0x5c, 0x5c, 0x5c,
    0x5c, 0x5c, 0x5c, 0x5c, 0x5c, 0x5c, 0x5c, 0x5c,
    0x5c, 0x5c, 0x5c, 0x5c, 0x5c, 0x5c, 0x5c, 0x5c,
    0x5c, 0x5c, 0x5c, 0x5c, 0x5c, 0x5c, 0x5c, 0x5c,
    0x5c, 0x5c, 0x5c, 0x5c
};

/* Called from: ssl3_SendRecord()
** Caller must already hold the SpecReadLock. (wish we could assert that!)
*/
static SECStatus
ssl3_ComputeRecordMAC(
    ssl3CipherSpec *   spec,
    PRBool             useServerMacKey,
    const unsigned char *header,
    unsigned int       headerLen,
    const SSL3Opaque * input,
    int                inputLength,
    unsigned char *    outbuf,
    unsigned int *     outLength)
{
    const ssl3MACDef * mac_def;
    SECStatus          rv;

    PRINT_BUF(95, (NULL, "frag hash1: header", header, headerLen));
    PRINT_BUF(95, (NULL, "frag hash1: input", input, inputLength));

    mac_def = spec->mac_def;
    if (mac_def->mac == mac_null) {
	*outLength = 0;
	return SECSuccess;
    }
#ifndef NO_PKCS11_BYPASS
    if (spec->bypassCiphers) {
	/* bypass version */
	const SECHashObject *hashObj = NULL;
	unsigned int       pad_bytes = 0;
	PRUint64           write_mac_context[MAX_MAC_CONTEXT_LLONGS];

	switch (mac_def->mac) {
	case ssl_mac_null:
	    *outLength = 0;
	    return SECSuccess;
	case ssl_mac_md5:
	    pad_bytes = 48;
	    hashObj = HASH_GetRawHashObject(HASH_AlgMD5);
	    break;
	case ssl_mac_sha:
	    pad_bytes = 40;
	    hashObj = HASH_GetRawHashObject(HASH_AlgSHA1);
	    break;
	case ssl_hmac_md5: /* used with TLS */
	    hashObj = HASH_GetRawHashObject(HASH_AlgMD5);
	    break;
	case ssl_hmac_sha: /* used with TLS */
	    hashObj = HASH_GetRawHashObject(HASH_AlgSHA1);
	    break;
	case ssl_hmac_sha256: /* used with TLS */
	    hashObj = HASH_GetRawHashObject(HASH_AlgSHA256);
	    break;
	default:
	    break;
	}
	if (!hashObj) {
	    PORT_Assert(0);
	    PORT_SetError(SEC_ERROR_LIBRARY_FAILURE);
	    return SECFailure;
	}

	if (spec->version <= SSL_LIBRARY_VERSION_3_0) {
	    unsigned int tempLen;
	    unsigned char temp[MAX_MAC_LENGTH];

	    /* compute "inner" part of SSL3 MAC */
	    hashObj->begin(write_mac_context);
	    if (useServerMacKey)
		hashObj->update(write_mac_context, 
				spec->server.write_mac_key_item.data,
				spec->server.write_mac_key_item.len);
	    else
		hashObj->update(write_mac_context, 
				spec->client.write_mac_key_item.data,
				spec->client.write_mac_key_item.len);
	    hashObj->update(write_mac_context, mac_pad_1, pad_bytes);
	    hashObj->update(write_mac_context, header, headerLen);
	    hashObj->update(write_mac_context, input, inputLength);
	    hashObj->end(write_mac_context,    temp, &tempLen, sizeof temp);

	    /* compute "outer" part of SSL3 MAC */
	    hashObj->begin(write_mac_context);
	    if (useServerMacKey)
		hashObj->update(write_mac_context, 
				spec->server.write_mac_key_item.data,
				spec->server.write_mac_key_item.len);
	    else
		hashObj->update(write_mac_context, 
				spec->client.write_mac_key_item.data,
				spec->client.write_mac_key_item.len);
	    hashObj->update(write_mac_context, mac_pad_2, pad_bytes);
	    hashObj->update(write_mac_context, temp, tempLen);
	    hashObj->end(write_mac_context, outbuf, outLength, spec->mac_size);
	    rv = SECSuccess;
	} else { /* is TLS */
#define cx ((HMACContext *)write_mac_context)
	    if (useServerMacKey) {
		rv = HMAC_Init(cx, hashObj, 
			       spec->server.write_mac_key_item.data,
			       spec->server.write_mac_key_item.len, PR_FALSE);
	    } else {
		rv = HMAC_Init(cx, hashObj, 
			       spec->client.write_mac_key_item.data,
			       spec->client.write_mac_key_item.len, PR_FALSE);
	    }
	    if (rv == SECSuccess) {
		HMAC_Begin(cx);
		HMAC_Update(cx, header, headerLen);
		HMAC_Update(cx, input, inputLength);
		rv = HMAC_Finish(cx, outbuf, outLength, spec->mac_size);
		HMAC_Destroy(cx, PR_FALSE);
	    }
#undef cx
	}
    } else
#endif
    {
	PK11Context *mac_context = 
	    (useServerMacKey ? spec->server.write_mac_context
	                     : spec->client.write_mac_context);
	rv  = PK11_DigestBegin(mac_context);
	rv |= PK11_DigestOp(mac_context, header, headerLen);
	rv |= PK11_DigestOp(mac_context, input, inputLength);
	rv |= PK11_DigestFinal(mac_context, outbuf, outLength, spec->mac_size);
    }

    PORT_Assert(rv != SECSuccess || *outLength == (unsigned)spec->mac_size);

    PRINT_BUF(95, (NULL, "frag hash2: result", outbuf, *outLength));

    if (rv != SECSuccess) {
    	rv = SECFailure;
	ssl_MapLowLevelError(SSL_ERROR_MAC_COMPUTATION_FAILURE);
    }
    return rv;
}

/* Called from: ssl3_HandleRecord()
 * Caller must already hold the SpecReadLock. (wish we could assert that!)
 *
 * On entry:
 *   originalLen >= inputLen >= MAC size
*/
static SECStatus
ssl3_ComputeRecordMACConstantTime(
    ssl3CipherSpec *   spec,
    PRBool             useServerMacKey,
    const unsigned char *header,
    unsigned int       headerLen,
    const SSL3Opaque * input,
    int                inputLen,
    int                originalLen,
    unsigned char *    outbuf,
    unsigned int *     outLen)
{
    CK_MECHANISM_TYPE            macType;
    CK_NSS_MAC_CONSTANT_TIME_PARAMS params;
    SECItem                      param, inputItem, outputItem;
    SECStatus                    rv;
    PK11SymKey *                 key;

    PORT_Assert(inputLen >= spec->mac_size);
    PORT_Assert(originalLen >= inputLen);

    if (spec->bypassCiphers) {
	/* This function doesn't support PKCS#11 bypass. We fallback on the
	 * non-constant time version. */
	goto fallback;
    }

    if (spec->mac_def->mac == mac_null) {
	*outLen = 0;
	return SECSuccess;
    }

    macType = CKM_NSS_HMAC_CONSTANT_TIME;
    if (spec->version <= SSL_LIBRARY_VERSION_3_0) {
	macType = CKM_NSS_SSL3_MAC_CONSTANT_TIME;
    }

    params.macAlg = spec->mac_def->mmech;
    params.ulBodyTotalLen = originalLen;
    params.pHeader = (unsigned char *) header;  /* const cast */
    params.ulHeaderLen = headerLen;

    param.data = (unsigned char*) &params;
    param.len = sizeof(params);
    param.type = 0;

    inputItem.data = (unsigned char *) input;
    inputItem.len = inputLen;
    inputItem.type = 0;

    outputItem.data = outbuf;
    outputItem.len = *outLen;
    outputItem.type = 0;

    key = spec->server.write_mac_key;
    if (!useServerMacKey) {
	key = spec->client.write_mac_key;
    }

    rv = PK11_SignWithSymKey(key, macType, &param, &outputItem, &inputItem);
    if (rv != SECSuccess) {
	if (PORT_GetError() == SEC_ERROR_INVALID_ALGORITHM) {
	    goto fallback;
	}

	*outLen = 0;
	rv = SECFailure;
	ssl_MapLowLevelError(SSL_ERROR_MAC_COMPUTATION_FAILURE);
	return rv;
    }

    PORT_Assert(outputItem.len == (unsigned)spec->mac_size);
    *outLen = outputItem.len;

    return rv;

fallback:
    /* ssl3_ComputeRecordMAC expects the MAC to have been removed from the
     * length already. */
    inputLen -= spec->mac_size;
    return ssl3_ComputeRecordMAC(spec, useServerMacKey, header, headerLen,
				 input, inputLen, outbuf, outLen);
}

static PRBool
ssl3_ClientAuthTokenPresent(sslSessionID *sid) {
    PK11SlotInfo *slot = NULL;
    PRBool isPresent = PR_TRUE;

    /* we only care if we are doing client auth */
    if (!sid || !sid->u.ssl3.clAuthValid) {
	return PR_TRUE;
    }

    /* get the slot */
    slot = SECMOD_LookupSlot(sid->u.ssl3.clAuthModuleID,
	                     sid->u.ssl3.clAuthSlotID);
    if (slot == NULL ||
	!PK11_IsPresent(slot) ||
	sid->u.ssl3.clAuthSeries     != PK11_GetSlotSeries(slot) ||
	sid->u.ssl3.clAuthSlotID     != PK11_GetSlotID(slot)     ||
	sid->u.ssl3.clAuthModuleID   != PK11_GetModuleID(slot)   ||
	(PK11_NeedLogin(slot) && !PK11_IsLoggedIn(slot, NULL))) {
	isPresent = PR_FALSE;
    } 
    if (slot) {
	PK11_FreeSlot(slot);
    }
    return isPresent;
}

/* Caller must hold the spec read lock. */
SECStatus
ssl3_CompressMACEncryptRecord(ssl3CipherSpec *   cwSpec,
		              PRBool             isServer,
			      PRBool             isDTLS,
			      PRBool             capRecordVersion,
                              SSL3ContentType    type,
		              const SSL3Opaque * pIn,
		              PRUint32           contentLen,
		              sslBuffer *        wrBuf)
{
    const ssl3BulkCipherDef * cipher_def;
    SECStatus                 rv;
    PRUint32                  macLen = 0;
    PRUint32                  fragLen;
    PRUint32  p1Len, p2Len, oddLen = 0;
    PRUint16                  headerLen;
    unsigned int ivLen = 0;
    int                       cipherBytes = 0;
    unsigned char             pseudoHeader[13];
    unsigned int              pseudoHeaderLen;

    cipher_def = cwSpec->cipher_def;
    headerLen = isDTLS ? DTLS_RECORD_HEADER_LENGTH : SSL3_RECORD_HEADER_LENGTH;

    if (cipher_def->type == type_block &&
	cwSpec->version >= SSL_LIBRARY_VERSION_TLS_1_1) {
	/* Prepend the per-record explicit IV using technique 2b from
	 * RFC 4346 section 6.2.3.2: The IV is a cryptographically
	 * strong random number XORed with the CBC residue from the previous
	 * record.
	 */
	ivLen = cipher_def->iv_size;
	if (ivLen > wrBuf->space - headerLen) {
	    PORT_SetError(SEC_ERROR_LIBRARY_FAILURE);
	    return SECFailure;
	}
	rv = PK11_GenerateRandom(wrBuf->buf + headerLen, ivLen);
	if (rv != SECSuccess) {
	    ssl_MapLowLevelError(SSL_ERROR_GENERATE_RANDOM_FAILURE);
	    return rv;
	}
	rv = cwSpec->encode( cwSpec->encodeContext, 
	    wrBuf->buf + headerLen,
	    &cipherBytes,                       /* output and actual outLen */
	    ivLen,                              /* max outlen */
	    wrBuf->buf + headerLen,
	    ivLen);                             /* input and inputLen*/
	if (rv != SECSuccess || cipherBytes != ivLen) {
	    PORT_SetError(SSL_ERROR_ENCRYPTION_FAILURE);
	    return SECFailure;
	}
    }

    if (cwSpec->compressor) {
	int outlen;
	rv = cwSpec->compressor(
	    cwSpec->compressContext,
	    wrBuf->buf + headerLen + ivLen, &outlen,
	    wrBuf->space - headerLen - ivLen, pIn, contentLen);
	if (rv != SECSuccess)
	    return rv;
	pIn = wrBuf->buf + headerLen + ivLen;
	contentLen = outlen;
    }

    pseudoHeaderLen = ssl3_BuildRecordPseudoHeader(
	pseudoHeader, cwSpec->write_seq_num, type,
	cwSpec->version >= SSL_LIBRARY_VERSION_TLS_1_0, cwSpec->version,
	isDTLS, contentLen);
    PORT_Assert(pseudoHeaderLen <= sizeof(pseudoHeader));
    if (cipher_def->type == type_aead) {
	const int nonceLen = cipher_def->explicit_nonce_size;
	const int tagLen = cipher_def->tag_size;

	if (headerLen + nonceLen + contentLen + tagLen > wrBuf->space) {
	    PORT_SetError(SEC_ERROR_LIBRARY_FAILURE);
	    return SECFailure;
	}

	cipherBytes = contentLen;
	rv = cwSpec->aead(
		isServer ? &cwSpec->server : &cwSpec->client,
		PR_FALSE,                                   /* do encrypt */
		wrBuf->buf + headerLen,                     /* output  */
		&cipherBytes,                               /* out len */
		wrBuf->space - headerLen,                   /* max out */
		pIn, contentLen,                            /* input   */
		pseudoHeader, pseudoHeaderLen);
	if (rv != SECSuccess) {
	    PORT_SetError(SSL_ERROR_ENCRYPTION_FAILURE);
	    return SECFailure;
	}
    } else {
	/*
	 * Add the MAC
	 */
	rv = ssl3_ComputeRecordMAC(cwSpec, isServer,
	    pseudoHeader, pseudoHeaderLen, pIn, contentLen,
	    wrBuf->buf + headerLen + ivLen + contentLen, &macLen);
	if (rv != SECSuccess) {
	    ssl_MapLowLevelError(SSL_ERROR_MAC_COMPUTATION_FAILURE);
	    return SECFailure;
	}
	p1Len   = contentLen;
	p2Len   = macLen;
	fragLen = contentLen + macLen;	/* needs to be encrypted */
	PORT_Assert(fragLen <= MAX_FRAGMENT_LENGTH + 1024);

	/*
	 * Pad the text (if we're doing a block cipher)
	 * then Encrypt it
	 */
	if (cipher_def->type == type_block) {
	    unsigned char * pBuf;
	    int             padding_length;
	    int             i;

	    oddLen = contentLen % cipher_def->block_size;
	    /* Assume blockSize is a power of two */
	    padding_length = cipher_def->block_size - 1 -
			    ((fragLen) & (cipher_def->block_size - 1));
	    fragLen += padding_length + 1;
	    PORT_Assert((fragLen % cipher_def->block_size) == 0);

	    /* Pad according to TLS rules (also acceptable to SSL3). */
	    pBuf = &wrBuf->buf[headerLen + ivLen + fragLen - 1];
	    for (i = padding_length + 1; i > 0; --i) {
		*pBuf-- = padding_length;
	    }
	    /* now, if contentLen is not a multiple of block size, fix it */
	    p2Len = fragLen - p1Len;
	}
	if (p1Len < 256) {
	    oddLen = p1Len;
	    p1Len = 0;
	} else {
	    p1Len -= oddLen;
	}
	if (oddLen) {
	    p2Len += oddLen;
	    PORT_Assert( (cipher_def->block_size < 2) || \
			 (p2Len % cipher_def->block_size) == 0);
	    memmove(wrBuf->buf + headerLen + ivLen + p1Len, pIn + p1Len,
		    oddLen);
	}
	if (p1Len > 0) {
	    int cipherBytesPart1 = -1;
	    rv = cwSpec->encode( cwSpec->encodeContext, 
		wrBuf->buf + headerLen + ivLen,         /* output */
		&cipherBytesPart1,                      /* actual outlen */
		p1Len,                                  /* max outlen */
		pIn, p1Len);                      /* input, and inputlen */
	    PORT_Assert(rv == SECSuccess && cipherBytesPart1 == (int) p1Len);
	    if (rv != SECSuccess || cipherBytesPart1 != (int) p1Len) {
		PORT_SetError(SSL_ERROR_ENCRYPTION_FAILURE);
		return SECFailure;
	    }
	    cipherBytes += cipherBytesPart1;
	}
	if (p2Len > 0) {
	    int cipherBytesPart2 = -1;
	    rv = cwSpec->encode( cwSpec->encodeContext, 
		wrBuf->buf + headerLen + ivLen + p1Len,
		&cipherBytesPart2,          /* output and actual outLen */
		p2Len,                             /* max outlen */
		wrBuf->buf + headerLen + ivLen + p1Len,
		p2Len);                            /* input and inputLen*/
	    PORT_Assert(rv == SECSuccess && cipherBytesPart2 == (int) p2Len);
	    if (rv != SECSuccess || cipherBytesPart2 != (int) p2Len) {
		PORT_SetError(SSL_ERROR_ENCRYPTION_FAILURE);
		return SECFailure;
	    }
	    cipherBytes += cipherBytesPart2;
	}
    }

    PORT_Assert(cipherBytes <= MAX_FRAGMENT_LENGTH + 1024);

    wrBuf->len    = cipherBytes + headerLen;
    wrBuf->buf[0] = type;
    if (isDTLS) {
	SSL3ProtocolVersion version;

	version = dtls_TLSVersionToDTLSVersion(cwSpec->version);
	wrBuf->buf[1] = MSB(version);
	wrBuf->buf[2] = LSB(version);
	wrBuf->buf[3] = (unsigned char)(cwSpec->write_seq_num.high >> 24);
	wrBuf->buf[4] = (unsigned char)(cwSpec->write_seq_num.high >> 16);
	wrBuf->buf[5] = (unsigned char)(cwSpec->write_seq_num.high >>  8);
	wrBuf->buf[6] = (unsigned char)(cwSpec->write_seq_num.high >>  0);
	wrBuf->buf[7] = (unsigned char)(cwSpec->write_seq_num.low  >> 24);
	wrBuf->buf[8] = (unsigned char)(cwSpec->write_seq_num.low  >> 16);
	wrBuf->buf[9] = (unsigned char)(cwSpec->write_seq_num.low  >>  8);
	wrBuf->buf[10] = (unsigned char)(cwSpec->write_seq_num.low >>  0);
	wrBuf->buf[11] = MSB(cipherBytes);
	wrBuf->buf[12] = LSB(cipherBytes);
    } else {
	SSL3ProtocolVersion version = cwSpec->version;

	if (capRecordVersion) {
	    version = PR_MIN(SSL_LIBRARY_VERSION_TLS_1_0, version);
	}
	wrBuf->buf[1] = MSB(version);
	wrBuf->buf[2] = LSB(version);
	wrBuf->buf[3] = MSB(cipherBytes);
	wrBuf->buf[4] = LSB(cipherBytes);
    }

    ssl3_BumpSequenceNumber(&cwSpec->write_seq_num);

    return SECSuccess;
}

/* Process the plain text before sending it.
 * Returns the number of bytes of plaintext that were successfully sent
 * 	plus the number of bytes of plaintext that were copied into the
 *	output (write) buffer.
 * Returns SECFailure on a hard IO error, memory error, or crypto error.
 * Does NOT return SECWouldBlock.
 *
 * Notes on the use of the private ssl flags:
 * (no private SSL flags)
 *    Attempt to make and send SSL records for all plaintext
 *    If non-blocking and a send gets WOULD_BLOCK,
 *    or if the pending (ciphertext) buffer is not empty,
 *    then buffer remaining bytes of ciphertext into pending buf,
 *    and continue to do that for all succssive records until all
 *    bytes are used.
 * ssl_SEND_FLAG_FORCE_INTO_BUFFER
 *    As above, except this suppresses all write attempts, and forces
 *    all ciphertext into the pending ciphertext buffer.
 * ssl_SEND_FLAG_USE_EPOCH (for DTLS)
 *    Forces the use of the provided epoch
 * ssl_SEND_FLAG_CAP_RECORD_VERSION
 *    Caps the record layer version number of TLS ClientHello to { 3, 1 }
 *    (TLS 1.0). Some TLS 1.0 servers (which seem to use F5 BIG-IP) ignore
 *    ClientHello.client_version and use the record layer version number
 *    (TLSPlaintext.version) instead when negotiating protocol versions. In
 *    addition, if the record layer version number of ClientHello is { 3, 2 }
 *    (TLS 1.1) or higher, these servers reset the TCP connections. Lastly,
 *    some F5 BIG-IP servers hang if a record containing a ClientHello has a
 *    version greater than { 3, 1 } and a length greater than 255. Set this
 *    flag to work around such servers.
 */
PRInt32
ssl3_SendRecord(   sslSocket *        ss,
                   DTLSEpoch          epoch, /* DTLS only */
                   SSL3ContentType    type,
		   const SSL3Opaque * pIn,   /* input buffer */
		   PRInt32            nIn,   /* bytes of input */
		   PRInt32            flags)
{
    sslBuffer      *          wrBuf 	  = &ss->sec.writeBuf;
    SECStatus                 rv;
    PRInt32                   totalSent   = 0;
    PRBool                    capRecordVersion;

    SSL_TRC(3, ("%d: SSL3[%d] SendRecord type: %s nIn=%d",
		SSL_GETPID(), ss->fd, ssl3_DecodeContentType(type),
		nIn));
    PRINT_BUF(50, (ss, "Send record (plain text)", pIn, nIn));

    PORT_Assert( ss->opt.noLocks || ssl_HaveXmitBufLock(ss) );

    if (ss->ssl3.fatalAlertSent) {
        SSL_TRC(3, ("%d: SSL3[%d] Suppress write, fatal alert already sent",
                    SSL_GETPID(), ss->fd));
        return SECFailure;
    }

    capRecordVersion = ((flags & ssl_SEND_FLAG_CAP_RECORD_VERSION) != 0);

    if (capRecordVersion) {
	/* ssl_SEND_FLAG_CAP_RECORD_VERSION can only be used with the
	 * TLS initial ClientHello. */
	PORT_Assert(!IS_DTLS(ss));
	PORT_Assert(!ss->firstHsDone);
	PORT_Assert(type == content_handshake);
	PORT_Assert(ss->ssl3.hs.ws == wait_server_hello);
    }

    if (ss->ssl3.initialized == PR_FALSE) {
	/* This can happen on a server if the very first incoming record
	** looks like a defective ssl3 record (e.g. too long), and we're
	** trying to send an alert.
	*/
	PR_ASSERT(type == content_alert);
	rv = ssl3_InitState(ss);
	if (rv != SECSuccess) {
	    return SECFailure;	/* ssl3_InitState has set the error code. */
    	}
    }

    /* check for Token Presence */
    if (!ssl3_ClientAuthTokenPresent(ss->sec.ci.sid)) {
	PORT_SetError(SSL_ERROR_TOKEN_INSERTION_REMOVAL);
	return SECFailure;
    }

    while (nIn > 0) {
	PRUint32  contentLen = PR_MIN(nIn, MAX_FRAGMENT_LENGTH);
	unsigned int spaceNeeded;
	unsigned int numRecords;

	ssl_GetSpecReadLock(ss);    /********************************/

	if (nIn > 1 && ss->opt.cbcRandomIV &&
	    ss->ssl3.cwSpec->version < SSL_LIBRARY_VERSION_TLS_1_1 &&
	    type == content_application_data &&
	    ss->ssl3.cwSpec->cipher_def->type == type_block /* CBC mode */) {
	    /* We will split the first byte of the record into its own record,
	     * as explained in the documentation for SSL_CBC_RANDOM_IV in ssl.h
	     */
	    numRecords = 2;
	} else {
	    numRecords = 1;
	}

	spaceNeeded = contentLen + (numRecords * SSL3_BUFFER_FUDGE);
	if (ss->ssl3.cwSpec->version >= SSL_LIBRARY_VERSION_TLS_1_1 &&
	    ss->ssl3.cwSpec->cipher_def->type == type_block) {
	    spaceNeeded += ss->ssl3.cwSpec->cipher_def->iv_size;
	}
	if (spaceNeeded > wrBuf->space) {
	    rv = sslBuffer_Grow(wrBuf, spaceNeeded);
	    if (rv != SECSuccess) {
		SSL_DBG(("%d: SSL3[%d]: SendRecord, tried to get %d bytes",
			 SSL_GETPID(), ss->fd, spaceNeeded));
		goto spec_locked_loser; /* sslBuffer_Grow set error code. */
	    }
	}

	if (numRecords == 2) {
	    sslBuffer secondRecord;

	    rv = ssl3_CompressMACEncryptRecord(ss->ssl3.cwSpec,
					       ss->sec.isServer, IS_DTLS(ss),
					       capRecordVersion, type, pIn,
					       1, wrBuf);
	    if (rv != SECSuccess)
	        goto spec_locked_loser;

	    PRINT_BUF(50, (ss, "send (encrypted) record data [1/2]:",
	                   wrBuf->buf, wrBuf->len));

	    secondRecord.buf = wrBuf->buf + wrBuf->len;
	    secondRecord.len = 0;
	    secondRecord.space = wrBuf->space - wrBuf->len;

	    rv = ssl3_CompressMACEncryptRecord(ss->ssl3.cwSpec,
	                                       ss->sec.isServer, IS_DTLS(ss),
					       capRecordVersion, type,
					       pIn + 1, contentLen - 1,
	                                       &secondRecord);
	    if (rv == SECSuccess) {
	        PRINT_BUF(50, (ss, "send (encrypted) record data [2/2]:",
	                       secondRecord.buf, secondRecord.len));
	        wrBuf->len += secondRecord.len;
	    }
	} else {
	    if (!IS_DTLS(ss)) {
		rv = ssl3_CompressMACEncryptRecord(ss->ssl3.cwSpec,
						   ss->sec.isServer,
						   IS_DTLS(ss),
						   capRecordVersion,
						   type, pIn,
						   contentLen, wrBuf);
	    } else {
		rv = dtls_CompressMACEncryptRecord(ss, epoch,
						   !!(flags & ssl_SEND_FLAG_USE_EPOCH),
						   type, pIn,
						   contentLen, wrBuf);
	    }

	    if (rv == SECSuccess) {
	        PRINT_BUF(50, (ss, "send (encrypted) record data:",
	                       wrBuf->buf, wrBuf->len));
	    }
	}

spec_locked_loser:
	ssl_ReleaseSpecReadLock(ss); /************************************/

	if (rv != SECSuccess)
	    return SECFailure;

	pIn += contentLen;
	nIn -= contentLen;
	PORT_Assert( nIn >= 0 );

	/* If there's still some previously saved ciphertext,
	 * or the caller doesn't want us to send the data yet,
	 * then add all our new ciphertext to the amount previously saved.
	 */
	if ((ss->pendingBuf.len > 0) ||
	    (flags & ssl_SEND_FLAG_FORCE_INTO_BUFFER)) {

	    rv = ssl_SaveWriteData(ss, wrBuf->buf, wrBuf->len);
	    if (rv != SECSuccess) {
		/* presumably a memory error, SEC_ERROR_NO_MEMORY */
		return SECFailure;
	    }
	    wrBuf->len = 0;	/* All cipher text is saved away. */

	    if (!(flags & ssl_SEND_FLAG_FORCE_INTO_BUFFER)) {
		PRInt32   sent;
		ss->handshakeBegun = 1;
		sent = ssl_SendSavedWriteData(ss);
		if (sent < 0 && PR_GetError() != PR_WOULD_BLOCK_ERROR) {
		    ssl_MapLowLevelError(SSL_ERROR_SOCKET_WRITE_FAILURE);
		    return SECFailure;
		}
		if (ss->pendingBuf.len) {
		    flags |= ssl_SEND_FLAG_FORCE_INTO_BUFFER;
		}
	    }
	} else if (wrBuf->len > 0) {
	    PRInt32   sent;
	    ss->handshakeBegun = 1;
	    sent = ssl_DefSend(ss, wrBuf->buf, wrBuf->len,
			       flags & ~ssl_SEND_FLAG_MASK);
	    if (sent < 0) {
		if (PR_GetError() != PR_WOULD_BLOCK_ERROR) {
		    ssl_MapLowLevelError(SSL_ERROR_SOCKET_WRITE_FAILURE);
		    return SECFailure;
		}
		/* we got PR_WOULD_BLOCK_ERROR, which means none was sent. */
		sent = 0;
	    }
	    wrBuf->len -= sent;
	    if (wrBuf->len) {
		if (IS_DTLS(ss)) {
		    /* DTLS just says no in this case. No buffering */
		    PR_SetError(PR_WOULD_BLOCK_ERROR, 0);
		    return SECFailure;
		}
		/* now take all the remaining unsent new ciphertext and 
		 * append it to the buffer of previously unsent ciphertext.
		 */
		rv = ssl_SaveWriteData(ss, wrBuf->buf + sent, wrBuf->len);
		if (rv != SECSuccess) {
		    /* presumably a memory error, SEC_ERROR_NO_MEMORY */
		    return SECFailure;
		}
	    }
	}
	totalSent += contentLen;
    }
    return totalSent;
}

#define SSL3_PENDING_HIGH_WATER 1024

/* Attempt to send the content of "in" in an SSL application_data record.
 * Returns "len" or SECFailure,   never SECWouldBlock, nor SECSuccess.
 */
int
ssl3_SendApplicationData(sslSocket *ss, const unsigned char *in,
			 PRInt32 len, PRInt32 flags)
{
    PRInt32   totalSent	= 0;
    PRInt32   discarded = 0;

    PORT_Assert( ss->opt.noLocks || ssl_HaveXmitBufLock(ss) );
    /* These flags for internal use only */
    PORT_Assert(!(flags & (ssl_SEND_FLAG_USE_EPOCH |
			   ssl_SEND_FLAG_NO_RETRANSMIT)));
    if (len < 0 || !in) {
	PORT_SetError(PR_INVALID_ARGUMENT_ERROR);
	return SECFailure;
    }

    if (ss->pendingBuf.len > SSL3_PENDING_HIGH_WATER &&
        !ssl_SocketIsBlocking(ss)) {
	PORT_Assert(!ssl_SocketIsBlocking(ss));
	PORT_SetError(PR_WOULD_BLOCK_ERROR);
	return SECFailure;
    }

    if (ss->appDataBuffered && len) {
	PORT_Assert (in[0] == (unsigned char)(ss->appDataBuffered));
	if (in[0] != (unsigned char)(ss->appDataBuffered)) {
	    PORT_SetError(PR_INVALID_ARGUMENT_ERROR);
	    return SECFailure;
	}
    	in++;
	len--;
	discarded = 1;
    }
    while (len > totalSent) {
	PRInt32   sent, toSend;

	if (totalSent > 0) {
	    /*
	     * The thread yield is intended to give the reader thread a
	     * chance to get some cycles while the writer thread is in
	     * the middle of a large application data write.  (See
	     * Bugzilla bug 127740, comment #1.)
	     */
	    ssl_ReleaseXmitBufLock(ss);
	    PR_Sleep(PR_INTERVAL_NO_WAIT);	/* PR_Yield(); */
	    ssl_GetXmitBufLock(ss);
	}
	toSend = PR_MIN(len - totalSent, MAX_FRAGMENT_LENGTH);
	/*
	 * Note that the 0 epoch is OK because flags will never require 
	 * its use, as guaranteed by the PORT_Assert above.
	 */
	sent = ssl3_SendRecord(ss, 0, content_application_data,
	                       in + totalSent, toSend, flags);
	if (sent < 0) {
	    if (totalSent > 0 && PR_GetError() == PR_WOULD_BLOCK_ERROR) {
		PORT_Assert(ss->lastWriteBlocked);
	    	break;
	    }
	    return SECFailure; /* error code set by ssl3_SendRecord */
	}
	totalSent += sent;
	if (ss->pendingBuf.len) {
	    /* must be a non-blocking socket */
	    PORT_Assert(!ssl_SocketIsBlocking(ss));
	    PORT_Assert(ss->lastWriteBlocked);
	    break;	
	}
    }
    if (ss->pendingBuf.len) {
	/* Must be non-blocking. */
	PORT_Assert(!ssl_SocketIsBlocking(ss));
	if (totalSent > 0) {
	    ss->appDataBuffered = 0x100 | in[totalSent - 1];
	}

	totalSent = totalSent + discarded - 1;
	if (totalSent <= 0) {
	    PORT_SetError(PR_WOULD_BLOCK_ERROR);
	    totalSent = SECFailure;
	}
	return totalSent;
    } 
    ss->appDataBuffered = 0;
    return totalSent + discarded;
}

/* Attempt to send buffered handshake messages.
 * This function returns SECSuccess or SECFailure, never SECWouldBlock.
 * Always set sendBuf.len to 0, even when returning SECFailure.
 *
 * Depending on whether we are doing DTLS or not, this either calls
 *
 * - ssl3_FlushHandshakeMessages if non-DTLS
 * - dtls_FlushHandshakeMessages if DTLS
 *
 * Called from SSL3_SendAlert(), ssl3_SendChangeCipherSpecs(),
 *             ssl3_AppendHandshake(), ssl3_SendClientHello(),
 *             ssl3_SendHelloRequest(), ssl3_SendServerHelloDone(),
 *             ssl3_SendFinished(),
 */
static SECStatus
ssl3_FlushHandshake(sslSocket *ss, PRInt32 flags)
{
    if (IS_DTLS(ss)) {
        return dtls_FlushHandshakeMessages(ss, flags);
    } else {
        return ssl3_FlushHandshakeMessages(ss, flags);
    }
}

/* Attempt to send the content of sendBuf buffer in an SSL handshake record.
 * This function returns SECSuccess or SECFailure, never SECWouldBlock.
 * Always set sendBuf.len to 0, even when returning SECFailure.
 *
 * Called from ssl3_FlushHandshake
 */
static SECStatus
ssl3_FlushHandshakeMessages(sslSocket *ss, PRInt32 flags)
{
    static const PRInt32 allowedFlags = ssl_SEND_FLAG_FORCE_INTO_BUFFER |
                                        ssl_SEND_FLAG_CAP_RECORD_VERSION;
    PRInt32 count = -1;
    SECStatus rv = SECSuccess;

    PORT_Assert( ss->opt.noLocks || ssl_HaveSSL3HandshakeLock(ss));
    PORT_Assert( ss->opt.noLocks || ssl_HaveXmitBufLock(ss) );

    if (!ss->sec.ci.sendBuf.buf || !ss->sec.ci.sendBuf.len)
	return rv;

    /* only these flags are allowed */
    PORT_Assert(!(flags & ~allowedFlags));
    if ((flags & ~allowedFlags) != 0) {
	PORT_SetError(SEC_ERROR_INVALID_ARGS);
	rv = SECFailure;
    } else {
	count = ssl3_SendRecord(ss, 0, content_handshake, ss->sec.ci.sendBuf.buf,
			     ss->sec.ci.sendBuf.len, flags);
    }
    if (count < 0) {
    	int err = PORT_GetError();
	PORT_Assert(err != PR_WOULD_BLOCK_ERROR);
	if (err == PR_WOULD_BLOCK_ERROR) {
	    PORT_SetError(SEC_ERROR_LIBRARY_FAILURE);
	}
        rv = SECFailure;
    } else if ((unsigned int)count < ss->sec.ci.sendBuf.len) {
    	/* short write should never happen */
	PORT_Assert((unsigned int)count >= ss->sec.ci.sendBuf.len);
	PORT_SetError(SEC_ERROR_LIBRARY_FAILURE);
	rv = SECFailure;
    } else {
	rv = SECSuccess;
    }

    /* Whether we succeeded or failed, toss the old handshake data. */
    ss->sec.ci.sendBuf.len = 0;
    return rv;
}

/*
 * Called from ssl3_HandleAlert and from ssl3_HandleCertificate when
 * the remote client sends a negative response to our certificate request.
 * Returns SECFailure if the application has required client auth.
 *         SECSuccess otherwise.
 */
static SECStatus
ssl3_HandleNoCertificate(sslSocket *ss)
{
    if (ss->sec.peerCert != NULL) {
	if (ss->sec.peerKey != NULL) {
	    SECKEY_DestroyPublicKey(ss->sec.peerKey);
	    ss->sec.peerKey = NULL;
	}
	CERT_DestroyCertificate(ss->sec.peerCert);
	ss->sec.peerCert = NULL;
    }
    ssl3_CleanupPeerCerts(ss);

    /* If the server has required client-auth blindly but doesn't
     * actually look at the certificate it won't know that no
     * certificate was presented so we shutdown the socket to ensure
     * an error.  We only do this if we haven't already completed the
     * first handshake because if we're redoing the handshake we 
     * know the server is paying attention to the certificate.
     */
    if ((ss->opt.requireCertificate == SSL_REQUIRE_ALWAYS) ||
	(!ss->firstHsDone && 
	 (ss->opt.requireCertificate == SSL_REQUIRE_FIRST_HANDSHAKE))) {
	PRFileDesc * lower;

	if (ss->sec.uncache)
            ss->sec.uncache(ss->sec.ci.sid);
	SSL3_SendAlert(ss, alert_fatal, bad_certificate);

	lower = ss->fd->lower;
#ifdef _WIN32
	lower->methods->shutdown(lower, PR_SHUTDOWN_SEND);
#else
	lower->methods->shutdown(lower, PR_SHUTDOWN_BOTH);
#endif
	PORT_SetError(SSL_ERROR_NO_CERTIFICATE);
	return SECFailure;
    }
    return SECSuccess;
}

/************************************************************************
 * Alerts
 */

/*
** Acquires both handshake and XmitBuf locks.
** Called from: ssl3_IllegalParameter	<-
**              ssl3_HandshakeFailure	<-
**              ssl3_HandleAlert	<- ssl3_HandleRecord.
**              ssl3_HandleChangeCipherSpecs <- ssl3_HandleRecord
**              ssl3_ConsumeHandshakeVariable <-
**              ssl3_HandleHelloRequest	<-
**              ssl3_HandleServerHello	<-
**              ssl3_HandleServerKeyExchange <-
**              ssl3_HandleCertificateRequest <-
**              ssl3_HandleServerHelloDone <-
**              ssl3_HandleClientHello	<-
**              ssl3_HandleV2ClientHello <-
**              ssl3_HandleCertificateVerify <-
**              ssl3_HandleClientKeyExchange <-
**              ssl3_HandleCertificate	<-
**              ssl3_HandleFinished	<-
**              ssl3_HandleHandshakeMessage <-
**              ssl3_HandleRecord	<-
**
*/
SECStatus
SSL3_SendAlert(sslSocket *ss, SSL3AlertLevel level, SSL3AlertDescription desc)
{
    PRUint8 	bytes[2];
    SECStatus	rv;

    SSL_TRC(3, ("%d: SSL3[%d]: send alert record, level=%d desc=%d",
		SSL_GETPID(), ss->fd, level, desc));

    bytes[0] = level;
    bytes[1] = desc;

    ssl_GetSSL3HandshakeLock(ss);
    if (level == alert_fatal) {
	if (!ss->opt.noCache && ss->sec.ci.sid && ss->sec.uncache) {
	    ss->sec.uncache(ss->sec.ci.sid);
	}
    }
    ssl_GetXmitBufLock(ss);
    rv = ssl3_FlushHandshake(ss, ssl_SEND_FLAG_FORCE_INTO_BUFFER);
    if (rv == SECSuccess) {
	PRInt32 sent;
	sent = ssl3_SendRecord(ss, 0, content_alert, bytes, 2, 
			       desc == no_certificate 
			       ? ssl_SEND_FLAG_FORCE_INTO_BUFFER : 0);
	rv = (sent >= 0) ? SECSuccess : (SECStatus)sent;
    }
    if (level == alert_fatal) {
        ss->ssl3.fatalAlertSent = PR_TRUE;
    }
    ssl_ReleaseXmitBufLock(ss);
    ssl_ReleaseSSL3HandshakeLock(ss);
    return rv;	/* error set by ssl3_FlushHandshake or ssl3_SendRecord */
}

/*
 * Send illegal_parameter alert.  Set generic error number.
 */
static SECStatus
ssl3_IllegalParameter(sslSocket *ss)
{
    (void)SSL3_SendAlert(ss, alert_fatal, illegal_parameter);
    PORT_SetError(ss->sec.isServer ? SSL_ERROR_BAD_CLIENT
                                   : SSL_ERROR_BAD_SERVER );
    return SECFailure;
}

/*
 * Send handshake_Failure alert.  Set generic error number.
 */
static SECStatus
ssl3_HandshakeFailure(sslSocket *ss)
{
    (void)SSL3_SendAlert(ss, alert_fatal, handshake_failure);
    PORT_SetError( ss->sec.isServer ? SSL_ERROR_BAD_CLIENT
                                    : SSL_ERROR_BAD_SERVER );
    return SECFailure;
}

static void
ssl3_SendAlertForCertError(sslSocket * ss, PRErrorCode errCode)
{
    SSL3AlertDescription desc	= bad_certificate;
    PRBool isTLS = ss->version >= SSL_LIBRARY_VERSION_3_1_TLS;

    switch (errCode) {
    case SEC_ERROR_LIBRARY_FAILURE:     desc = unsupported_certificate; break;
    case SEC_ERROR_EXPIRED_CERTIFICATE: desc = certificate_expired;     break;
    case SEC_ERROR_REVOKED_CERTIFICATE: desc = certificate_revoked;     break;
    case SEC_ERROR_INADEQUATE_KEY_USAGE:
    case SEC_ERROR_INADEQUATE_CERT_TYPE:
		                        desc = certificate_unknown;     break;
    case SEC_ERROR_UNTRUSTED_CERT:
		    desc = isTLS ? access_denied : certificate_unknown; break;
    case SEC_ERROR_UNKNOWN_ISSUER:      
    case SEC_ERROR_UNTRUSTED_ISSUER:    
		    desc = isTLS ? unknown_ca : certificate_unknown; break;
    case SEC_ERROR_EXPIRED_ISSUER_CERTIFICATE:
		    desc = isTLS ? unknown_ca : certificate_expired; break;

    case SEC_ERROR_CERT_NOT_IN_NAME_SPACE:
    case SEC_ERROR_PATH_LEN_CONSTRAINT_INVALID:
    case SEC_ERROR_CA_CERT_INVALID:
    case SEC_ERROR_BAD_SIGNATURE:
    default:                            desc = bad_certificate;     break;
    }
    SSL_DBG(("%d: SSL3[%d]: peer certificate is no good: error=%d",
	     SSL_GETPID(), ss->fd, errCode));

    (void) SSL3_SendAlert(ss, alert_fatal, desc);
}


/*
 * Send decode_error alert.  Set generic error number.
 */
SECStatus
ssl3_DecodeError(sslSocket *ss)
{
    (void)SSL3_SendAlert(ss, alert_fatal, 
		  ss->version > SSL_LIBRARY_VERSION_3_0 ? decode_error 
							: illegal_parameter);
    PORT_SetError( ss->sec.isServer ? SSL_ERROR_BAD_CLIENT
                                    : SSL_ERROR_BAD_SERVER );
    return SECFailure;
}

/* Called from ssl3_HandleRecord.
** Caller must hold both RecvBuf and Handshake locks.
*/
static SECStatus
ssl3_HandleAlert(sslSocket *ss, sslBuffer *buf)
{
    SSL3AlertLevel       level;
    SSL3AlertDescription desc;
    int                  error;

    PORT_Assert( ss->opt.noLocks || ssl_HaveRecvBufLock(ss) );
    PORT_Assert( ss->opt.noLocks || ssl_HaveSSL3HandshakeLock(ss) );

    SSL_TRC(3, ("%d: SSL3[%d]: handle alert record", SSL_GETPID(), ss->fd));

    if (buf->len != 2) {
	(void)ssl3_DecodeError(ss);
	PORT_SetError(SSL_ERROR_RX_MALFORMED_ALERT);
	return SECFailure;
    }
    level = (SSL3AlertLevel)buf->buf[0];
    desc  = (SSL3AlertDescription)buf->buf[1];
    buf->len = 0;
    SSL_TRC(5, ("%d: SSL3[%d] received alert, level = %d, description = %d",
        SSL_GETPID(), ss->fd, level, desc));

    switch (desc) {
    case close_notify:		ss->recvdCloseNotify = 1;
		        	error = SSL_ERROR_CLOSE_NOTIFY_ALERT;     break;
    case unexpected_message: 	error = SSL_ERROR_HANDSHAKE_UNEXPECTED_ALERT;
									  break;
    case bad_record_mac: 	error = SSL_ERROR_BAD_MAC_ALERT; 	  break;
    case decryption_failed_RESERVED:
                                error = SSL_ERROR_DECRYPTION_FAILED_ALERT; 
    									  break;
    case record_overflow: 	error = SSL_ERROR_RECORD_OVERFLOW_ALERT;  break;
    case decompression_failure: error = SSL_ERROR_DECOMPRESSION_FAILURE_ALERT;
									  break;
    case handshake_failure: 	error = SSL_ERROR_HANDSHAKE_FAILURE_ALERT;
			        					  break;
    case no_certificate: 	error = SSL_ERROR_NO_CERTIFICATE;	  break;
    case bad_certificate: 	error = SSL_ERROR_BAD_CERT_ALERT; 	  break;
    case unsupported_certificate:error = SSL_ERROR_UNSUPPORTED_CERT_ALERT;break;
    case certificate_revoked: 	error = SSL_ERROR_REVOKED_CERT_ALERT; 	  break;
    case certificate_expired: 	error = SSL_ERROR_EXPIRED_CERT_ALERT; 	  break;
    case certificate_unknown: 	error = SSL_ERROR_CERTIFICATE_UNKNOWN_ALERT;
			        					  break;
    case illegal_parameter: 	error = SSL_ERROR_ILLEGAL_PARAMETER_ALERT;break;
    case inappropriate_fallback:
        error = SSL_ERROR_INAPPROPRIATE_FALLBACK_ALERT;
        break;

    /* All alerts below are TLS only. */
    case unknown_ca: 		error = SSL_ERROR_UNKNOWN_CA_ALERT;       break;
    case access_denied: 	error = SSL_ERROR_ACCESS_DENIED_ALERT;    break;
    case decode_error: 		error = SSL_ERROR_DECODE_ERROR_ALERT;     break;
    case decrypt_error: 	error = SSL_ERROR_DECRYPT_ERROR_ALERT;    break;
    case export_restriction: 	error = SSL_ERROR_EXPORT_RESTRICTION_ALERT; 
    									  break;
    case protocol_version: 	error = SSL_ERROR_PROTOCOL_VERSION_ALERT; break;
    case insufficient_security: error = SSL_ERROR_INSUFFICIENT_SECURITY_ALERT; 
    									  break;
    case internal_error: 	error = SSL_ERROR_INTERNAL_ERROR_ALERT;   break;
    case user_canceled: 	error = SSL_ERROR_USER_CANCELED_ALERT;    break;
    case no_renegotiation: 	error = SSL_ERROR_NO_RENEGOTIATION_ALERT; break;

    /* Alerts for TLS client hello extensions */
    case unsupported_extension: 
			error = SSL_ERROR_UNSUPPORTED_EXTENSION_ALERT;    break;
    case certificate_unobtainable: 
			error = SSL_ERROR_CERTIFICATE_UNOBTAINABLE_ALERT; break;
    case unrecognized_name: 
			error = SSL_ERROR_UNRECOGNIZED_NAME_ALERT;        break;
    case bad_certificate_status_response: 
			error = SSL_ERROR_BAD_CERT_STATUS_RESPONSE_ALERT; break;
    case bad_certificate_hash_value: 
			error = SSL_ERROR_BAD_CERT_HASH_VALUE_ALERT;      break;
    default: 		error = SSL_ERROR_RX_UNKNOWN_ALERT;               break;
    }
    if (level == alert_fatal) {
	if (!ss->opt.noCache) {
	    if (ss->sec.uncache)
                ss->sec.uncache(ss->sec.ci.sid);
	}
	if ((ss->ssl3.hs.ws == wait_server_hello) &&
	    (desc == handshake_failure)) {
	    /* XXX This is a hack.  We're assuming that any handshake failure
	     * XXX on the client hello is a failure to match ciphers.
	     */
	    error = SSL_ERROR_NO_CYPHER_OVERLAP;
	}
	PORT_SetError(error);
	return SECFailure;
    }
    if ((desc == no_certificate) && (ss->ssl3.hs.ws == wait_client_cert)) {
    	/* I'm a server. I've requested a client cert. He hasn't got one. */
	SECStatus rv;

	PORT_Assert(ss->sec.isServer);
	ss->ssl3.hs.ws = wait_client_key;
	rv = ssl3_HandleNoCertificate(ss);
	return rv;
    }
    return SECSuccess;
}

/*
 * Change Cipher Specs
 * Called from ssl3_HandleServerHelloDone,
 *             ssl3_HandleClientHello,
 * and         ssl3_HandleFinished
 *
 * Acquires and releases spec write lock, to protect switching the current
 * and pending write spec pointers.
 */

static SECStatus
ssl3_SendChangeCipherSpecs(sslSocket *ss)
{
    PRUint8           change = change_cipher_spec_choice;
    ssl3CipherSpec *  pwSpec;
    SECStatus         rv;
    PRInt32           sent;

    SSL_TRC(3, ("%d: SSL3[%d]: send change_cipher_spec record",
		SSL_GETPID(), ss->fd));

    PORT_Assert( ss->opt.noLocks || ssl_HaveXmitBufLock(ss) );
    PORT_Assert( ss->opt.noLocks || ssl_HaveSSL3HandshakeLock(ss));

    rv = ssl3_FlushHandshake(ss, ssl_SEND_FLAG_FORCE_INTO_BUFFER);
    if (rv != SECSuccess) {
	return rv;	/* error code set by ssl3_FlushHandshake */
    }
    if (!IS_DTLS(ss)) {
	sent = ssl3_SendRecord(ss, 0, content_change_cipher_spec, &change, 1,
			       ssl_SEND_FLAG_FORCE_INTO_BUFFER);
	if (sent < 0) {
	    return (SECStatus)sent;	/* error code set by ssl3_SendRecord */
	}
    } else {
	rv = dtls_QueueMessage(ss, content_change_cipher_spec, &change, 1);
	if (rv != SECSuccess) {
	    return rv;
	}
    }

    /* swap the pending and current write specs. */
    ssl_GetSpecWriteLock(ss);	/**************************************/
    pwSpec                     = ss->ssl3.pwSpec;

    ss->ssl3.pwSpec = ss->ssl3.cwSpec;
    ss->ssl3.cwSpec = pwSpec;

    SSL_TRC(3, ("%d: SSL3[%d] Set Current Write Cipher Suite to Pending",
		SSL_GETPID(), ss->fd ));

    /* We need to free up the contexts, keys and certs ! */
    /* If we are really through with the old cipher spec
     * (Both the read and write sides have changed) destroy it.
     */
    if (ss->ssl3.prSpec == ss->ssl3.pwSpec) {
	if (!IS_DTLS(ss)) {
	    ssl3_DestroyCipherSpec(ss->ssl3.pwSpec, PR_FALSE/*freeSrvName*/);
	} else {
	    /* With DTLS, we need to set a holddown timer in case the final
	     * message got lost */
	    ss->ssl3.hs.rtTimeoutMs = DTLS_FINISHED_TIMER_MS;
	    dtls_StartTimer(ss, dtls_FinishedTimerCb);
	}
    }
    ssl_ReleaseSpecWriteLock(ss); /**************************************/

    return SECSuccess;
}

/* Called from ssl3_HandleRecord.
** Caller must hold both RecvBuf and Handshake locks.
 *
 * Acquires and releases spec write lock, to protect switching the current
 * and pending write spec pointers.
*/
static SECStatus
ssl3_HandleChangeCipherSpecs(sslSocket *ss, sslBuffer *buf)
{
    ssl3CipherSpec *           prSpec;
    SSL3WaitState              ws      = ss->ssl3.hs.ws;
    SSL3ChangeCipherSpecChoice change;

    PORT_Assert( ss->opt.noLocks || ssl_HaveRecvBufLock(ss) );
    PORT_Assert( ss->opt.noLocks || ssl_HaveSSL3HandshakeLock(ss) );

    SSL_TRC(3, ("%d: SSL3[%d]: handle change_cipher_spec record",
		SSL_GETPID(), ss->fd));

    if (ws != wait_change_cipher) {
	if (IS_DTLS(ss)) {
	    /* Ignore this because it's out of order. */
	    SSL_TRC(3, ("%d: SSL3[%d]: discard out of order "
			"DTLS change_cipher_spec",
			SSL_GETPID(), ss->fd));
	    buf->len = 0;
	    return SECSuccess;
	}
	(void)SSL3_SendAlert(ss, alert_fatal, unexpected_message);
	PORT_SetError(SSL_ERROR_RX_UNEXPECTED_CHANGE_CIPHER);
	return SECFailure;
    }

    if(buf->len != 1) {
	(void)ssl3_DecodeError(ss);
	PORT_SetError(SSL_ERROR_RX_MALFORMED_CHANGE_CIPHER);
	return SECFailure;
    }
    change = (SSL3ChangeCipherSpecChoice)buf->buf[0];
    if (change != change_cipher_spec_choice) {
	/* illegal_parameter is correct here for both SSL3 and TLS. */
	(void)ssl3_IllegalParameter(ss);
	PORT_SetError(SSL_ERROR_RX_MALFORMED_CHANGE_CIPHER);
	return SECFailure;
    }
    buf->len = 0;

    /* Swap the pending and current read specs. */
    ssl_GetSpecWriteLock(ss);   /*************************************/
    prSpec                    = ss->ssl3.prSpec;

    ss->ssl3.prSpec  = ss->ssl3.crSpec;
    ss->ssl3.crSpec  = prSpec;
    ss->ssl3.hs.ws   = wait_finished;

    SSL_TRC(3, ("%d: SSL3[%d] Set Current Read Cipher Suite to Pending",
		SSL_GETPID(), ss->fd ));

    /* If we are really through with the old cipher prSpec
     * (Both the read and write sides have changed) destroy it.
     */
    if (ss->ssl3.prSpec == ss->ssl3.pwSpec) {
    	ssl3_DestroyCipherSpec(ss->ssl3.prSpec, PR_FALSE/*freeSrvName*/);
    }
    ssl_ReleaseSpecWriteLock(ss);   /*************************************/
    return SECSuccess;
}

/* This method completes the derivation of the MS from the PMS.
**
** 1. Derive the MS, if possible, else return an error.
**
** 2. Check the version if |pms_version| is non-zero and if wrong,
**    return an error.
**
** 3. If |msp| is nonzero, return MS in |*msp|.

** Called from:
**   ssl3_ComputeMasterSecretInt
**   tls_ComputeExtendedMasterSecretInt
*/
static SECStatus
ssl3_ComputeMasterSecretFinish(sslSocket *ss,
                               CK_MECHANISM_TYPE master_derive,
                               CK_MECHANISM_TYPE key_derive,
                               CK_VERSION *pms_version,
                               SECItem *params, CK_FLAGS keyFlags,
                               PK11SymKey *pms, PK11SymKey **msp)
{
    PK11SymKey *ms = NULL;

    ms = PK11_DeriveWithFlags(pms, master_derive,
                              params, key_derive,
                              CKA_DERIVE, 0, keyFlags);
    if (!ms) {
        ssl_MapLowLevelError(SSL_ERROR_SESSION_KEY_GEN_FAILURE);
        return SECFailure;
    }

    if (pms_version && ss->opt.detectRollBack) {
        SSL3ProtocolVersion client_version;
        client_version = pms_version->major << 8 | pms_version->minor;

        if (IS_DTLS(ss)) {
            client_version = dtls_DTLSVersionToTLSVersion(client_version);
        }

        if (client_version != ss->clientHelloVersion) {
            /* Destroy MS.  Version roll-back detected. */
            PK11_FreeSymKey(ms);
            ssl_MapLowLevelError(SSL_ERROR_SESSION_KEY_GEN_FAILURE);
            return SECFailure;
        }
    }

    if (msp) {
        *msp = ms;
    } else {
        PK11_FreeSymKey(ms);
    }

    return SECSuccess;
}

/*  Compute the ordinary (pre draft-ietf-tls-session-hash) master
 ** secret and return it in |*msp|.
 **
 ** Called from: ssl3_ComputeMasterSecret
 */
static SECStatus
ssl3_ComputeMasterSecretInt(sslSocket *ss, PK11SymKey *pms,
                            PK11SymKey **msp)
{
    ssl3CipherSpec *  pwSpec = ss->ssl3.pwSpec;
    const ssl3KEADef *kea_def= ss->ssl3.hs.kea_def;
    unsigned char *   cr     = (unsigned char *)&ss->ssl3.hs.client_random;
    unsigned char *   sr     = (unsigned char *)&ss->ssl3.hs.server_random;
    PRBool            isTLS  = (PRBool)(kea_def->tls_keygen ||
                                (pwSpec->version > SSL_LIBRARY_VERSION_3_0));
    PRBool            isTLS12=
	    (PRBool)(isTLS && pwSpec->version >= SSL_LIBRARY_VERSION_TLS_1_2);
    /*
     * Whenever isDH is true, we need to use CKM_TLS_MASTER_KEY_DERIVE_DH
     * which, unlike CKM_TLS_MASTER_KEY_DERIVE, converts arbitrary size
     * data into a 48-byte value, and does not expect to return the version.
     */
    PRBool    isDH = (PRBool) ((ss->ssl3.hs.kea_def->exchKeyType == kt_dh) ||
	                       (ss->ssl3.hs.kea_def->exchKeyType == kt_ecdh));
    CK_MECHANISM_TYPE master_derive;
    CK_MECHANISM_TYPE key_derive;
    SECItem           params;
    CK_FLAGS          keyFlags;
    CK_VERSION        pms_version;
    CK_VERSION       *pms_version_ptr = NULL;
    /* master_params may be used as a CK_SSL3_MASTER_KEY_DERIVE_PARAMS */
    CK_TLS12_MASTER_KEY_DERIVE_PARAMS master_params;
    unsigned int      master_params_len;

    if (isTLS12) {
	if(isDH) master_derive = CKM_TLS12_MASTER_KEY_DERIVE_DH;
	else master_derive = CKM_TLS12_MASTER_KEY_DERIVE;
	key_derive    = CKM_TLS12_KEY_AND_MAC_DERIVE;
	keyFlags      = CKF_SIGN | CKF_VERIFY;
    } else if (isTLS) {
	if(isDH) master_derive = CKM_TLS_MASTER_KEY_DERIVE_DH;
	else master_derive = CKM_TLS_MASTER_KEY_DERIVE;
	key_derive    = CKM_TLS_KEY_AND_MAC_DERIVE;
	keyFlags      = CKF_SIGN | CKF_VERIFY;
    } else {
	if (isDH) master_derive = CKM_SSL3_MASTER_KEY_DERIVE_DH;
	else master_derive = CKM_SSL3_MASTER_KEY_DERIVE;
	key_derive    = CKM_SSL3_KEY_AND_MAC_DERIVE;
	keyFlags      = 0;
    }

    if (!isDH) {
        pms_version_ptr = &pms_version;
    }

    master_params.pVersion                     = pms_version_ptr;
    master_params.RandomInfo.pClientRandom     = cr;
    master_params.RandomInfo.ulClientRandomLen = SSL3_RANDOM_LENGTH;
    master_params.RandomInfo.pServerRandom     = sr;
    master_params.RandomInfo.ulServerRandomLen = SSL3_RANDOM_LENGTH;
    if (isTLS12) {
        master_params.prfHashMechanism = CKM_SHA256;
        master_params_len = sizeof(CK_TLS12_MASTER_KEY_DERIVE_PARAMS);
    } else {
        /* prfHashMechanism is not relevant with this PRF */
        master_params_len = sizeof(CK_SSL3_MASTER_KEY_DERIVE_PARAMS);
    }

    params.data = (unsigned char *) &master_params;
    params.len  = master_params_len;

    return ssl3_ComputeMasterSecretFinish(ss, master_derive, key_derive,
                                          pms_version_ptr, &params,
                                          keyFlags, pms, msp);
}

/* Compute the draft-ietf-tls-session-hash master
** secret and return it in |*msp|.
**
** Called from: ssl3_ComputeMasterSecret
*/
static SECStatus
tls_ComputeExtendedMasterSecretInt(sslSocket *ss, PK11SymKey *pms,
                                   PK11SymKey **msp)
{
    ssl3CipherSpec *pwSpec = ss->ssl3.pwSpec;
    CK_NSS_TLS_EXTENDED_MASTER_KEY_DERIVE_PARAMS extended_master_params;
    SSL3Hashes hashes;
    /*
     * Determine whether to use the DH/ECDH or RSA derivation modes.
     */
    /*
     * TODO(ekr@rtfm.com): Verify that the slot can handle this key expansion
     * mode. Bug 1198298 */
    PRBool isDH = (PRBool) ((ss->ssl3.hs.kea_def->exchKeyType == kt_dh) ||
                            (ss->ssl3.hs.kea_def->exchKeyType == kt_ecdh));
    CK_MECHANISM_TYPE master_derive;
    CK_MECHANISM_TYPE key_derive;
    SECItem params;
    const CK_FLAGS keyFlags = CKF_SIGN | CKF_VERIFY;
    CK_VERSION pms_version;
    CK_VERSION *pms_version_ptr = NULL;
    SECStatus rv;

    rv = ssl3_ComputeHandshakeHashes(ss, pwSpec, &hashes, 0);
    if (rv != SECSuccess) {
        PORT_Assert(0);  /* Should never fail */
        ssl_MapLowLevelError(SSL_ERROR_SESSION_KEY_GEN_FAILURE);
        return SECFailure;
    }

    if (isDH) {
        master_derive = CKM_NSS_TLS_EXTENDED_MASTER_KEY_DERIVE_DH;
    } else {
        master_derive = CKM_NSS_TLS_EXTENDED_MASTER_KEY_DERIVE;
        pms_version_ptr = &pms_version;
    }

    if (pwSpec->version >= SSL_LIBRARY_VERSION_TLS_1_2) {
        /* TLS 1.2 */
        extended_master_params.prfHashMechanism = CKM_SHA256;
        key_derive = CKM_TLS12_KEY_AND_MAC_DERIVE;
    } else {
        /* TLS < 1.2 */
        extended_master_params.prfHashMechanism = CKM_TLS_PRF;
	key_derive = CKM_TLS_KEY_AND_MAC_DERIVE;
    }

    extended_master_params.pVersion = pms_version_ptr;
    extended_master_params.pSessionHash = hashes.u.raw;
    extended_master_params.ulSessionHashLen = hashes.len;

    params.data = (unsigned char *) &extended_master_params;
    params.len = sizeof extended_master_params;

    return ssl3_ComputeMasterSecretFinish(ss, master_derive, key_derive,
                                          pms_version_ptr, &params,
                                          keyFlags, pms, msp);
}


/* Wrapper method to compute the master secret and return it in |*msp|.
**
** Called from ssl3_ComputeMasterSecret
*/
static SECStatus
ssl3_ComputeMasterSecret(sslSocket *ss, PK11SymKey *pms,
                         PK11SymKey **msp)
{
    PORT_Assert(pms != NULL);
    PORT_Assert(ss->opt.noLocks || ssl_HaveSSL3HandshakeLock(ss));
    PORT_Assert(ss->ssl3.prSpec == ss->ssl3.pwSpec);

    if (ssl3_ExtensionNegotiated(ss, ssl_extended_master_secret_xtn)) {
        return tls_ComputeExtendedMasterSecretInt(ss, pms, msp);
    } else {
        return ssl3_ComputeMasterSecretInt(ss, pms, msp);
    }
}

/* This method uses PKCS11 to derive the MS from the PMS, where PMS
** is a PKCS11 symkey. We call ssl3_ComputeMasterSecret to do the
** computations and then modify the pwSpec->state as a side effect.
**
** This is used in all cases except the "triple bypass" with RSA key
** exchange.
**
** Called from ssl3_InitPendingCipherSpec.   prSpec is pwSpec.
*/
static SECStatus
ssl3_DeriveMasterSecret(sslSocket *ss, PK11SymKey *pms)
{
    SECStatus rv;
    PK11SymKey* ms = NULL;
    ssl3CipherSpec *pwSpec = ss->ssl3.pwSpec;

    PORT_Assert( ss->opt.noLocks || ssl_HaveSSL3HandshakeLock(ss));
    PORT_Assert( ss->opt.noLocks || ssl_HaveSpecWriteLock(ss));
    PORT_Assert(ss->ssl3.prSpec == ss->ssl3.pwSpec);

    if (pms) {
        rv = ssl3_ComputeMasterSecret(ss, pms, &ms);
        pwSpec->master_secret = ms;
        if (rv != SECSuccess)
            return rv;
    }

#ifndef NO_PKCS11_BYPASS
    if (ss->opt.bypassPKCS11) {
	SECItem * keydata;
	/* In hope of doing a "double bypass", 
	 * need to extract the master secret's value from the key object 
	 * and store it raw in the sslSocket struct.
	 */
	rv = PK11_ExtractKeyValue(pwSpec->master_secret);
	if (rv != SECSuccess) {
	    return rv;
        }
	/* This returns the address of the secItem inside the key struct,
	 * not a copy or a reference.  So, there's no need to free it.
	 */
	keydata = PK11_GetKeyData(pwSpec->master_secret);
	if (keydata && keydata->len <= sizeof pwSpec->raw_master_secret) {
	    memcpy(pwSpec->raw_master_secret, keydata->data, keydata->len);
	    pwSpec->msItem.data = pwSpec->raw_master_secret;
	    pwSpec->msItem.len  = keydata->len;
	} else {
	    PORT_SetError(SEC_ERROR_LIBRARY_FAILURE);
	    return SECFailure;
	}
    }
#endif

    return SECSuccess;
}

/* 
 * Derive encryption and MAC Keys (and IVs) from master secret
 * Sets a useful error code when returning SECFailure.
 *
 * Called only from ssl3_InitPendingCipherSpec(),
 * which in turn is called from
 *              sendRSAClientKeyExchange        (for Full handshake)
 *              sendDHClientKeyExchange         (for Full handshake)
 *              ssl3_HandleClientKeyExchange    (for Full handshake)
 *              ssl3_HandleServerHello          (for session restart)
 *              ssl3_HandleClientHello          (for session restart)
 * Caller MUST hold the specWriteLock, and SSL3HandshakeLock.
 * ssl3_InitPendingCipherSpec does that.
 *
 */
static SECStatus
ssl3_DeriveConnectionKeysPKCS11(sslSocket *ss)
{
    ssl3CipherSpec *         pwSpec     = ss->ssl3.pwSpec;
    const ssl3KEADef *       kea_def    = ss->ssl3.hs.kea_def;
    unsigned char *   cr     = (unsigned char *)&ss->ssl3.hs.client_random;
    unsigned char *   sr     = (unsigned char *)&ss->ssl3.hs.server_random;
    PRBool            isTLS  = (PRBool)(kea_def->tls_keygen ||
                                (pwSpec->version > SSL_LIBRARY_VERSION_3_0));
    PRBool            isTLS12=
	    (PRBool)(isTLS && pwSpec->version >= SSL_LIBRARY_VERSION_TLS_1_2);
    /* following variables used in PKCS11 path */
    const ssl3BulkCipherDef *cipher_def = pwSpec->cipher_def;
    PK11SlotInfo *         slot   = NULL;
    PK11SymKey *           symKey = NULL;
    void *                 pwArg  = ss->pkcs11PinArg;
    int                    keySize;
    CK_TLS12_KEY_MAT_PARAMS key_material_params; /* may be used as a
						  * CK_SSL3_KEY_MAT_PARAMS */
    unsigned int           key_material_params_len;
    CK_SSL3_KEY_MAT_OUT    returnedKeys;
    CK_MECHANISM_TYPE      key_derive;
    CK_MECHANISM_TYPE      bulk_mechanism;
    SSLCipherAlgorithm     calg;
    SECItem                params;
    PRBool         skipKeysAndIVs = (PRBool)(cipher_def->calg == calg_null);

    PORT_Assert( ss->opt.noLocks || ssl_HaveSSL3HandshakeLock(ss));
    PORT_Assert( ss->opt.noLocks || ssl_HaveSpecWriteLock(ss));
    PORT_Assert(ss->ssl3.prSpec == ss->ssl3.pwSpec);

    if (!pwSpec->master_secret) {
	PORT_SetError(SSL_ERROR_SESSION_KEY_GEN_FAILURE);
	return SECFailure;
    }
    /*
     * generate the key material
     */
    key_material_params.ulMacSizeInBits = pwSpec->mac_size           * BPB;
    key_material_params.ulKeySizeInBits = cipher_def->secret_key_size* BPB;
    key_material_params.ulIVSizeInBits  = cipher_def->iv_size        * BPB;
    if (cipher_def->type == type_block &&
	pwSpec->version >= SSL_LIBRARY_VERSION_TLS_1_1) {
	/* Block ciphers in >= TLS 1.1 use a per-record, explicit IV. */
	key_material_params.ulIVSizeInBits = 0;
	memset(pwSpec->client.write_iv, 0, cipher_def->iv_size);
	memset(pwSpec->server.write_iv, 0, cipher_def->iv_size);
    }

    key_material_params.bIsExport = (CK_BBOOL)(kea_def->is_limited);

    key_material_params.RandomInfo.pClientRandom     = cr;
    key_material_params.RandomInfo.ulClientRandomLen = SSL3_RANDOM_LENGTH;
    key_material_params.RandomInfo.pServerRandom     = sr;
    key_material_params.RandomInfo.ulServerRandomLen = SSL3_RANDOM_LENGTH;
    key_material_params.pReturnedKeyMaterial         = &returnedKeys;

    returnedKeys.pIVClient = pwSpec->client.write_iv;
    returnedKeys.pIVServer = pwSpec->server.write_iv;
    keySize                = cipher_def->key_size;

    if (skipKeysAndIVs) {
	keySize                             = 0;
        key_material_params.ulKeySizeInBits = 0;
        key_material_params.ulIVSizeInBits  = 0;
    	returnedKeys.pIVClient              = NULL;
    	returnedKeys.pIVServer              = NULL;
    }

    calg = cipher_def->calg;
    PORT_Assert(     alg2Mech[calg].calg == calg);
    bulk_mechanism = alg2Mech[calg].cmech;

    if (isTLS12) {
	key_derive    = CKM_TLS12_KEY_AND_MAC_DERIVE;
	key_material_params.prfHashMechanism = CKM_SHA256;
	key_material_params_len = sizeof(CK_TLS12_KEY_MAT_PARAMS);
    } else if (isTLS) {
	key_derive    = CKM_TLS_KEY_AND_MAC_DERIVE;
	key_material_params_len = sizeof(CK_SSL3_KEY_MAT_PARAMS);
    } else {
	key_derive    = CKM_SSL3_KEY_AND_MAC_DERIVE;
	key_material_params_len = sizeof(CK_SSL3_KEY_MAT_PARAMS);
    }

    params.data = (unsigned char *)&key_material_params;
    params.len  = key_material_params_len;

    /* CKM_SSL3_KEY_AND_MAC_DERIVE is defined to set ENCRYPT, DECRYPT, and
     * DERIVE by DEFAULT */
    symKey = PK11_Derive(pwSpec->master_secret, key_derive, &params,
                         bulk_mechanism, CKA_ENCRYPT, keySize);
    if (!symKey) {
	ssl_MapLowLevelError(SSL_ERROR_SESSION_KEY_GEN_FAILURE);
	return SECFailure;
    }
    /* we really should use the actual mac'ing mechanism here, but we
     * don't because these types are used to map keytype anyway and both
     * mac's map to the same keytype.
     */
    slot  = PK11_GetSlotFromKey(symKey);

    PK11_FreeSlot(slot); /* slot is held until the key is freed */
    pwSpec->client.write_mac_key =
    	PK11_SymKeyFromHandle(slot, symKey, PK11_OriginDerive,
	    CKM_SSL3_SHA1_MAC, returnedKeys.hClientMacSecret, PR_TRUE, pwArg);
    if (pwSpec->client.write_mac_key == NULL ) {
	goto loser;	/* loser sets err */
    }
    pwSpec->server.write_mac_key =
    	PK11_SymKeyFromHandle(slot, symKey, PK11_OriginDerive,
	    CKM_SSL3_SHA1_MAC, returnedKeys.hServerMacSecret, PR_TRUE, pwArg);
    if (pwSpec->server.write_mac_key == NULL ) {
	goto loser;	/* loser sets err */
    }
    if (!skipKeysAndIVs) {
	pwSpec->client.write_key =
		PK11_SymKeyFromHandle(slot, symKey, PK11_OriginDerive,
		     bulk_mechanism, returnedKeys.hClientKey, PR_TRUE, pwArg);
	if (pwSpec->client.write_key == NULL ) {
	    goto loser;	/* loser sets err */
	}
	pwSpec->server.write_key =
		PK11_SymKeyFromHandle(slot, symKey, PK11_OriginDerive,
		     bulk_mechanism, returnedKeys.hServerKey, PR_TRUE, pwArg);
	if (pwSpec->server.write_key == NULL ) {
	    goto loser;	/* loser sets err */
	}
    }
    PK11_FreeSymKey(symKey);
    return SECSuccess;


loser:
    if (symKey) PK11_FreeSymKey(symKey);
    ssl_MapLowLevelError(SSL_ERROR_SESSION_KEY_GEN_FAILURE);
    return SECFailure;
}

/* ssl3_InitHandshakeHashes creates handshake hash contexts and hashes in
 * buffered messages in ss->ssl3.hs.messages. */
static SECStatus
ssl3_InitHandshakeHashes(sslSocket *ss)
{
    SSL_TRC(30,("%d: SSL3[%d]: start handshake hashes", SSL_GETPID(), ss->fd));

    PORT_Assert(ss->ssl3.hs.hashType == handshake_hash_unknown);
#ifndef NO_PKCS11_BYPASS
    if (ss->opt.bypassPKCS11) {
	PORT_Assert(!ss->ssl3.hs.sha_obj && !ss->ssl3.hs.sha_clone);
	if (ss->version >= SSL_LIBRARY_VERSION_TLS_1_2) {
	    /* If we ever support ciphersuites where the PRF hash isn't SHA-256
	     * then this will need to be updated. */
	    ss->ssl3.hs.sha_obj = HASH_GetRawHashObject(HASH_AlgSHA256);
	    if (!ss->ssl3.hs.sha_obj) {
		ssl_MapLowLevelError(SSL_ERROR_DIGEST_FAILURE);
		return SECFailure;
	    }
	    ss->ssl3.hs.sha_clone = (void (*)(void *, void *))SHA256_Clone;
	    ss->ssl3.hs.hashType = handshake_hash_single;
	    ss->ssl3.hs.sha_obj->begin(ss->ssl3.hs.sha_cx);
	} else {
	    ss->ssl3.hs.hashType = handshake_hash_combo;
	    MD5_Begin((MD5Context *)ss->ssl3.hs.md5_cx);
	    SHA1_Begin((SHA1Context *)ss->ssl3.hs.sha_cx);
	}
    } else
#endif
    {
	PORT_Assert(!ss->ssl3.hs.md5 && !ss->ssl3.hs.sha);
	/*
	 * note: We should probably lookup an SSL3 slot for these
	 * handshake hashes in hopes that we wind up with the same slots
	 * that the master secret will wind up in ...
	 */
	if (ss->version >= SSL_LIBRARY_VERSION_TLS_1_2) {
	    /* If we ever support ciphersuites where the PRF hash isn't SHA-256
	     * then this will need to be updated. */
	    ss->ssl3.hs.sha = PK11_CreateDigestContext(SEC_OID_SHA256);
	    if (ss->ssl3.hs.sha == NULL) {
		ssl_MapLowLevelError(SSL_ERROR_SHA_DIGEST_FAILURE);
		return SECFailure;
	    }
	    ss->ssl3.hs.hashType = handshake_hash_single;

	    if (PK11_DigestBegin(ss->ssl3.hs.sha) != SECSuccess) {
		ssl_MapLowLevelError(SSL_ERROR_DIGEST_FAILURE);
		return SECFailure;
	    }

	    /* Create a backup SHA-1 hash for a potential client auth
	     * signature.
	     *
	     * In TLS 1.2, ssl3_ComputeHandshakeHashes always uses the
	     * handshake hash function (SHA-256). If the server or the client
	     * does not support SHA-256 as a signature hash, we can either
	     * maintain a backup SHA-1 handshake hash or buffer all handshake
	     * messages.
	     */
	    if (!ss->sec.isServer) {
		ss->ssl3.hs.backupHash = PK11_CreateDigestContext(SEC_OID_SHA1);
		if (ss->ssl3.hs.backupHash == NULL) {
		    ssl_MapLowLevelError(SSL_ERROR_SHA_DIGEST_FAILURE);
		    return SECFailure;
		}

		if (PK11_DigestBegin(ss->ssl3.hs.backupHash) != SECSuccess) {
		    ssl_MapLowLevelError(SSL_ERROR_SHA_DIGEST_FAILURE);
		    return SECFailure;
		}
	    }
	} else {
	    /* Both ss->ssl3.hs.md5 and ss->ssl3.hs.sha should be NULL or
	     * created successfully. */
	    ss->ssl3.hs.md5 = PK11_CreateDigestContext(SEC_OID_MD5);
	    if (ss->ssl3.hs.md5 == NULL) {
		ssl_MapLowLevelError(SSL_ERROR_MD5_DIGEST_FAILURE);
		return SECFailure;
	    }
	    ss->ssl3.hs.sha = PK11_CreateDigestContext(SEC_OID_SHA1);
	    if (ss->ssl3.hs.sha == NULL) {
		PK11_DestroyContext(ss->ssl3.hs.md5, PR_TRUE);
		ss->ssl3.hs.md5 = NULL;
		ssl_MapLowLevelError(SSL_ERROR_SHA_DIGEST_FAILURE);
		return SECFailure;
	    }
	    ss->ssl3.hs.hashType = handshake_hash_combo;

	    if (PK11_DigestBegin(ss->ssl3.hs.md5) != SECSuccess) {
		ssl_MapLowLevelError(SSL_ERROR_MD5_DIGEST_FAILURE);
		return SECFailure;
	    }
	    if (PK11_DigestBegin(ss->ssl3.hs.sha) != SECSuccess) {
		ssl_MapLowLevelError(SSL_ERROR_SHA_DIGEST_FAILURE);
		return SECFailure;
	    }
	}
    }

    if (ss->ssl3.hs.messages.len > 0) {
	if (ssl3_UpdateHandshakeHashes(ss, ss->ssl3.hs.messages.buf,
				       ss->ssl3.hs.messages.len) !=
	    SECSuccess) {
	    return SECFailure;
	}
	PORT_Free(ss->ssl3.hs.messages.buf);
	ss->ssl3.hs.messages.buf = NULL;
	ss->ssl3.hs.messages.len = 0;
	ss->ssl3.hs.messages.space = 0;
    }

    return SECSuccess;
}

static SECStatus 
ssl3_RestartHandshakeHashes(sslSocket *ss)
{
    SECStatus rv = SECSuccess;

    SSL_TRC(30,("%d: SSL3[%d]: reset handshake hashes",
	    SSL_GETPID(), ss->fd ));
    ss->ssl3.hs.hashType = handshake_hash_unknown;
    ss->ssl3.hs.messages.len = 0;
#ifndef NO_PKCS11_BYPASS
    ss->ssl3.hs.sha_obj = NULL;
    ss->ssl3.hs.sha_clone = NULL;
#endif
    if (ss->ssl3.hs.md5) {
	PK11_DestroyContext(ss->ssl3.hs.md5,PR_TRUE);
	ss->ssl3.hs.md5 = NULL;
    }
    if (ss->ssl3.hs.sha) {
	PK11_DestroyContext(ss->ssl3.hs.sha,PR_TRUE);
	ss->ssl3.hs.sha = NULL;
    }
    return rv;
}

/*
 * Handshake messages
 */
/* Called from	ssl3_InitHandshakeHashes()
**		ssl3_AppendHandshake()
**		ssl3_StartHandshakeHash()
**		ssl3_HandleV2ClientHello()
**		ssl3_HandleHandshakeMessage()
** Caller must hold the ssl3Handshake lock.
*/
static SECStatus
ssl3_UpdateHandshakeHashes(sslSocket *ss, const unsigned char *b,
			   unsigned int l)
{
    SECStatus  rv = SECSuccess;

    PORT_Assert( ss->opt.noLocks || ssl_HaveSSL3HandshakeLock(ss) );

    /* We need to buffer the handshake messages until we have established
     * which handshake hash function to use. */
    if (ss->ssl3.hs.hashType == handshake_hash_unknown) {
	return sslBuffer_Append(&ss->ssl3.hs.messages, b, l);
    }

    PRINT_BUF(90, (NULL, "handshake hash input:", b, l));

#ifndef NO_PKCS11_BYPASS
    if (ss->opt.bypassPKCS11) {
	if (ss->ssl3.hs.hashType == handshake_hash_single) {
	    ss->ssl3.hs.sha_obj->update(ss->ssl3.hs.sha_cx, b, l);
	} else {
	    MD5_Update((MD5Context *)ss->ssl3.hs.md5_cx, b, l);
	    SHA1_Update((SHA1Context *)ss->ssl3.hs.sha_cx, b, l);
	}
	return rv;
    }
#endif
    if (ss->ssl3.hs.hashType == handshake_hash_single) {
	rv = PK11_DigestOp(ss->ssl3.hs.sha, b, l);
	if (rv != SECSuccess) {
	    ssl_MapLowLevelError(SSL_ERROR_DIGEST_FAILURE);
	    return rv;
	}
	if (ss->ssl3.hs.backupHash) {
	    rv = PK11_DigestOp(ss->ssl3.hs.backupHash, b, l);
	    if (rv != SECSuccess) {
		ssl_MapLowLevelError(SSL_ERROR_SHA_DIGEST_FAILURE);
		return rv;
	    }
	}
    } else {
	rv = PK11_DigestOp(ss->ssl3.hs.md5, b, l);
	if (rv != SECSuccess) {
	    ssl_MapLowLevelError(SSL_ERROR_MD5_DIGEST_FAILURE);
	    return rv;
	}
	rv = PK11_DigestOp(ss->ssl3.hs.sha, b, l);
	if (rv != SECSuccess) {
	    ssl_MapLowLevelError(SSL_ERROR_SHA_DIGEST_FAILURE);
	    return rv;
	}
    }
    return rv;
}

/**************************************************************************
 * Append Handshake functions.
 * All these functions set appropriate error codes.
 * Most rely on ssl3_AppendHandshake to set the error code.
 **************************************************************************/
SECStatus
ssl3_AppendHandshake(sslSocket *ss, const void *void_src, PRInt32 bytes)
{
    unsigned char *  src  = (unsigned char *)void_src;
    int              room = ss->sec.ci.sendBuf.space - ss->sec.ci.sendBuf.len;
    SECStatus        rv;

    PORT_Assert( ss->opt.noLocks || ssl_HaveSSL3HandshakeLock(ss) ); /* protects sendBuf. */

    if (!bytes)
    	return SECSuccess;
    if (ss->sec.ci.sendBuf.space < MAX_SEND_BUF_LENGTH && room < bytes) {
	rv = sslBuffer_Grow(&ss->sec.ci.sendBuf, PR_MAX(MIN_SEND_BUF_LENGTH,
		 PR_MIN(MAX_SEND_BUF_LENGTH, ss->sec.ci.sendBuf.len + bytes)));
	if (rv != SECSuccess)
	    return rv;	/* sslBuffer_Grow has set a memory error code. */
	room = ss->sec.ci.sendBuf.space - ss->sec.ci.sendBuf.len;
    }

    PRINT_BUF(60, (ss, "Append to Handshake", (unsigned char*)void_src, bytes));
    rv = ssl3_UpdateHandshakeHashes(ss, src, bytes);
    if (rv != SECSuccess)
	return rv;	/* error code set by ssl3_UpdateHandshakeHashes */

    while (bytes > room) {
	if (room > 0)
	    PORT_Memcpy(ss->sec.ci.sendBuf.buf + ss->sec.ci.sendBuf.len, src, 
	                room);
	ss->sec.ci.sendBuf.len += room;
	rv = ssl3_FlushHandshake(ss, ssl_SEND_FLAG_FORCE_INTO_BUFFER);
	if (rv != SECSuccess) {
	    return rv;	/* error code set by ssl3_FlushHandshake */
	}
	bytes -= room;
	src += room;
	room = ss->sec.ci.sendBuf.space;
	PORT_Assert(ss->sec.ci.sendBuf.len == 0);
    }
    PORT_Memcpy(ss->sec.ci.sendBuf.buf + ss->sec.ci.sendBuf.len, src, bytes);
    ss->sec.ci.sendBuf.len += bytes;
    return SECSuccess;
}

SECStatus
ssl3_AppendHandshakeNumber(sslSocket *ss, PRInt32 num, PRInt32 lenSize)
{
    SECStatus rv;
    PRUint8   b[4];
    PRUint8 * p = b;

    PORT_Assert(lenSize <= 4 && lenSize > 0);
    if (lenSize < 4 && num >= (1L << (lenSize * 8))) {
        PORT_SetError(SSL_ERROR_TX_RECORD_TOO_LONG);
        return SECFailure;
    }

    switch (lenSize) {
      case 4:
	*p++ = (num >> 24) & 0xff;
      case 3:
	*p++ = (num >> 16) & 0xff;
      case 2:
	*p++ = (num >> 8) & 0xff;
      case 1:
	*p = num & 0xff;
    }
    SSL_TRC(60, ("%d: number:", SSL_GETPID()));
    rv = ssl3_AppendHandshake(ss, &b[0], lenSize);
    return rv;	/* error code set by AppendHandshake, if applicable. */
}

SECStatus
ssl3_AppendHandshakeVariable(
    sslSocket *ss, const SSL3Opaque *src, PRInt32 bytes, PRInt32 lenSize)
{
    SECStatus rv;

    PORT_Assert((bytes < (1<<8) && lenSize == 1) ||
	      (bytes < (1L<<16) && lenSize == 2) ||
	      (bytes < (1L<<24) && lenSize == 3));

    SSL_TRC(60,("%d: append variable:", SSL_GETPID()));
    rv = ssl3_AppendHandshakeNumber(ss, bytes, lenSize);
    if (rv != SECSuccess) {
	return rv;	/* error code set by AppendHandshake, if applicable. */
    }
    SSL_TRC(60, ("data:"));
    rv = ssl3_AppendHandshake(ss, src, bytes);
    return rv;	/* error code set by AppendHandshake, if applicable. */
}

SECStatus
ssl3_AppendHandshakeHeader(sslSocket *ss, SSL3HandshakeType t, PRUint32 length)
{
    SECStatus rv;

    /* If we already have a message in place, we need to enqueue it.
     * This empties the buffer. This is a convenient place to call
     * dtls_StageHandshakeMessage to mark the message boundary.
     */
    if (IS_DTLS(ss)) {
	rv = dtls_StageHandshakeMessage(ss);
	if (rv != SECSuccess) {
	    return rv;
	}
    }

    SSL_TRC(30,("%d: SSL3[%d]: append handshake header: type %s",
    	SSL_GETPID(), ss->fd, ssl3_DecodeHandshakeType(t)));

    rv = ssl3_AppendHandshakeNumber(ss, t, 1);
    if (rv != SECSuccess) {
    	return rv;	/* error code set by AppendHandshake, if applicable. */
    }
    rv = ssl3_AppendHandshakeNumber(ss, length, 3);
    if (rv != SECSuccess) {
    	return rv;	/* error code set by AppendHandshake, if applicable. */
    }

    if (IS_DTLS(ss)) {
	/* Note that we make an unfragmented message here. We fragment in the
	 * transmission code, if necessary */
	rv = ssl3_AppendHandshakeNumber(ss, ss->ssl3.hs.sendMessageSeq, 2);
	if (rv != SECSuccess) {
	    return rv;	/* error code set by AppendHandshake, if applicable. */
	}
	ss->ssl3.hs.sendMessageSeq++;

	/* 0 is the fragment offset, because it's not fragmented yet */
	rv = ssl3_AppendHandshakeNumber(ss, 0, 3);
	if (rv != SECSuccess) {
	    return rv;	/* error code set by AppendHandshake, if applicable. */
	}

	/* Fragment length -- set to the packet length because not fragmented */
	rv = ssl3_AppendHandshakeNumber(ss, length, 3);
	if (rv != SECSuccess) {
	    return rv;	/* error code set by AppendHandshake, if applicable. */
	}
    }

    return rv;		/* error code set by AppendHandshake, if applicable. */
}

/* ssl3_AppendSignatureAndHashAlgorithm appends the serialisation of
 * |sigAndHash| to the current handshake message. */
SECStatus
ssl3_AppendSignatureAndHashAlgorithm(
    sslSocket *ss, const SSLSignatureAndHashAlg* sigAndHash)
{
    PRUint8 serialized[2];

    serialized[0] = (PRUint8)sigAndHash->hashAlg;
    serialized[1] = (PRUint8)sigAndHash->sigAlg;

    return ssl3_AppendHandshake(ss, serialized, sizeof(serialized));
}

/**************************************************************************
 * Consume Handshake functions.
 *
 * All data used in these functions is protected by two locks,
 * the RecvBufLock and the SSL3HandshakeLock
 **************************************************************************/

/* Read up the next "bytes" number of bytes from the (decrypted) input
 * stream "b" (which is *length bytes long). Copy them into buffer "v".
 * Reduces *length by bytes.  Advances *b by bytes.
 *
 * If this function returns SECFailure, it has already sent an alert,
 * and has set a generic error code.  The caller should probably
 * override the generic error code by setting another.
 */
SECStatus
ssl3_ConsumeHandshake(sslSocket *ss, void *v, PRInt32 bytes, SSL3Opaque **b,
		      PRUint32 *length)
{
    PORT_Assert( ss->opt.noLocks || ssl_HaveRecvBufLock(ss) );
    PORT_Assert( ss->opt.noLocks || ssl_HaveSSL3HandshakeLock(ss) );

    if ((PRUint32)bytes > *length) {
	return ssl3_DecodeError(ss);
    }
    PORT_Memcpy(v, *b, bytes);
    PRINT_BUF(60, (ss, "consume bytes:", *b, bytes));
    *b      += bytes;
    *length -= bytes;
    return SECSuccess;
}

/* Read up the next "bytes" number of bytes from the (decrypted) input
 * stream "b" (which is *length bytes long), and interpret them as an
 * integer in network byte order.  Returns the received value.
 * Reduces *length by bytes.  Advances *b by bytes.
 *
 * Returns SECFailure (-1) on failure.
 * This value is indistinguishable from the equivalent received value.
 * Only positive numbers are to be received this way.
 * Thus, the largest value that may be sent this way is 0x7fffffff.
 * On error, an alert has been sent, and a generic error code has been set.
 */
PRInt32
ssl3_ConsumeHandshakeNumber(sslSocket *ss, PRInt32 bytes, SSL3Opaque **b,
			    PRUint32 *length)
{
    PRUint8  *buf = *b;
    int       i;
    PRInt32   num = 0;

    PORT_Assert( ss->opt.noLocks || ssl_HaveRecvBufLock(ss) );
    PORT_Assert( ss->opt.noLocks || ssl_HaveSSL3HandshakeLock(ss) );
    PORT_Assert( bytes <= sizeof num);

    if ((PRUint32)bytes > *length) {
	return ssl3_DecodeError(ss);
    }
    PRINT_BUF(60, (ss, "consume bytes:", *b, bytes));

    for (i = 0; i < bytes; i++)
	num = (num << 8) + buf[i];
    *b      += bytes;
    *length -= bytes;
    return num;
}

/* Read in two values from the incoming decrypted byte stream "b", which is
 * *length bytes long.  The first value is a number whose size is "bytes"
 * bytes long.  The second value is a byte-string whose size is the value
 * of the first number received.  The latter byte-string, and its length,
 * is returned in the SECItem i.
 *
 * Returns SECFailure (-1) on failure.
 * On error, an alert has been sent, and a generic error code has been set.
 *
 * RADICAL CHANGE for NSS 3.11.  All callers of this function make copies 
 * of the data returned in the SECItem *i, so making a copy of it here
 * is simply wasteful.  So, This function now just sets SECItem *i to 
 * point to the values in the buffer **b.
 */
SECStatus
ssl3_ConsumeHandshakeVariable(sslSocket *ss, SECItem *i, PRInt32 bytes,
			      SSL3Opaque **b, PRUint32 *length)
{
    PRInt32   count;

    PORT_Assert(bytes <= 3);
    i->len  = 0;
    i->data = NULL;
    i->type = siBuffer;
    count = ssl3_ConsumeHandshakeNumber(ss, bytes, b, length);
    if (count < 0) { 		/* Can't test for SECSuccess here. */
    	return SECFailure;
    }
    if (count > 0) {
	if ((PRUint32)count > *length) {
	    return ssl3_DecodeError(ss);
	}
	i->data = *b;
	i->len  = count;
	*b      += count;
	*length -= count;
    }
    return SECSuccess;
}

/* tlsHashOIDMap contains the mapping between TLS hash identifiers and the
 * SECOidTag used internally by NSS. */
static const struct {
    SSLHashType tlsHash;
    SECOidTag oid;
} tlsHashOIDMap[] = {
    { ssl_hash_sha1, SEC_OID_SHA1 },
    { ssl_hash_sha256, SEC_OID_SHA256 },
    { ssl_hash_sha384, SEC_OID_SHA384 },
    { ssl_hash_sha512, SEC_OID_SHA512 }
};

/* ssl3_TLSHashAlgorithmToOID converts a TLS hash identifier into an OID value.
 * If the hash is not recognised, SEC_OID_UNKNOWN is returned.
 *
 * See https://tools.ietf.org/html/rfc5246#section-7.4.1.4.1 */
SECOidTag
ssl3_TLSHashAlgorithmToOID(SSLHashType hashFunc)
{
    unsigned int i;

    for (i = 0; i < PR_ARRAY_SIZE(tlsHashOIDMap); i++) {
	if (hashFunc == tlsHashOIDMap[i].tlsHash) {
	    return tlsHashOIDMap[i].oid;
	}
    }
    return SEC_OID_UNKNOWN;
}

/* ssl3_TLSSignatureAlgorithmForKeyType returns the TLS 1.2 signature algorithm
 * identifier for a given KeyType. */
static SECStatus
ssl3_TLSSignatureAlgorithmForKeyType(KeyType keyType, SSLSignType *out)
{
    switch (keyType) {
    case rsaKey:
        *out = ssl_sign_rsa;
        return SECSuccess;
    case dsaKey:
        *out = ssl_sign_dsa;
        return SECSuccess;
    case ecKey:
        *out = ssl_sign_ecdsa;
        return SECSuccess;
    default:
        PORT_SetError(SEC_ERROR_INVALID_KEY);
        return SECFailure;
    }
}

/* ssl3_TLSSignatureAlgorithmForCertificate returns the TLS 1.2 signature
 * algorithm identifier for the given certificate. */
static SECStatus
ssl3_TLSSignatureAlgorithmForCertificate(CERTCertificate *cert,
                                         SSLSignType *out)
{
    SECKEYPublicKey *key;
    KeyType keyType;

    key = CERT_ExtractPublicKey(cert);
    if (key == NULL) {
        ssl_MapLowLevelError(SSL_ERROR_EXTRACT_PUBLIC_KEY_FAILURE);
        return SECFailure;
    }

    keyType = key->keyType;
    SECKEY_DestroyPublicKey(key);
    return ssl3_TLSSignatureAlgorithmForKeyType(keyType, out);
}

/* ssl3_CheckSignatureAndHashAlgorithmConsistency checks that the signature
 * algorithm identifier in |sigAndHash| is consistent with the public key in
 * |cert|. It also checks the hash algorithm against the configured signature
 * algorithms.  If all the tests pass, SECSuccess is returned. Otherwise,
 * PORT_SetError is called and SECFailure is returned. */
SECStatus
ssl3_CheckSignatureAndHashAlgorithmConsistency(
    sslSocket *ss, const SSLSignatureAndHashAlg *sigAndHash,
    CERTCertificate* cert)
{
    SECStatus rv;
    SSLSignType sigAlg;
    unsigned int i;

    rv = ssl3_TLSSignatureAlgorithmForCertificate(cert, &sigAlg);
    if (rv != SECSuccess) {
        return rv;
    }
    if (sigAlg != sigAndHash->sigAlg) {
        PORT_SetError(SSL_ERROR_INCORRECT_SIGNATURE_ALGORITHM);
        return SECFailure;
    }

    for (i = 0; i < ss->ssl3.signatureAlgorithmCount; ++i) {
        const SSLSignatureAndHashAlg *alg = &ss->ssl3.signatureAlgorithms[i];
        if (sigAndHash->sigAlg == alg->sigAlg &&
            sigAndHash->hashAlg == alg->hashAlg) {
            return SECSuccess;
        }
    }
    PORT_SetError(SSL_ERROR_UNSUPPORTED_SIGNATURE_ALGORITHM);
    return SECFailure;
}

PRBool
ssl3_IsSupportedSignatureAlgorithm(const SSLSignatureAndHashAlg *alg)
{
    static const SSLHashType supportedHashes[] = {
        ssl_hash_sha1,
        ssl_hash_sha256,
        ssl_hash_sha384,
        ssl_hash_sha512
    };

    static const SSLSignType supportedSigAlgs[] = {
        ssl_sign_rsa,
#ifndef NSS_DISABLE_ECC
        ssl_sign_ecdsa,
#endif
        ssl_sign_dsa
    };

    unsigned int i;
    PRBool hashOK = PR_FALSE;
    PRBool signOK = PR_FALSE;

    for (i = 0; i < PR_ARRAY_SIZE(supportedHashes); ++i) {
        if (alg->hashAlg == supportedHashes[i]) {
            hashOK = PR_TRUE;
            break;
        }
    }

    for (i = 0; i < PR_ARRAY_SIZE(supportedSigAlgs); ++i) {
        if (alg->sigAlg == supportedSigAlgs[i]) {
            signOK = PR_TRUE;
            break;
        }
    }

    return hashOK && signOK;
}

/* ssl3_ConsumeSignatureAndHashAlgorithm reads a SignatureAndHashAlgorithm
 * structure from |b| and puts the resulting value into |out|. |b| and |length|
 * are updated accordingly.
 *
 * See https://tools.ietf.org/html/rfc5246#section-7.4.1.4.1 */
SECStatus
ssl3_ConsumeSignatureAndHashAlgorithm(sslSocket *ss,
                                      SSL3Opaque **b,
                                      PRUint32 *length,
                                      SSLSignatureAndHashAlg *out)
{
    PRUint8 bytes[2];
    SECStatus rv;

    rv = ssl3_ConsumeHandshake(ss, bytes, sizeof(bytes), b, length);
    if (rv != SECSuccess) {
        return rv;
    }

    out->hashAlg = (SSLHashType)bytes[0];
    out->sigAlg = (SSLSignType)bytes[1];
    if (!ssl3_IsSupportedSignatureAlgorithm(out)) {
        PORT_SetError(SSL_ERROR_UNSUPPORTED_SIGNATURE_ALGORITHM);
        return SECFailure;
    }
    return SECSuccess;
}

/**************************************************************************
 * end of Consume Handshake functions.
 **************************************************************************/

/* Extract the hashes of handshake messages to this point.
 * Called from ssl3_SendCertificateVerify
 *             ssl3_SendFinished
 *             ssl3_HandleHandshakeMessage
 *
 * Caller must hold the SSL3HandshakeLock.
 * Caller must hold a read or write lock on the Spec R/W lock.
 *	(There is presently no way to assert on a Read lock.)
 */
static SECStatus
ssl3_ComputeHandshakeHashes(sslSocket *     ss,
                            ssl3CipherSpec *spec,   /* uses ->master_secret */
			    SSL3Hashes *    hashes, /* output goes here. */
			    PRUint32        sender)
{
    SECStatus     rv        = SECSuccess;
    PRBool        isTLS     = (PRBool)(spec->version > SSL_LIBRARY_VERSION_3_0);
    unsigned int  outLength;
    SSL3Opaque    md5_inner[MAX_MAC_LENGTH];
    SSL3Opaque    sha_inner[MAX_MAC_LENGTH];

    PORT_Assert( ss->opt.noLocks || ssl_HaveSSL3HandshakeLock(ss) );
    if (ss->ssl3.hs.hashType == handshake_hash_unknown) {
        PORT_SetError(SEC_ERROR_LIBRARY_FAILURE);
        return SECFailure;
    }

    hashes->hashAlg = ssl_hash_none;

#ifndef NO_PKCS11_BYPASS
    if (ss->opt.bypassPKCS11 &&
	ss->ssl3.hs.hashType == handshake_hash_single) {
	/* compute them without PKCS11 */
	PRUint64      sha_cx[MAX_MAC_CONTEXT_LLONGS];

	ss->ssl3.hs.sha_clone(sha_cx, ss->ssl3.hs.sha_cx);
	ss->ssl3.hs.sha_obj->end(sha_cx, hashes->u.raw, &hashes->len,
				 sizeof(hashes->u.raw));

	PRINT_BUF(60, (NULL, "SHA-256: result", hashes->u.raw, hashes->len));

	/* If we ever support ciphersuites where the PRF hash isn't SHA-256
	 * then this will need to be updated. */
	hashes->hashAlg = ssl_hash_sha256;
	rv = SECSuccess;
    } else if (ss->opt.bypassPKCS11) {
	/* compute them without PKCS11 */
	PRUint64      md5_cx[MAX_MAC_CONTEXT_LLONGS];
	PRUint64      sha_cx[MAX_MAC_CONTEXT_LLONGS];

#define md5cx ((MD5Context *)md5_cx)
#define shacx ((SHA1Context *)sha_cx)

	MD5_Clone (md5cx,  (MD5Context *)ss->ssl3.hs.md5_cx);
	SHA1_Clone(shacx, (SHA1Context *)ss->ssl3.hs.sha_cx);

	if (!isTLS) {
	    /* compute hashes for SSL3. */
	    unsigned char s[4];

            if (!spec->msItem.data) {
                PORT_SetError(SSL_ERROR_RX_UNEXPECTED_HANDSHAKE);
                return SECFailure;
            }

	    s[0] = (unsigned char)(sender >> 24);
	    s[1] = (unsigned char)(sender >> 16);
	    s[2] = (unsigned char)(sender >> 8);
	    s[3] = (unsigned char)sender;

	    if (sender != 0) {
		MD5_Update(md5cx, s, 4);
		PRINT_BUF(95, (NULL, "MD5 inner: sender", s, 4));
	    }

	    PRINT_BUF(95, (NULL, "MD5 inner: MAC Pad 1", mac_pad_1, 
			    mac_defs[mac_md5].pad_size));

	    MD5_Update(md5cx, spec->msItem.data, spec->msItem.len);
	    MD5_Update(md5cx, mac_pad_1, mac_defs[mac_md5].pad_size);
	    MD5_End(md5cx, md5_inner, &outLength, MD5_LENGTH);

	    PRINT_BUF(95, (NULL, "MD5 inner: result", md5_inner, outLength));

	    if (sender != 0) {
		SHA1_Update(shacx, s, 4);
		PRINT_BUF(95, (NULL, "SHA inner: sender", s, 4));
	    }

	    PRINT_BUF(95, (NULL, "SHA inner: MAC Pad 1", mac_pad_1, 
			    mac_defs[mac_sha].pad_size));

	    SHA1_Update(shacx, spec->msItem.data, spec->msItem.len);
	    SHA1_Update(shacx, mac_pad_1, mac_defs[mac_sha].pad_size);
	    SHA1_End(shacx, sha_inner, &outLength, SHA1_LENGTH);

	    PRINT_BUF(95, (NULL, "SHA inner: result", sha_inner, outLength));
	    PRINT_BUF(95, (NULL, "MD5 outer: MAC Pad 2", mac_pad_2, 
			    mac_defs[mac_md5].pad_size));
	    PRINT_BUF(95, (NULL, "MD5 outer: MD5 inner", md5_inner, MD5_LENGTH));

	    MD5_Begin(md5cx);
	    MD5_Update(md5cx, spec->msItem.data, spec->msItem.len);
	    MD5_Update(md5cx, mac_pad_2, mac_defs[mac_md5].pad_size);
	    MD5_Update(md5cx, md5_inner, MD5_LENGTH);
	}
	MD5_End(md5cx, hashes->u.s.md5, &outLength, MD5_LENGTH);

	PRINT_BUF(60, (NULL, "MD5 outer: result", hashes->u.s.md5, MD5_LENGTH));

	if (!isTLS) {
	    PRINT_BUF(95, (NULL, "SHA outer: MAC Pad 2", mac_pad_2, 
			    mac_defs[mac_sha].pad_size));
	    PRINT_BUF(95, (NULL, "SHA outer: SHA inner", sha_inner, SHA1_LENGTH));

	    SHA1_Begin(shacx);
	    SHA1_Update(shacx, spec->msItem.data, spec->msItem.len);
	    SHA1_Update(shacx, mac_pad_2, mac_defs[mac_sha].pad_size);
	    SHA1_Update(shacx, sha_inner, SHA1_LENGTH);
	}
	SHA1_End(shacx, hashes->u.s.sha, &outLength, SHA1_LENGTH);

	PRINT_BUF(60, (NULL, "SHA outer: result", hashes->u.s.sha, SHA1_LENGTH));

	hashes->len = MD5_LENGTH + SHA1_LENGTH;
	rv = SECSuccess;
#undef md5cx
#undef shacx
    } else 
#endif
    if (ss->ssl3.hs.hashType == handshake_hash_single) {
	/* compute hashes with PKCS11 */
	PK11Context *h;
	unsigned int  stateLen;
	unsigned char stackBuf[1024];
	unsigned char *stateBuf = NULL;

	h = ss->ssl3.hs.sha;
	stateBuf = PK11_SaveContextAlloc(h, stackBuf,
					 sizeof(stackBuf), &stateLen);
	if (stateBuf == NULL) {
	    ssl_MapLowLevelError(SSL_ERROR_DIGEST_FAILURE);
	    goto tls12_loser;
	}
	rv |= PK11_DigestFinal(h, hashes->u.raw, &hashes->len,
			       sizeof(hashes->u.raw));
	if (rv != SECSuccess) {
	    ssl_MapLowLevelError(SSL_ERROR_DIGEST_FAILURE);
	    rv = SECFailure;
	    goto tls12_loser;
	}
	/* If we ever support ciphersuites where the PRF hash isn't SHA-256
	 * then this will need to be updated. */
	hashes->hashAlg = ssl_hash_sha256;
	rv = SECSuccess;

tls12_loser:
	if (stateBuf) {
	    if (PK11_RestoreContext(h, stateBuf, stateLen) != SECSuccess) {
		ssl_MapLowLevelError(SSL_ERROR_DIGEST_FAILURE);
		rv = SECFailure;
	    }
	    if (stateBuf != stackBuf) {
		PORT_ZFree(stateBuf, stateLen);
	    }
	}
    } else {
	/* compute hashes with PKCS11 */
	PK11Context * md5;
	PK11Context * sha       = NULL;
	unsigned char *md5StateBuf = NULL;
	unsigned char *shaStateBuf = NULL;
	unsigned int  md5StateLen, shaStateLen;
	unsigned char md5StackBuf[256];
	unsigned char shaStackBuf[512];

	md5StateBuf = PK11_SaveContextAlloc(ss->ssl3.hs.md5, md5StackBuf,
					    sizeof md5StackBuf, &md5StateLen);
	if (md5StateBuf == NULL) {
	    ssl_MapLowLevelError(SSL_ERROR_MD5_DIGEST_FAILURE);
	    goto loser;
	}
	md5 = ss->ssl3.hs.md5;

	shaStateBuf = PK11_SaveContextAlloc(ss->ssl3.hs.sha, shaStackBuf,
					    sizeof shaStackBuf, &shaStateLen);
	if (shaStateBuf == NULL) {
	    ssl_MapLowLevelError(SSL_ERROR_SHA_DIGEST_FAILURE);
	    goto loser;
	}
	sha = ss->ssl3.hs.sha;

	if (!isTLS) {
	    /* compute hashes for SSL3. */
	    unsigned char s[4];

            if (!spec->master_secret) {
                PORT_SetError(SSL_ERROR_RX_UNEXPECTED_HANDSHAKE);
                rv = SECFailure;
                goto loser;
            }

	    s[0] = (unsigned char)(sender >> 24);
	    s[1] = (unsigned char)(sender >> 16);
	    s[2] = (unsigned char)(sender >> 8);
	    s[3] = (unsigned char)sender;

	    if (sender != 0) {
		rv |= PK11_DigestOp(md5, s, 4);
		PRINT_BUF(95, (NULL, "MD5 inner: sender", s, 4));
	    }

	    PRINT_BUF(95, (NULL, "MD5 inner: MAC Pad 1", mac_pad_1, 
			  mac_defs[mac_md5].pad_size));

	    rv |= PK11_DigestKey(md5,spec->master_secret);
	    rv |= PK11_DigestOp(md5, mac_pad_1, mac_defs[mac_md5].pad_size);
	    rv |= PK11_DigestFinal(md5, md5_inner, &outLength, MD5_LENGTH);
	    PORT_Assert(rv != SECSuccess || outLength == MD5_LENGTH);
	    if (rv != SECSuccess) {
		ssl_MapLowLevelError(SSL_ERROR_MD5_DIGEST_FAILURE);
		rv = SECFailure;
		goto loser;
	    }

	    PRINT_BUF(95, (NULL, "MD5 inner: result", md5_inner, outLength));

	    if (sender != 0) {
		rv |= PK11_DigestOp(sha, s, 4);
		PRINT_BUF(95, (NULL, "SHA inner: sender", s, 4));
	    }

	    PRINT_BUF(95, (NULL, "SHA inner: MAC Pad 1", mac_pad_1, 
			  mac_defs[mac_sha].pad_size));

	    rv |= PK11_DigestKey(sha, spec->master_secret);
	    rv |= PK11_DigestOp(sha, mac_pad_1, mac_defs[mac_sha].pad_size);
	    rv |= PK11_DigestFinal(sha, sha_inner, &outLength, SHA1_LENGTH);
	    PORT_Assert(rv != SECSuccess || outLength == SHA1_LENGTH);
	    if (rv != SECSuccess) {
		ssl_MapLowLevelError(SSL_ERROR_SHA_DIGEST_FAILURE);
		rv = SECFailure;
		goto loser;
	    }

	    PRINT_BUF(95, (NULL, "SHA inner: result", sha_inner, outLength));

	    PRINT_BUF(95, (NULL, "MD5 outer: MAC Pad 2", mac_pad_2, 
			  mac_defs[mac_md5].pad_size));
	    PRINT_BUF(95, (NULL, "MD5 outer: MD5 inner", md5_inner, MD5_LENGTH));

	    rv |= PK11_DigestBegin(md5);
	    rv |= PK11_DigestKey(md5, spec->master_secret);
	    rv |= PK11_DigestOp(md5, mac_pad_2, mac_defs[mac_md5].pad_size);
	    rv |= PK11_DigestOp(md5, md5_inner, MD5_LENGTH);
	}
	rv |= PK11_DigestFinal(md5, hashes->u.s.md5, &outLength, MD5_LENGTH);
	PORT_Assert(rv != SECSuccess || outLength == MD5_LENGTH);
	if (rv != SECSuccess) {
	    ssl_MapLowLevelError(SSL_ERROR_MD5_DIGEST_FAILURE);
	    rv = SECFailure;
	    goto loser;
	}

	PRINT_BUF(60, (NULL, "MD5 outer: result", hashes->u.s.md5, MD5_LENGTH));

	if (!isTLS) {
	    PRINT_BUF(95, (NULL, "SHA outer: MAC Pad 2", mac_pad_2, 
			  mac_defs[mac_sha].pad_size));
	    PRINT_BUF(95, (NULL, "SHA outer: SHA inner", sha_inner, SHA1_LENGTH));

	    rv |= PK11_DigestBegin(sha);
	    rv |= PK11_DigestKey(sha,spec->master_secret);
	    rv |= PK11_DigestOp(sha, mac_pad_2, mac_defs[mac_sha].pad_size);
	    rv |= PK11_DigestOp(sha, sha_inner, SHA1_LENGTH);
	}
	rv |= PK11_DigestFinal(sha, hashes->u.s.sha, &outLength, SHA1_LENGTH);
	PORT_Assert(rv != SECSuccess || outLength == SHA1_LENGTH);
	if (rv != SECSuccess) {
	    ssl_MapLowLevelError(SSL_ERROR_SHA_DIGEST_FAILURE);
	    rv = SECFailure;
	    goto loser;
	}

	PRINT_BUF(60, (NULL, "SHA outer: result", hashes->u.s.sha, SHA1_LENGTH));

	hashes->len = MD5_LENGTH + SHA1_LENGTH;
	rv = SECSuccess;

    loser:
	if (md5StateBuf) {
	    if (PK11_RestoreContext(ss->ssl3.hs.md5, md5StateBuf, md5StateLen)
		 != SECSuccess) 
	    {
		ssl_MapLowLevelError(SSL_ERROR_MD5_DIGEST_FAILURE);
		rv = SECFailure;
	    }
	    if (md5StateBuf != md5StackBuf) {
		PORT_ZFree(md5StateBuf, md5StateLen);
	    }
	}
	if (shaStateBuf) {
	    if (PK11_RestoreContext(ss->ssl3.hs.sha, shaStateBuf, shaStateLen)
		 != SECSuccess) 
	    {
		ssl_MapLowLevelError(SSL_ERROR_SHA_DIGEST_FAILURE);
		rv = SECFailure;
	    }
	    if (shaStateBuf != shaStackBuf) {
		PORT_ZFree(shaStateBuf, shaStateLen);
	    }
	}
    }
    return rv;
}

static SECStatus
ssl3_ComputeBackupHandshakeHashes(sslSocket * ss,
				  SSL3Hashes * hashes) /* output goes here. */
{
    SECStatus rv = SECSuccess;

    PORT_Assert( ss->opt.noLocks || ssl_HaveSSL3HandshakeLock(ss) );
    PORT_Assert( !ss->sec.isServer );
    PORT_Assert( ss->ssl3.hs.hashType == handshake_hash_single );

    rv = PK11_DigestFinal(ss->ssl3.hs.backupHash, hashes->u.raw, &hashes->len,
			  sizeof(hashes->u.raw));
    if (rv != SECSuccess) {
	ssl_MapLowLevelError(SSL_ERROR_SHA_DIGEST_FAILURE);
	rv = SECFailure;
	goto loser;
    }
    hashes->hashAlg = ssl_hash_sha1;

loser:
    PK11_DestroyContext(ss->ssl3.hs.backupHash, PR_TRUE);
    ss->ssl3.hs.backupHash = NULL;
    return rv;
}

/*
 * SSL 2 based implementations pass in the initial outbound buffer
 * so that the handshake hash can contain the included information.
 *
 * Called from ssl2_BeginClientHandshake() in sslcon.c
 */
SECStatus
ssl3_StartHandshakeHash(sslSocket *ss, unsigned char * buf, int length)
{
    SECStatus rv;

    ssl_GetSSL3HandshakeLock(ss);  /**************************************/

    rv = ssl3_InitState(ss);
    if (rv != SECSuccess) {
	goto done;		/* ssl3_InitState has set the error code. */
    }
    rv = ssl3_RestartHandshakeHashes(ss);
    if (rv != SECSuccess) {
	goto done;
    }

    PORT_Memset(&ss->ssl3.hs.client_random, 0, SSL3_RANDOM_LENGTH);
    PORT_Memcpy(
	&ss->ssl3.hs.client_random.rand[SSL3_RANDOM_LENGTH - SSL_CHALLENGE_BYTES],
	&ss->sec.ci.clientChallenge,
	SSL_CHALLENGE_BYTES);

    rv = ssl3_UpdateHandshakeHashes(ss, buf, length);
    /* if it failed, ssl3_UpdateHandshakeHashes has set the error code. */

done:
    ssl_ReleaseSSL3HandshakeLock(ss);  /**************************************/
    return rv;
}

/**************************************************************************
 * end of Handshake Hash functions.
 * Begin Send and Handle functions for handshakes.
 **************************************************************************/

/* Called from ssl3_HandleHelloRequest(),
 *             ssl3_RedoHandshake()
 *             ssl2_BeginClientHandshake (when resuming ssl3 session)
 *             dtls_HandleHelloVerifyRequest(with resending=PR_TRUE)
 */
SECStatus
ssl3_SendClientHello(sslSocket *ss, PRBool resending)
{
    sslSessionID *   sid;
    ssl3CipherSpec * cwSpec;
    SECStatus        rv;
    int              i;
    int              length;
    int              num_suites;
    int              actual_count = 0;
    PRBool           isTLS = PR_FALSE;
    PRBool           requestingResume = PR_FALSE, fallbackSCSV = PR_FALSE;
    PRInt32          total_exten_len = 0;
    unsigned         paddingExtensionLen;
    unsigned         numCompressionMethods;
    PRInt32          flags;

    SSL_TRC(3, ("%d: SSL3[%d]: send client_hello handshake", SSL_GETPID(),
		ss->fd));

    PORT_Assert( ss->opt.noLocks || ssl_HaveSSL3HandshakeLock(ss) );
    PORT_Assert( ss->opt.noLocks || ssl_HaveXmitBufLock(ss) );

    rv = ssl3_InitState(ss);
    if (rv != SECSuccess) {
	return rv;		/* ssl3_InitState has set the error code. */
    }
    /* These must be reset every handshake. */
    ss->ssl3.hs.sendingSCSV = PR_FALSE;
    ss->ssl3.hs.preliminaryInfo = 0;
    PORT_Assert(IS_DTLS(ss) || !resending);

    SECITEM_FreeItem(&ss->ssl3.hs.newSessionTicket.ticket, PR_FALSE);
    ss->ssl3.hs.receivedNewSessionTicket = PR_FALSE;

    /* We might be starting a session renegotiation in which case we should
     * clear previous state.
     */
    PORT_Memset(&ss->xtnData, 0, sizeof(TLSExtensionData));

    rv = ssl3_RestartHandshakeHashes(ss);
    if (rv != SECSuccess) {
	return rv;
    }

    /*
     * During a renegotiation, ss->clientHelloVersion will be used again to
     * work around a Windows SChannel bug. Ensure that it is still enabled.
     */
    if (ss->firstHsDone) {
	if (SSL3_ALL_VERSIONS_DISABLED(&ss->vrange)) {
	    PORT_SetError(SSL_ERROR_SSL_DISABLED);
	    return SECFailure;
	}

	if (ss->clientHelloVersion < ss->vrange.min ||
	    ss->clientHelloVersion > ss->vrange.max) {
	    PORT_SetError(SSL_ERROR_NO_CYPHER_OVERLAP);
	    return SECFailure;
	}
    }

    /* We ignore ss->sec.ci.sid here, and use ssl_Lookup because Lookup
     * handles expired entries and other details.
     * XXX If we've been called from ssl2_BeginClientHandshake, then
     * this lookup is duplicative and wasteful.
     */
    sid = (ss->opt.noCache) ? NULL
	    : ssl_LookupSID(&ss->sec.ci.peer, ss->sec.ci.port, ss->peerID, ss->url);

    /* We can't resume based on a different token. If the sid exists,
     * make sure the token that holds the master secret still exists ...
     * If we previously did client-auth, make sure that the token that holds
     * the private key still exists, is logged in, hasn't been removed, etc.
     */
    if (sid) {
	PRBool sidOK = PR_TRUE;
	if (sid->u.ssl3.keys.msIsWrapped) {
	    /* Session key was wrapped, which means it was using PKCS11, */
	    PK11SlotInfo *slot = NULL;
	    if (sid->u.ssl3.masterValid && !ss->opt.bypassPKCS11) {
		slot = SECMOD_LookupSlot(sid->u.ssl3.masterModuleID,
					 sid->u.ssl3.masterSlotID);
	    }
	    if (slot == NULL) {
	       sidOK = PR_FALSE;
	    } else {
		PK11SymKey *wrapKey = NULL;
		if (!PK11_IsPresent(slot) ||
		    ((wrapKey = PK11_GetWrapKey(slot, 
						sid->u.ssl3.masterWrapIndex,
						sid->u.ssl3.masterWrapMech,
						sid->u.ssl3.masterWrapSeries,
						ss->pkcs11PinArg)) == NULL) ) {
		    sidOK = PR_FALSE;
		}
		if (wrapKey) PK11_FreeSymKey(wrapKey);
		PK11_FreeSlot(slot);
		slot = NULL;
	    }
	}
	/* If we previously did client-auth, make sure that the token that
	** holds the private key still exists, is logged in, hasn't been
	** removed, etc.
	*/
	if (sidOK && !ssl3_ClientAuthTokenPresent(sid)) {
	    sidOK = PR_FALSE;
	}

	if (sidOK) {
            /* Set ss->version based on the session cache */
	    if (ss->firstHsDone) {
		/*
	         * Windows SChannel compares the client_version inside the RSA
	         * EncryptedPreMasterSecret of a renegotiation with the
	         * client_version of the initial ClientHello rather than the
	         * ClientHello in the renegotiation. To work around this bug, we
	         * continue to use the client_version used in the initial
	         * ClientHello when renegotiating.
	         *
		 * The client_version of the initial ClientHello is still
		 * available in ss->clientHelloVersion. Ensure that
		 * sid->version is bounded within
		 * [ss->vrange.min, ss->clientHelloVersion], otherwise we
		 * can't use sid.
		 */
		if (sid->version >= ss->vrange.min &&
		    sid->version <= ss->clientHelloVersion) {
		    ss->version = ss->clientHelloVersion;
		} else {
		    sidOK = PR_FALSE;
		}
	    } else {
                /*
                 * Check sid->version is OK first.
                 * Previously, we would cap the version based on sid->version,
                 * but that prevents negotiation of a higher version if the
                 * previous session was reduced (e.g., with version fallback)
                 */
		if (sid->version < ss->vrange.min || 
                    sid->version > ss->vrange.max) {
		    sidOK = PR_FALSE;
		} else {
	            rv = ssl3_NegotiateVersion(ss, SSL_LIBRARY_VERSION_MAX_SUPPORTED,
                                               PR_TRUE);
	            if (rv != SECSuccess) {
                        return rv;	/* error code was set */
                    }
	        }
	    }
	}

	if (!sidOK) {
	    SSL_AtomicIncrementLong(& ssl3stats.sch_sid_cache_not_ok );
	    if (ss->sec.uncache)
                (*ss->sec.uncache)(sid);
	    ssl_FreeSID(sid);
	    sid = NULL;
	}
    }

    if (sid) {
	requestingResume = PR_TRUE;
	SSL_AtomicIncrementLong(& ssl3stats.sch_sid_cache_hits );

	PRINT_BUF(4, (ss, "client, found session-id:", sid->u.ssl3.sessionID,
		      sid->u.ssl3.sessionIDLength));

	ss->ssl3.policy = sid->u.ssl3.policy;
    } else {
	SSL_AtomicIncrementLong(& ssl3stats.sch_sid_cache_misses );

	/*
	 * Windows SChannel compares the client_version inside the RSA
	 * EncryptedPreMasterSecret of a renegotiation with the
	 * client_version of the initial ClientHello rather than the
	 * ClientHello in the renegotiation. To work around this bug, we
	 * continue to use the client_version used in the initial
	 * ClientHello when renegotiating.
	 */
	if (ss->firstHsDone) {
	    ss->version = ss->clientHelloVersion;
	} else {
	    rv = ssl3_NegotiateVersion(ss, SSL_LIBRARY_VERSION_MAX_SUPPORTED,
				       PR_TRUE);
	    if (rv != SECSuccess)
		return rv;	/* error code was set */
	}

	sid = ssl3_NewSessionID(ss, PR_FALSE);
	if (!sid) {
	    return SECFailure;	/* memory error is set */
        }
    }

    isTLS = (ss->version > SSL_LIBRARY_VERSION_3_0);
    ssl_GetSpecWriteLock(ss);
    cwSpec = ss->ssl3.cwSpec;
    if (cwSpec->mac_def->mac == mac_null) {
	/* SSL records are not being MACed. */
	cwSpec->version = ss->version;
    }
    ssl_ReleaseSpecWriteLock(ss);

    if (ss->sec.ci.sid != NULL) {
	ssl_FreeSID(ss->sec.ci.sid);	/* decrement ref count, free if zero */
    }
    ss->sec.ci.sid = sid;

    ss->sec.send = ssl3_SendApplicationData;

    /* shouldn't get here if SSL3 is disabled, but ... */
    if (SSL3_ALL_VERSIONS_DISABLED(&ss->vrange)) {
	PR_NOT_REACHED("No versions of SSL 3.0 or later are enabled");
	PORT_SetError(SSL_ERROR_SSL_DISABLED);
    	return SECFailure;
    }

    /* how many suites does our PKCS11 support (regardless of policy)? */
    num_suites = ssl3_config_match_init(ss);
    if (!num_suites)
    	return SECFailure;	/* ssl3_config_match_init has set error code. */

    /* HACK for SCSV in SSL 3.0.  On initial handshake, prepend SCSV,
     * only if TLS is disabled.
     */
    if (!ss->firstHsDone && !isTLS) {
	/* Must set this before calling Hello Extension Senders, 
	 * to suppress sending of empty RI extension.
	 */
	ss->ssl3.hs.sendingSCSV = PR_TRUE;
    }

    /* When we attempt session resumption (only), we must lock the sid to
     * prevent races with other resumption connections that receive a
     * NewSessionTicket that will cause the ticket in the sid to be replaced.
     * Once we've copied the session ticket into our ClientHello message, it
     * is OK for the ticket to change, so we just need to make sure we hold
     * the lock across the calls to ssl3_CallHelloExtensionSenders.
     */
    if (sid->u.ssl3.lock) {
        PR_RWLock_Rlock(sid->u.ssl3.lock);
    }

    if (isTLS || (ss->firstHsDone && ss->peerRequestedProtection)) {
	PRUint32 maxBytes = 65535; /* 2^16 - 1 */
	PRInt32  extLen;

	extLen = ssl3_CallHelloExtensionSenders(ss, PR_FALSE, maxBytes, NULL);
	if (extLen < 0) {
	    if (sid->u.ssl3.lock) { PR_RWLock_Unlock(sid->u.ssl3.lock); }
	    return SECFailure;
	}
	total_exten_len += extLen;

	if (total_exten_len > 0)
	    total_exten_len += 2;
    }

#ifndef NSS_DISABLE_ECC
    if (!total_exten_len || !isTLS) {
	/* not sending the elliptic_curves and ec_point_formats extensions */
    	ssl3_DisableECCSuites(ss, NULL); /* disable all ECC suites */
    }
#endif /* NSS_DISABLE_ECC */

    if (IS_DTLS(ss)) {
	ssl3_DisableNonDTLSSuites(ss);
    }

    /* how many suites are permitted by policy and user preference? */
    num_suites = count_cipher_suites(ss, ss->ssl3.policy, PR_TRUE);
    if (!num_suites) {
    	if (sid->u.ssl3.lock) { PR_RWLock_Unlock(sid->u.ssl3.lock); }
    	return SECFailure;	/* count_cipher_suites has set error code. */
    }

    fallbackSCSV = ss->opt.enableFallbackSCSV && (!requestingResume ||
						  ss->version < sid->version);
    /* make room for SCSV */
    if (ss->ssl3.hs.sendingSCSV) {
	++num_suites;
    }
    if (fallbackSCSV) {
	++num_suites;
    }

    /* count compression methods */
    numCompressionMethods = 0;
    for (i = 0; i < compressionMethodsCount; i++) {
	if (compressionEnabled(ss, compressions[i]))
	    numCompressionMethods++;
    }

    length = sizeof(SSL3ProtocolVersion) + SSL3_RANDOM_LENGTH +
	1 + ((sid == NULL) ? 0 : sid->u.ssl3.sessionIDLength) +
	2 + num_suites*sizeof(ssl3CipherSuite) +
	1 + numCompressionMethods + total_exten_len;
    if (IS_DTLS(ss)) {
	length += 1 + ss->ssl3.hs.cookieLen;
    }

    /* A padding extension may be included to ensure that the record containing
     * the ClientHello doesn't have a length between 256 and 511 bytes
     * (inclusive). Initial, ClientHello records with such lengths trigger bugs
     * in F5 devices.
     *
     * This is not done for DTLS nor for renegotiation. */
    if (!IS_DTLS(ss) && isTLS && !ss->firstHsDone) {
        paddingExtensionLen = ssl3_CalculatePaddingExtensionLength(length);
        total_exten_len += paddingExtensionLen;
        length += paddingExtensionLen;
    } else {
        paddingExtensionLen = 0;
    }

    rv = ssl3_AppendHandshakeHeader(ss, client_hello, length);
    if (rv != SECSuccess) {
	if (sid->u.ssl3.lock) { PR_RWLock_Unlock(sid->u.ssl3.lock); }
	return rv;	/* err set by ssl3_AppendHandshake* */
    }

    if (ss->firstHsDone) {
	/* The client hello version must stay unchanged to work around
	 * the Windows SChannel bug described above. */
	PORT_Assert(ss->version == ss->clientHelloVersion);
    }
    ss->clientHelloVersion = ss->version;
    if (IS_DTLS(ss)) {
	PRUint16 version;

	version = dtls_TLSVersionToDTLSVersion(ss->clientHelloVersion);
	rv = ssl3_AppendHandshakeNumber(ss, version, 2);
    } else {
	rv = ssl3_AppendHandshakeNumber(ss, ss->clientHelloVersion, 2);
    }
    if (rv != SECSuccess) {
	if (sid->u.ssl3.lock) { PR_RWLock_Unlock(sid->u.ssl3.lock); }
	return rv;	/* err set by ssl3_AppendHandshake* */
    }

    if (!resending) { /* Don't re-generate if we are in DTLS re-sending mode */
	rv = ssl3_GetNewRandom(&ss->ssl3.hs.client_random);
	if (rv != SECSuccess) {
	    if (sid->u.ssl3.lock) { PR_RWLock_Unlock(sid->u.ssl3.lock); }
	    return rv;	/* err set by GetNewRandom. */
	}
    }
    rv = ssl3_AppendHandshake(ss, &ss->ssl3.hs.client_random,
                              SSL3_RANDOM_LENGTH);
    if (rv != SECSuccess) {
	if (sid->u.ssl3.lock) { PR_RWLock_Unlock(sid->u.ssl3.lock); }
	return rv;	/* err set by ssl3_AppendHandshake* */
    }

    if (sid)
	rv = ssl3_AppendHandshakeVariable(
	    ss, sid->u.ssl3.sessionID, sid->u.ssl3.sessionIDLength, 1);
    else
	rv = ssl3_AppendHandshakeNumber(ss, 0, 1);
    if (rv != SECSuccess) {
	if (sid->u.ssl3.lock) { PR_RWLock_Unlock(sid->u.ssl3.lock); }
	return rv;	/* err set by ssl3_AppendHandshake* */
    }

    if (IS_DTLS(ss)) {
	rv = ssl3_AppendHandshakeVariable(
	    ss, ss->ssl3.hs.cookie, ss->ssl3.hs.cookieLen, 1);
	if (rv != SECSuccess) {
	    if (sid->u.ssl3.lock) { PR_RWLock_Unlock(sid->u.ssl3.lock); }
	    return rv;	/* err set by ssl3_AppendHandshake* */
	}
    }

    rv = ssl3_AppendHandshakeNumber(ss, num_suites*sizeof(ssl3CipherSuite), 2);
    if (rv != SECSuccess) {
	if (sid->u.ssl3.lock) { PR_RWLock_Unlock(sid->u.ssl3.lock); }
	return rv;	/* err set by ssl3_AppendHandshake* */
    }

    if (ss->ssl3.hs.sendingSCSV) {
	/* Add the actual SCSV */
	rv = ssl3_AppendHandshakeNumber(ss, TLS_EMPTY_RENEGOTIATION_INFO_SCSV,
					sizeof(ssl3CipherSuite));
	if (rv != SECSuccess) {
	    if (sid->u.ssl3.lock) { PR_RWLock_Unlock(sid->u.ssl3.lock); }
	    return rv;	/* err set by ssl3_AppendHandshake* */
	}
	actual_count++;
    }
    if (fallbackSCSV) {
	rv = ssl3_AppendHandshakeNumber(ss, TLS_FALLBACK_SCSV,
					sizeof(ssl3CipherSuite));
	if (rv != SECSuccess) {
	    if (sid->u.ssl3.lock) { PR_RWLock_Unlock(sid->u.ssl3.lock); }
	    return rv;	/* err set by ssl3_AppendHandshake* */
	}
	actual_count++;
    }
    for (i = 0; i < ssl_V3_SUITES_IMPLEMENTED; i++) {
	ssl3CipherSuiteCfg *suite = &ss->cipherSuites[i];
	if (config_match(suite, ss->ssl3.policy, PR_TRUE, &ss->vrange, ss)) {
	    actual_count++;
	    if (actual_count > num_suites) {
		if (sid->u.ssl3.lock) { PR_RWLock_Unlock(sid->u.ssl3.lock); }
		/* set error card removal/insertion error */
		PORT_SetError(SSL_ERROR_TOKEN_INSERTION_REMOVAL);
		return SECFailure;
	    }
	    rv = ssl3_AppendHandshakeNumber(ss, suite->cipher_suite,
					    sizeof(ssl3CipherSuite));
	    if (rv != SECSuccess) {
		if (sid->u.ssl3.lock) { PR_RWLock_Unlock(sid->u.ssl3.lock); }
		return rv;	/* err set by ssl3_AppendHandshake* */
	    }
	}
    }

    /* if cards were removed or inserted between count_cipher_suites and
     * generating our list, detect the error here rather than send it off to
     * the server.. */
    if (actual_count != num_suites) {
	/* Card removal/insertion error */
	if (sid->u.ssl3.lock) { PR_RWLock_Unlock(sid->u.ssl3.lock); }
	PORT_SetError(SSL_ERROR_TOKEN_INSERTION_REMOVAL);
	return SECFailure;
    }

    rv = ssl3_AppendHandshakeNumber(ss, numCompressionMethods, 1);
    if (rv != SECSuccess) {
	if (sid->u.ssl3.lock) { PR_RWLock_Unlock(sid->u.ssl3.lock); }
	return rv;	/* err set by ssl3_AppendHandshake* */
    }
    for (i = 0; i < compressionMethodsCount; i++) {
	if (!compressionEnabled(ss, compressions[i]))
	    continue;
	rv = ssl3_AppendHandshakeNumber(ss, compressions[i], 1);
	if (rv != SECSuccess) {
	    if (sid->u.ssl3.lock) { PR_RWLock_Unlock(sid->u.ssl3.lock); }
	    return rv;	/* err set by ssl3_AppendHandshake* */
	}
    }

    if (total_exten_len) {
	PRUint32 maxBytes = total_exten_len - 2;
	PRInt32  extLen;

	rv = ssl3_AppendHandshakeNumber(ss, maxBytes, 2);
	if (rv != SECSuccess) {
	    if (sid->u.ssl3.lock) { PR_RWLock_Unlock(sid->u.ssl3.lock); }
	    return rv;	/* err set by AppendHandshake. */
	}

	extLen = ssl3_CallHelloExtensionSenders(ss, PR_TRUE, maxBytes, NULL);
	if (extLen < 0) {
	    if (sid->u.ssl3.lock) { PR_RWLock_Unlock(sid->u.ssl3.lock); }
	    return SECFailure;
	}
	maxBytes -= extLen;

	extLen = ssl3_AppendPaddingExtension(ss, paddingExtensionLen, maxBytes);
	if (extLen < 0) {
	    if (sid->u.ssl3.lock) { PR_RWLock_Unlock(sid->u.ssl3.lock); }
	    return SECFailure;
	}
	maxBytes -= extLen;

	PORT_Assert(!maxBytes);
    } 

    if (sid->u.ssl3.lock) {
        PR_RWLock_Unlock(sid->u.ssl3.lock);
    }

    if (ss->xtnData.sentSessionTicketInClientHello) {
        SSL_AtomicIncrementLong(&ssl3stats.sch_sid_stateless_resumes);
    }

    if (ss->ssl3.hs.sendingSCSV) {
	/* Since we sent the SCSV, pretend we sent empty RI extension. */
	TLSExtensionData *xtnData = &ss->xtnData;
	xtnData->advertised[xtnData->numAdvertised++] = 
	    ssl_renegotiation_info_xtn;
    }

    flags = 0;
    if (!ss->firstHsDone && !IS_DTLS(ss)) {
	flags |= ssl_SEND_FLAG_CAP_RECORD_VERSION;
    }
    rv = ssl3_FlushHandshake(ss, flags);
    if (rv != SECSuccess) {
	return rv;	/* error code set by ssl3_FlushHandshake */
    }

    ss->ssl3.hs.ws = wait_server_hello;
    return rv;
}


/* Called from ssl3_HandleHandshakeMessage() when it has deciphered a complete
 * ssl3 Hello Request.
 * Caller must hold Handshake and RecvBuf locks.
 */
static SECStatus
ssl3_HandleHelloRequest(sslSocket *ss)
{
    sslSessionID *sid = ss->sec.ci.sid;
    SECStatus     rv;

    SSL_TRC(3, ("%d: SSL3[%d]: handle hello_request handshake",
		SSL_GETPID(), ss->fd));

    PORT_Assert( ss->opt.noLocks || ssl_HaveRecvBufLock(ss) );
    PORT_Assert( ss->opt.noLocks || ssl_HaveSSL3HandshakeLock(ss) );

    if (ss->ssl3.hs.ws == wait_server_hello)
	return SECSuccess;
    if (ss->ssl3.hs.ws != idle_handshake || ss->sec.isServer) {
	(void)SSL3_SendAlert(ss, alert_fatal, unexpected_message);
	PORT_SetError(SSL_ERROR_RX_UNEXPECTED_HELLO_REQUEST);
	return SECFailure;
    }
    if (ss->opt.enableRenegotiation == SSL_RENEGOTIATE_NEVER) {
	(void)SSL3_SendAlert(ss, alert_warning, no_renegotiation);
	PORT_SetError(SSL_ERROR_RENEGOTIATION_NOT_ALLOWED);
	return SECFailure;
    }

    if (sid) {
	if (ss->sec.uncache)
            ss->sec.uncache(sid);
	ssl_FreeSID(sid);
	ss->sec.ci.sid = NULL;
    }

    if (IS_DTLS(ss)) {
	dtls_RehandshakeCleanup(ss);
    }

    ssl_GetXmitBufLock(ss);
    rv = ssl3_SendClientHello(ss, PR_FALSE);
    ssl_ReleaseXmitBufLock(ss);

    return rv;
}

#define UNKNOWN_WRAP_MECHANISM 0x7fffffff

static const CK_MECHANISM_TYPE wrapMechanismList[SSL_NUM_WRAP_MECHS] = {
    CKM_DES3_ECB,
    CKM_CAST5_ECB,
    CKM_DES_ECB,
    CKM_KEY_WRAP_LYNKS,
    CKM_IDEA_ECB,
    CKM_CAST3_ECB,
    CKM_CAST_ECB,
    CKM_RC5_ECB,
    CKM_RC2_ECB,
    CKM_CDMF_ECB,
    CKM_SKIPJACK_WRAP,
    CKM_SKIPJACK_CBC64,
    CKM_AES_ECB,
    CKM_CAMELLIA_ECB,
    CKM_SEED_ECB,
    UNKNOWN_WRAP_MECHANISM
};

static int
ssl_FindIndexByWrapMechanism(CK_MECHANISM_TYPE mech)
{
    const CK_MECHANISM_TYPE *pMech = wrapMechanismList;

    while (mech != *pMech && *pMech != UNKNOWN_WRAP_MECHANISM) {
    	++pMech;
    }
    return (*pMech == UNKNOWN_WRAP_MECHANISM) ? -1
                                              : (pMech - wrapMechanismList);
}

static PK11SymKey *
ssl_UnwrapSymWrappingKey(
	SSLWrappedSymWrappingKey *pWswk,
	SECKEYPrivateKey *        svrPrivKey,
	SSL3KEAType               exchKeyType,
	CK_MECHANISM_TYPE         masterWrapMech,
	void *                    pwArg)
{
    PK11SymKey *             unwrappedWrappingKey  = NULL;
    SECItem                  wrappedKey;
#ifndef NSS_DISABLE_ECC
    PK11SymKey *             Ks;
    SECKEYPublicKey          pubWrapKey;
    ECCWrappedKeyInfo        *ecWrapped;
#endif /* NSS_DISABLE_ECC */

    /* found the wrapping key on disk. */
    PORT_Assert(pWswk->symWrapMechanism == masterWrapMech);
    PORT_Assert(pWswk->exchKeyType      == exchKeyType);
    if (pWswk->symWrapMechanism != masterWrapMech ||
	pWswk->exchKeyType      != exchKeyType) {
	goto loser;
    }
    wrappedKey.type = siBuffer;
    wrappedKey.data = pWswk->wrappedSymmetricWrappingkey;
    wrappedKey.len  = pWswk->wrappedSymKeyLen;
    PORT_Assert(wrappedKey.len <= sizeof pWswk->wrappedSymmetricWrappingkey);

    switch (exchKeyType) {

    case kt_rsa:
	unwrappedWrappingKey =
	    PK11_PubUnwrapSymKey(svrPrivKey, &wrappedKey,
				 masterWrapMech, CKA_UNWRAP, 0);
	break;

#ifndef NSS_DISABLE_ECC
    case kt_ecdh:
        /* 
         * For kt_ecdh, we first create an EC public key based on
         * data stored with the wrappedSymmetricWrappingkey. Next,
         * we do an ECDH computation involving this public key and
         * the SSL server's (long-term) EC private key. The resulting
         * shared secret is treated the same way as Fortezza's Ks, i.e.,
         * it is used to recover the symmetric wrapping key.
         *
         * The data in wrappedSymmetricWrappingkey is laid out as defined
         * in the ECCWrappedKeyInfo structure.
         */
        ecWrapped = (ECCWrappedKeyInfo *) pWswk->wrappedSymmetricWrappingkey;

        PORT_Assert(ecWrapped->encodedParamLen + ecWrapped->pubValueLen + 
            ecWrapped->wrappedKeyLen <= MAX_EC_WRAPPED_KEY_BUFLEN);

        if (ecWrapped->encodedParamLen + ecWrapped->pubValueLen + 
            ecWrapped->wrappedKeyLen > MAX_EC_WRAPPED_KEY_BUFLEN) {
            PORT_SetError(SEC_ERROR_LIBRARY_FAILURE);
            goto loser;
        }

        pubWrapKey.keyType = ecKey;
        pubWrapKey.u.ec.size = ecWrapped->size;
        pubWrapKey.u.ec.DEREncodedParams.len = ecWrapped->encodedParamLen;
        pubWrapKey.u.ec.DEREncodedParams.data = ecWrapped->var;
        pubWrapKey.u.ec.publicValue.len = ecWrapped->pubValueLen;
        pubWrapKey.u.ec.publicValue.data = ecWrapped->var + 
            ecWrapped->encodedParamLen;

        wrappedKey.len  = ecWrapped->wrappedKeyLen;
        wrappedKey.data = ecWrapped->var + ecWrapped->encodedParamLen + 
            ecWrapped->pubValueLen;
        
        /* Derive Ks using ECDH */
        Ks = PK11_PubDeriveWithKDF(svrPrivKey, &pubWrapKey, PR_FALSE, NULL,
				   NULL, CKM_ECDH1_DERIVE, masterWrapMech, 
				   CKA_DERIVE, 0, CKD_NULL, NULL, NULL);
        if (Ks == NULL) {
            goto loser;
        }

        /*  Use Ks to unwrap the wrapping key */
        unwrappedWrappingKey = PK11_UnwrapSymKey(Ks, masterWrapMech, NULL, 
						 &wrappedKey, masterWrapMech, 
						 CKA_UNWRAP, 0);
        PK11_FreeSymKey(Ks);
        
        break;
#endif

    default:
	/* Assert? */
	SET_ERROR_CODE
	goto loser;
    }
loser:
    return unwrappedWrappingKey;
}

/* Each process sharing the server session ID cache has its own array of
 * SymKey pointers for the symmetric wrapping keys that are used to wrap
 * the master secrets.  There is one key for each KEA type.  These Symkeys
 * correspond to the wrapped SymKeys kept in the server session cache.
 */

typedef struct {
    PK11SymKey *      symWrapKey[kt_kea_size];
} ssl3SymWrapKey;

static PZLock *          symWrapKeysLock = NULL;
static ssl3SymWrapKey    symWrapKeys[SSL_NUM_WRAP_MECHS];

SECStatus ssl_FreeSymWrapKeysLock(void)
{
    if (symWrapKeysLock) {
        PZ_DestroyLock(symWrapKeysLock);
        symWrapKeysLock = NULL;
        return SECSuccess;
    }
    PORT_SetError(SEC_ERROR_NOT_INITIALIZED);
    return SECFailure;
}

SECStatus
SSL3_ShutdownServerCache(void)
{
    int             i, j;

    if (!symWrapKeysLock)
    	return SECSuccess;	/* lock was never initialized */
    PZ_Lock(symWrapKeysLock);
    /* get rid of all symWrapKeys */
    for (i = 0; i < SSL_NUM_WRAP_MECHS; ++i) {
    	for (j = 0; j < kt_kea_size; ++j) {
	    PK11SymKey **   pSymWrapKey;
	    pSymWrapKey = &symWrapKeys[i].symWrapKey[j];
	    if (*pSymWrapKey) {
		PK11_FreeSymKey(*pSymWrapKey);
	    	*pSymWrapKey = NULL;
	    }
	}
    }

    PZ_Unlock(symWrapKeysLock);
    ssl_FreeSessionCacheLocks();
    return SECSuccess;
}

SECStatus ssl_InitSymWrapKeysLock(void)
{
    symWrapKeysLock = PZ_NewLock(nssILockOther);
    return symWrapKeysLock ? SECSuccess : SECFailure;
}

/* Try to get wrapping key for mechanism from in-memory array.
 * If that fails, look for one on disk.
 * If that fails, generate a new one, put the new one on disk,
 * Put the new key in the in-memory array.
 */
static PK11SymKey *
getWrappingKey( sslSocket *       ss,
		PK11SlotInfo *    masterSecretSlot,
		SSL3KEAType       exchKeyType,
                CK_MECHANISM_TYPE masterWrapMech,
	        void *            pwArg)
{
    SECKEYPrivateKey *       svrPrivKey;
    SECKEYPublicKey *        svrPubKey             = NULL;
    PK11SymKey *             unwrappedWrappingKey  = NULL;
    PK11SymKey **            pSymWrapKey;
    CK_MECHANISM_TYPE        asymWrapMechanism = CKM_INVALID_MECHANISM;
    int                      length;
    int                      symWrapMechIndex;
    SECStatus                rv;
    SECItem                  wrappedKey;
    SSLWrappedSymWrappingKey wswk;
#ifndef NSS_DISABLE_ECC
    PK11SymKey *      Ks = NULL;
    SECKEYPublicKey   *pubWrapKey = NULL;
    SECKEYPrivateKey  *privWrapKey = NULL;
    ECCWrappedKeyInfo *ecWrapped;
#endif /* NSS_DISABLE_ECC */

    svrPrivKey  = ss->serverCerts[exchKeyType].SERVERKEY;
    PORT_Assert(svrPrivKey != NULL);
    if (!svrPrivKey) {
    	return NULL;	/* why are we here?!? */
    }

    symWrapMechIndex = ssl_FindIndexByWrapMechanism(masterWrapMech);
    PORT_Assert(symWrapMechIndex >= 0);
    if (symWrapMechIndex < 0)
    	return NULL;	/* invalid masterWrapMech. */

    pSymWrapKey = &symWrapKeys[symWrapMechIndex].symWrapKey[exchKeyType];

    ssl_InitSessionCacheLocks(PR_TRUE);

    PZ_Lock(symWrapKeysLock);

    unwrappedWrappingKey = *pSymWrapKey;
    if (unwrappedWrappingKey != NULL) {
	if (PK11_VerifyKeyOK(unwrappedWrappingKey)) {
	    unwrappedWrappingKey = PK11_ReferenceSymKey(unwrappedWrappingKey);
	    goto done;
	}
	/* slot series has changed, so this key is no good any more. */
	PK11_FreeSymKey(unwrappedWrappingKey);
	*pSymWrapKey = unwrappedWrappingKey = NULL;
    }

    /* Try to get wrapped SymWrapping key out of the (disk) cache. */
    /* Following call fills in wswk on success. */
    if (ssl_GetWrappingKey(symWrapMechIndex, exchKeyType, &wswk)) {
    	/* found the wrapped sym wrapping key on disk. */
	unwrappedWrappingKey =
	    ssl_UnwrapSymWrappingKey(&wswk, svrPrivKey, exchKeyType,
                                     masterWrapMech, pwArg);
	if (unwrappedWrappingKey) {
	    goto install;
	}
    }

    if (!masterSecretSlot) 	/* caller doesn't want to create a new one. */
    	goto loser;

    length = PK11_GetBestKeyLength(masterSecretSlot, masterWrapMech);
    /* Zero length means fixed key length algorithm, or error.
     * It's ambiguous.
     */
    unwrappedWrappingKey = PK11_KeyGen(masterSecretSlot, masterWrapMech, NULL,
                                       length, pwArg);
    if (!unwrappedWrappingKey) {
    	goto loser;
    }

    /* Prepare the buffer to receive the wrappedWrappingKey,
     * the symmetric wrapping key wrapped using the server's pub key.
     */
    PORT_Memset(&wswk, 0, sizeof wswk);	/* eliminate UMRs. */

    if (ss->serverCerts[exchKeyType].serverKeyPair) {
	svrPubKey = ss->serverCerts[exchKeyType].serverKeyPair->pubKey;
    }
    if (svrPubKey == NULL) {
	PORT_SetError(SEC_ERROR_LIBRARY_FAILURE);
	goto loser;
    }
    wrappedKey.type = siBuffer;
    wrappedKey.len  = SECKEY_PublicKeyStrength(svrPubKey);
    wrappedKey.data = wswk.wrappedSymmetricWrappingkey;

    PORT_Assert(wrappedKey.len <= sizeof wswk.wrappedSymmetricWrappingkey);
    if (wrappedKey.len > sizeof wswk.wrappedSymmetricWrappingkey)
    	goto loser;

    /* wrap symmetric wrapping key in server's public key. */
    switch (exchKeyType) {
    case kt_rsa:
	asymWrapMechanism = CKM_RSA_PKCS;
	rv = PK11_PubWrapSymKey(asymWrapMechanism, svrPubKey,
	                        unwrappedWrappingKey, &wrappedKey);
	break;

#ifndef NSS_DISABLE_ECC
    case kt_ecdh:
	/*
	 * We generate an ephemeral EC key pair. Perform an ECDH
	 * computation involving this ephemeral EC public key and
	 * the SSL server's (long-term) EC private key. The resulting
	 * shared secret is treated in the same way as Fortezza's Ks, 
	 * i.e., it is used to wrap the wrapping key. To facilitate
	 * unwrapping in ssl_UnwrapWrappingKey, we also store all
	 * relevant info about the ephemeral EC public key in
	 * wswk.wrappedSymmetricWrappingkey and lay it out as 
	 * described in the ECCWrappedKeyInfo structure.
	 */
	PORT_Assert(svrPubKey->keyType == ecKey);
	if (svrPubKey->keyType != ecKey) {
	    /* something is wrong in sslsecur.c if this isn't an ecKey */
	    PORT_SetError(SEC_ERROR_LIBRARY_FAILURE);
	    rv = SECFailure;
	    goto ec_cleanup;
	}

	privWrapKey = SECKEY_CreateECPrivateKey(
	    &svrPubKey->u.ec.DEREncodedParams, &pubWrapKey, NULL);
	if ((privWrapKey == NULL) || (pubWrapKey == NULL)) {
	    rv = SECFailure;
	    goto ec_cleanup;
	}
	
	/* Set the key size in bits */
	if (pubWrapKey->u.ec.size == 0) {
	    pubWrapKey->u.ec.size = SECKEY_PublicKeyStrengthInBits(svrPubKey);
	}

	PORT_Assert(pubWrapKey->u.ec.DEREncodedParams.len + 
	    pubWrapKey->u.ec.publicValue.len < MAX_EC_WRAPPED_KEY_BUFLEN);
	if (pubWrapKey->u.ec.DEREncodedParams.len + 
	    pubWrapKey->u.ec.publicValue.len >= MAX_EC_WRAPPED_KEY_BUFLEN) {
	    PORT_SetError(SEC_ERROR_INVALID_KEY);
	    rv = SECFailure;
	    goto ec_cleanup;
	}

	/* Derive Ks using ECDH */
	Ks = PK11_PubDeriveWithKDF(svrPrivKey, pubWrapKey, PR_FALSE, NULL,
				   NULL, CKM_ECDH1_DERIVE, masterWrapMech, 
				   CKA_DERIVE, 0, CKD_NULL, NULL, NULL);
	if (Ks == NULL) {
	    rv = SECFailure;
	    goto ec_cleanup;
	}

	ecWrapped = (ECCWrappedKeyInfo *) (wswk.wrappedSymmetricWrappingkey);
	ecWrapped->size = pubWrapKey->u.ec.size;
	ecWrapped->encodedParamLen = pubWrapKey->u.ec.DEREncodedParams.len;
	PORT_Memcpy(ecWrapped->var, pubWrapKey->u.ec.DEREncodedParams.data, 
	    pubWrapKey->u.ec.DEREncodedParams.len);

	ecWrapped->pubValueLen = pubWrapKey->u.ec.publicValue.len;
	PORT_Memcpy(ecWrapped->var + ecWrapped->encodedParamLen, 
		    pubWrapKey->u.ec.publicValue.data, 
		    pubWrapKey->u.ec.publicValue.len);

	wrappedKey.len = MAX_EC_WRAPPED_KEY_BUFLEN - 
	    (ecWrapped->encodedParamLen + ecWrapped->pubValueLen);
	wrappedKey.data = ecWrapped->var + ecWrapped->encodedParamLen +
	    ecWrapped->pubValueLen;

	/* wrap symmetricWrapping key with the local Ks */
	rv = PK11_WrapSymKey(masterWrapMech, NULL, Ks,
			     unwrappedWrappingKey, &wrappedKey);

	if (rv != SECSuccess) {
	    goto ec_cleanup;
	}

	/* Write down the length of wrapped key in the buffer
	 * wswk.wrappedSymmetricWrappingkey at the appropriate offset
	 */
	ecWrapped->wrappedKeyLen = wrappedKey.len;

ec_cleanup:
	if (privWrapKey) SECKEY_DestroyPrivateKey(privWrapKey);
	if (pubWrapKey) SECKEY_DestroyPublicKey(pubWrapKey);
	if (Ks) PK11_FreeSymKey(Ks);
	asymWrapMechanism = masterWrapMech;
	break;
#endif /* NSS_DISABLE_ECC */

    default:
	rv = SECFailure;
	break;
    }

    if (rv != SECSuccess) {
	ssl_MapLowLevelError(SSL_ERROR_CLIENT_KEY_EXCHANGE_FAILURE);
	goto loser;
    }

    PORT_Assert(asymWrapMechanism != CKM_INVALID_MECHANISM);

    wswk.symWrapMechanism  = masterWrapMech;
    wswk.symWrapMechIndex  = symWrapMechIndex;
    wswk.asymWrapMechanism = asymWrapMechanism;
    wswk.exchKeyType       = exchKeyType;
    wswk.wrappedSymKeyLen  = wrappedKey.len;

    /* put it on disk. */
    /* If the wrapping key for this KEA type has already been set, 
     * then abandon the value we just computed and 
     * use the one we got from the disk.
     */
    if (ssl_SetWrappingKey(&wswk)) {
    	/* somebody beat us to it.  The original contents of our wswk
	 * has been replaced with the content on disk.  Now, discard
	 * the key we just created and unwrap this new one.
	 */
    	PK11_FreeSymKey(unwrappedWrappingKey);

	unwrappedWrappingKey =
	    ssl_UnwrapSymWrappingKey(&wswk, svrPrivKey, exchKeyType,
                                     masterWrapMech, pwArg);
    }

install:
    if (unwrappedWrappingKey) {
	*pSymWrapKey = PK11_ReferenceSymKey(unwrappedWrappingKey);
    }

loser:
done:
    PZ_Unlock(symWrapKeysLock);
    return unwrappedWrappingKey;
}

/* hexEncode hex encodes |length| bytes from |in| and writes it as |length*2|
 * bytes to |out|. */
static void
hexEncode(char *out, const unsigned char *in, unsigned int length)
{
    static const char hextable[] = "0123456789abcdef";
    unsigned int i;

    for (i = 0; i < length; i++) {
	*(out++) = hextable[in[i] >> 4];
	*(out++) = hextable[in[i] & 15];
    }
}

/* Called from ssl3_SendClientKeyExchange(). */
/* Presently, this always uses PKCS11.  There is no bypass for this. */
static SECStatus
sendRSAClientKeyExchange(sslSocket * ss, SECKEYPublicKey * svrPubKey)
{
    PK11SymKey *	pms 		= NULL;
    SECStatus           rv    		= SECFailure;
    SECItem 		enc_pms 	= {siBuffer, NULL, 0};
    PRBool              isTLS;

    PORT_Assert( ss->opt.noLocks || ssl_HaveSSL3HandshakeLock(ss) );
    PORT_Assert( ss->opt.noLocks || ssl_HaveXmitBufLock(ss));

    /* Generate the pre-master secret ...  */
    ssl_GetSpecWriteLock(ss);
    isTLS = (PRBool)(ss->ssl3.pwSpec->version > SSL_LIBRARY_VERSION_3_0);

    pms = ssl3_GenerateRSAPMS(ss, ss->ssl3.pwSpec, NULL);
    ssl_ReleaseSpecWriteLock(ss);
    if (pms == NULL) {
	ssl_MapLowLevelError(SSL_ERROR_CLIENT_KEY_EXCHANGE_FAILURE);
	goto loser;
    }

    /* Get the wrapped (encrypted) pre-master secret, enc_pms */
    enc_pms.len  = SECKEY_PublicKeyStrength(svrPubKey);
    enc_pms.data = (unsigned char*)PORT_Alloc(enc_pms.len);
    if (enc_pms.data == NULL) {
	goto loser;	/* err set by PORT_Alloc */
    }

    /* wrap pre-master secret in server's public key. */
    rv = PK11_PubWrapSymKey(CKM_RSA_PKCS, svrPubKey, pms, &enc_pms);
    if (rv != SECSuccess) {
	ssl_MapLowLevelError(SSL_ERROR_CLIENT_KEY_EXCHANGE_FAILURE);
	goto loser;
    }

    if (ssl_keylog_iob) {
	SECStatus extractRV = PK11_ExtractKeyValue(pms);
	if (extractRV == SECSuccess) {
	    SECItem * keyData = PK11_GetKeyData(pms);
	    if (keyData && keyData->data && keyData->len) {
#ifdef TRACE
		if (ssl_trace >= 100) {
		    ssl_PrintBuf(ss, "Pre-Master Secret",
				 keyData->data, keyData->len);
		}
#endif
		if (ssl_keylog_iob && enc_pms.len >= 8 && keyData->len == 48) {
		    /* https://developer.mozilla.org/en/NSS_Key_Log_Format */

		    /* There could be multiple, concurrent writers to the
		     * keylog, so we have to do everything in a single call to
		     * fwrite. */
		    char buf[4 + 8*2 + 1 + 48*2 + 1];

		    strcpy(buf, "RSA ");
		    hexEncode(buf + 4, enc_pms.data, 8);
		    buf[20] = ' ';
		    hexEncode(buf + 21, keyData->data, 48);
		    buf[sizeof(buf) - 1] = '\n';

		    fwrite(buf, sizeof(buf), 1, ssl_keylog_iob);
		    fflush(ssl_keylog_iob);
		}
	    }
	}
    }

    rv = ssl3_AppendHandshakeHeader(ss, client_key_exchange, 
				    isTLS ? enc_pms.len + 2 : enc_pms.len);
    if (rv != SECSuccess) {
	goto loser;	/* err set by ssl3_AppendHandshake* */
    }
    if (isTLS) {
    	rv = ssl3_AppendHandshakeVariable(ss, enc_pms.data, enc_pms.len, 2);
    } else {
	rv = ssl3_AppendHandshake(ss, enc_pms.data, enc_pms.len);
    }
    if (rv != SECSuccess) {
	goto loser;	/* err set by ssl3_AppendHandshake* */
    }

    rv = ssl3_InitPendingCipherSpec(ss, pms);
    PK11_FreeSymKey(pms);
    pms = NULL;

    if (rv != SECSuccess) {
	ssl_MapLowLevelError(SSL_ERROR_CLIENT_KEY_EXCHANGE_FAILURE);
	goto loser;
    }

    rv = SECSuccess;

loser:
    if (enc_pms.data != NULL) {
	PORT_Free(enc_pms.data);
    }
    if (pms != NULL) {
    	PK11_FreeSymKey(pms);
    }
    return rv;
}

/* Called from ssl3_SendClientKeyExchange(). */
/* Presently, this always uses PKCS11.  There is no bypass for this. */
static SECStatus
sendDHClientKeyExchange(sslSocket * ss, SECKEYPublicKey * svrPubKey)
{
    PK11SymKey *	pms 		= NULL;
    SECStatus           rv    		= SECFailure;
    PRBool              isTLS;
    CK_MECHANISM_TYPE	target;

    SECKEYDHParams	dhParam;		/* DH parameters */
    SECKEYPublicKey	*pubKey = NULL;		/* Ephemeral DH key */
    SECKEYPrivateKey	*privKey = NULL;	/* Ephemeral DH key */

    PORT_Assert( ss->opt.noLocks || ssl_HaveSSL3HandshakeLock(ss) );
    PORT_Assert( ss->opt.noLocks || ssl_HaveXmitBufLock(ss));

    isTLS = (PRBool)(ss->ssl3.pwSpec->version > SSL_LIBRARY_VERSION_3_0);

    /* Copy DH parameters from server key */

    if (svrPubKey->keyType != dhKey) {
	PORT_SetError(SEC_ERROR_BAD_KEY);
	goto loser;
    }
    dhParam.prime.data = svrPubKey->u.dh.prime.data;
    dhParam.prime.len = svrPubKey->u.dh.prime.len;
    dhParam.base.data = svrPubKey->u.dh.base.data;
    dhParam.base.len = svrPubKey->u.dh.base.len;

    /* Generate ephemeral DH keypair */
    privKey = SECKEY_CreateDHPrivateKey(&dhParam, &pubKey, NULL);
    if (!privKey || !pubKey) {
	    ssl_MapLowLevelError(SEC_ERROR_KEYGEN_FAIL);
	    rv = SECFailure;
	    goto loser;
    }
    PRINT_BUF(50, (ss, "DH public value:",
					pubKey->u.dh.publicValue.data,
					pubKey->u.dh.publicValue.len));

    if (isTLS) target = CKM_TLS_MASTER_KEY_DERIVE_DH;
    else target = CKM_SSL3_MASTER_KEY_DERIVE_DH;

    /* Determine the PMS */

    pms = PK11_PubDerive(privKey, svrPubKey, PR_FALSE, NULL, NULL,
			    CKM_DH_PKCS_DERIVE, target, CKA_DERIVE, 0, NULL);

    if (pms == NULL) {
	ssl_MapLowLevelError(SSL_ERROR_CLIENT_KEY_EXCHANGE_FAILURE);
	goto loser;
    }

    SECKEY_DestroyPrivateKey(privKey);
    privKey = NULL;

    rv = ssl3_AppendHandshakeHeader(ss, client_key_exchange, 
					pubKey->u.dh.publicValue.len + 2);
    if (rv != SECSuccess) {
	goto loser;	/* err set by ssl3_AppendHandshake* */
    }
    rv = ssl3_AppendHandshakeVariable(ss, 
					pubKey->u.dh.publicValue.data,
					pubKey->u.dh.publicValue.len, 2);
    SECKEY_DestroyPublicKey(pubKey);
    pubKey = NULL;

    if (rv != SECSuccess) {
	goto loser;	/* err set by ssl3_AppendHandshake* */
    }

    rv = ssl3_InitPendingCipherSpec(ss, pms);
    PK11_FreeSymKey(pms);
    pms = NULL;

    if (rv != SECSuccess) {
	ssl_MapLowLevelError(SSL_ERROR_CLIENT_KEY_EXCHANGE_FAILURE);
	goto loser;
    }

    rv = SECSuccess;

loser:

    if(pms) PK11_FreeSymKey(pms);
    if(privKey) SECKEY_DestroyPrivateKey(privKey);
    if(pubKey) SECKEY_DestroyPublicKey(pubKey);
    return rv;
}





/* Called from ssl3_HandleServerHelloDone(). */
static SECStatus
ssl3_SendClientKeyExchange(sslSocket *ss)
{
    SECKEYPublicKey *	serverKey 	= NULL;
    SECStatus 		rv 		= SECFailure;
    PRBool              isTLS;

    SSL_TRC(3, ("%d: SSL3[%d]: send client_key_exchange handshake",
		SSL_GETPID(), ss->fd));

    PORT_Assert( ss->opt.noLocks || ssl_HaveXmitBufLock(ss));
    PORT_Assert( ss->opt.noLocks || ssl_HaveSSL3HandshakeLock(ss));

    if (ss->sec.peerKey == NULL) {
	serverKey = CERT_ExtractPublicKey(ss->sec.peerCert);
	if (serverKey == NULL) {
	    ssl_MapLowLevelError(SSL_ERROR_EXTRACT_PUBLIC_KEY_FAILURE);
	    return SECFailure;
	}
    } else {
	serverKey = ss->sec.peerKey;
	ss->sec.peerKey = NULL; /* we're done with it now */
    }

    isTLS = (PRBool)(ss->ssl3.pwSpec->version > SSL_LIBRARY_VERSION_3_0);
    /* enforce limits on kea key sizes. */
    if (ss->ssl3.hs.kea_def->is_limited) {
        unsigned int keyLen = SECKEY_PublicKeyStrengthInBits(serverKey);

        if (keyLen > ss->ssl3.hs.kea_def->key_size_limit) {
	    if (isTLS)
		(void)SSL3_SendAlert(ss, alert_fatal, export_restriction);
	    else
		(void)ssl3_HandshakeFailure(ss);
	    PORT_SetError(SSL_ERROR_PUB_KEY_SIZE_LIMIT_EXCEEDED);
	    goto loser;
	}
    }

    ss->sec.keaType    = ss->ssl3.hs.kea_def->exchKeyType;
    ss->sec.keaKeyBits = SECKEY_PublicKeyStrengthInBits(serverKey);

    switch (ss->ssl3.hs.kea_def->exchKeyType) {
    case kt_rsa:
	rv = sendRSAClientKeyExchange(ss, serverKey);
	break;

    case kt_dh:
	rv = sendDHClientKeyExchange(ss, serverKey);
	break;

#ifndef NSS_DISABLE_ECC
    case kt_ecdh:
	rv = ssl3_SendECDHClientKeyExchange(ss, serverKey);
	break;
#endif /* NSS_DISABLE_ECC */

    default:
	/* got an unknown or unsupported Key Exchange Algorithm.  */
	SEND_ALERT
	PORT_SetError(SEC_ERROR_UNSUPPORTED_KEYALG);
	break;
    }

    SSL_TRC(3, ("%d: SSL3[%d]: DONE sending client_key_exchange",
		SSL_GETPID(), ss->fd));

loser:
    if (serverKey) 
    	SECKEY_DestroyPublicKey(serverKey);
    return rv;	/* err code already set. */
}

/* Called from ssl3_HandleServerHelloDone(). */
static SECStatus
ssl3_SendCertificateVerify(sslSocket *ss)
{
    SECStatus     rv		= SECFailure;
    PRBool        isTLS;
    PRBool        isTLS12;
    SECItem       buf           = {siBuffer, NULL, 0};
    SSL3Hashes    hashes;
    KeyType       keyType;
    unsigned int  len;
    SSLSignatureAndHashAlg sigAndHash;

    PORT_Assert( ss->opt.noLocks || ssl_HaveXmitBufLock(ss));
    PORT_Assert( ss->opt.noLocks || ssl_HaveSSL3HandshakeLock(ss));

    SSL_TRC(3, ("%d: SSL3[%d]: send certificate_verify handshake",
		SSL_GETPID(), ss->fd));

    ssl_GetSpecReadLock(ss);
    if (ss->ssl3.hs.hashType == handshake_hash_single &&
	ss->ssl3.hs.backupHash) {
	rv = ssl3_ComputeBackupHandshakeHashes(ss, &hashes);
	PORT_Assert(!ss->ssl3.hs.backupHash);
    } else {
	rv = ssl3_ComputeHandshakeHashes(ss, ss->ssl3.pwSpec, &hashes, 0);
    }
    ssl_ReleaseSpecReadLock(ss);
    if (rv != SECSuccess) {
	goto done;	/* err code was set by ssl3_ComputeHandshakeHashes */
    }

    isTLS = (PRBool)(ss->ssl3.pwSpec->version > SSL_LIBRARY_VERSION_3_0);
    isTLS12 = (PRBool)(ss->ssl3.pwSpec->version >= SSL_LIBRARY_VERSION_TLS_1_2);
    keyType = ss->ssl3.clientPrivateKey->keyType;
    rv = ssl3_SignHashes(&hashes, ss->ssl3.clientPrivateKey, &buf, isTLS);
    if (rv == SECSuccess) {
	PK11SlotInfo * slot;
	sslSessionID * sid   = ss->sec.ci.sid;

    	/* Remember the info about the slot that did the signing.
	** Later, when doing an SSL restart handshake, verify this.
	** These calls are mere accessors, and can't fail.
	*/
	slot = PK11_GetSlotFromPrivateKey(ss->ssl3.clientPrivateKey);
	sid->u.ssl3.clAuthSeries     = PK11_GetSlotSeries(slot);
	sid->u.ssl3.clAuthSlotID     = PK11_GetSlotID(slot);
	sid->u.ssl3.clAuthModuleID   = PK11_GetModuleID(slot);
	sid->u.ssl3.clAuthValid      = PR_TRUE;
	PK11_FreeSlot(slot);
    }
    SECKEY_DestroyPrivateKey(ss->ssl3.clientPrivateKey);
    ss->ssl3.clientPrivateKey = NULL;
    if (rv != SECSuccess) {
	goto done;	/* err code was set by ssl3_SignHashes */
    }

    len = buf.len + 2 + (isTLS12 ? 2 : 0);

    rv = ssl3_AppendHandshakeHeader(ss, certificate_verify, len);
    if (rv != SECSuccess) {
	goto done;	/* error code set by AppendHandshake */
    }
    if (isTLS12) {
	rv = ssl3_TLSSignatureAlgorithmForKeyType(keyType,
                                                  &sigAndHash.sigAlg);
	if (rv != SECSuccess) {
	    goto done;
	}
        sigAndHash.hashAlg = hashes.hashAlg;

	rv = ssl3_AppendSignatureAndHashAlgorithm(ss, &sigAndHash);
	if (rv != SECSuccess) {
	    goto done; 	/* err set by AppendHandshake. */
	}
    }
    rv = ssl3_AppendHandshakeVariable(ss, buf.data, buf.len, 2);
    if (rv != SECSuccess) {
	goto done;	/* error code set by AppendHandshake */
    }

done:
    if (buf.data)
	PORT_Free(buf.data);
    return rv;
}

/* Called from ssl3_HandleHandshakeMessage() when it has deciphered a complete
 * ssl3 ServerHello message.
 * Caller must hold Handshake and RecvBuf locks.
 */
static SECStatus
ssl3_HandleServerHello(sslSocket *ss, SSL3Opaque *b, PRUint32 length)
{
    sslSessionID *sid		= ss->sec.ci.sid;
    PRInt32       temp;		/* allow for consume number failure */
    PRBool        suite_found   = PR_FALSE;
    int           i;
    int           errCode	= SSL_ERROR_RX_MALFORMED_SERVER_HELLO;
    SECStatus     rv;
    SECItem       sidBytes 	= {siBuffer, NULL, 0};
    PRBool        sid_match;
    PRBool        isTLS		= PR_FALSE;
    SSL3AlertDescription desc   = illegal_parameter;
    SSL3ProtocolVersion version;

    SSL_TRC(3, ("%d: SSL3[%d]: handle server_hello handshake",
    	SSL_GETPID(), ss->fd));
    PORT_Assert( ss->opt.noLocks || ssl_HaveRecvBufLock(ss) );
    PORT_Assert( ss->opt.noLocks || ssl_HaveSSL3HandshakeLock(ss) );
    PORT_Assert( ss->ssl3.initialized );

    if (ss->ssl3.hs.ws != wait_server_hello) {
        errCode = SSL_ERROR_RX_UNEXPECTED_SERVER_HELLO;
	desc    = unexpected_message;
	goto alert_loser;
    }

    /* clean up anything left from previous handshake. */
    if (ss->ssl3.clientCertChain != NULL) {
       CERT_DestroyCertificateList(ss->ssl3.clientCertChain);
       ss->ssl3.clientCertChain = NULL;
    }
    if (ss->ssl3.clientCertificate != NULL) {
       CERT_DestroyCertificate(ss->ssl3.clientCertificate);
       ss->ssl3.clientCertificate = NULL;
    }
    if (ss->ssl3.clientPrivateKey != NULL) {
       SECKEY_DestroyPrivateKey(ss->ssl3.clientPrivateKey);
       ss->ssl3.clientPrivateKey = NULL;
    }

    temp = ssl3_ConsumeHandshakeNumber(ss, 2, &b, &length);
    if (temp < 0) {
    	goto loser; 	/* alert has been sent */
    }
    version = (SSL3ProtocolVersion)temp;

    if (IS_DTLS(ss)) {
	/* RFC 4347 required that you verify that the server versions
	 * match (Section 4.2.1) in the HelloVerifyRequest and the
	 * ServerHello.
	 *
	 * RFC 6347 suggests (SHOULD) that servers always use 1.0
	 * in HelloVerifyRequest and allows the versions not to match,
	 * especially when 1.2 is being negotiated.
	 *
	 * Therefore we do not check for matching here.
	 */
	version = dtls_DTLSVersionToTLSVersion(version);
	if (version == 0) {  /* Insane version number */
            goto alert_loser;
	}
    }

    rv = ssl3_NegotiateVersion(ss, version, PR_FALSE);
    if (rv != SECSuccess) {
    	desc = (version > SSL_LIBRARY_VERSION_3_0) ? protocol_version 
						   : handshake_failure;
	errCode = SSL_ERROR_UNSUPPORTED_VERSION;
	goto alert_loser;
    }
    ss->ssl3.hs.preliminaryInfo |= ssl_preinfo_version;
    isTLS = (ss->version > SSL_LIBRARY_VERSION_3_0);

    rv = ssl3_InitHandshakeHashes(ss);
    if (rv != SECSuccess) {
	desc = internal_error;
	errCode = PORT_GetError();
	goto alert_loser;
    }

    rv = ssl3_ConsumeHandshake(
	ss, &ss->ssl3.hs.server_random, SSL3_RANDOM_LENGTH, &b, &length);
    if (rv != SECSuccess) {
    	goto loser; 	/* alert has been sent */
    }

    rv = ssl3_ConsumeHandshakeVariable(ss, &sidBytes, 1, &b, &length);
    if (rv != SECSuccess) {
    	goto loser; 	/* alert has been sent */
    }
    if (sidBytes.len > SSL3_SESSIONID_BYTES) {
	if (isTLS)
	    desc = decode_error;
	goto alert_loser;	/* malformed. */
    }

    /* find selected cipher suite in our list. */
    temp = ssl3_ConsumeHandshakeNumber(ss, 2, &b, &length);
    if (temp < 0) {
    	goto loser; 	/* alert has been sent */
    }
    ssl3_config_match_init(ss);
    for (i = 0; i < ssl_V3_SUITES_IMPLEMENTED; i++) {
	ssl3CipherSuiteCfg *suite = &ss->cipherSuites[i];
	if (temp == suite->cipher_suite) {
	    SSLVersionRange vrange = {ss->version, ss->version};
	    if (!config_match(suite, ss->ssl3.policy, PR_TRUE, &vrange, ss)) {
		/* config_match already checks whether the cipher suite is
		 * acceptable for the version, but the check is repeated here
		 * in order to give a more precise error code. */
		if (!ssl3_CipherSuiteAllowedForVersionRange(temp, &vrange)) {
		    desc    = handshake_failure;
		    errCode = SSL_ERROR_CIPHER_DISALLOWED_FOR_VERSION;
		    goto alert_loser;
		}

		break;	/* failure */
	    }
	
	    suite_found = PR_TRUE;
	    break;	/* success */
	}
    }
    if (!suite_found) {
    	desc    = handshake_failure;
	errCode = SSL_ERROR_NO_CYPHER_OVERLAP;
	goto alert_loser;
    }
    ss->ssl3.hs.cipher_suite = (ssl3CipherSuite)temp;
    ss->ssl3.hs.suite_def    = ssl_LookupCipherSuiteDef((ssl3CipherSuite)temp);
    ss->ssl3.hs.preliminaryInfo |= ssl_preinfo_cipher_suite;
    PORT_Assert(ss->ssl3.hs.suite_def);
    if (!ss->ssl3.hs.suite_def) {
	errCode = SEC_ERROR_LIBRARY_FAILURE;
	PORT_SetError(errCode);
	goto loser;	/* we don't send alerts for our screw-ups. */
    }
    ss->ssl3.hs.kea_def = &kea_defs[ss->ssl3.hs.suite_def->key_exchange_alg];
    
    /* find selected compression method in our list. */
    temp = ssl3_ConsumeHandshakeNumber(ss, 1, &b, &length);
    if (temp < 0) {
    	goto loser; 	/* alert has been sent */
    }
    suite_found = PR_FALSE;
    for (i = 0; i < compressionMethodsCount; i++) {
	if (temp == compressions[i]) {
	    if (!compressionEnabled(ss, compressions[i])) {
		break;	/* failure */
	    }
	    suite_found = PR_TRUE;
	    break;	/* success */
    	}
    }
    if (!suite_found) {
    	desc    = handshake_failure;
	errCode = SSL_ERROR_NO_COMPRESSION_OVERLAP;
	goto alert_loser;
    }
    ss->ssl3.hs.compression = (SSLCompressionMethod)temp;

    /* Note that if !isTLS and the extra stuff is not extensions, we
     * do NOT goto alert_loser.
     * There are some old SSL 3.0 implementations that do send stuff
     * after the end of the server hello, and we deliberately ignore
     * such stuff in the interest of maximal interoperability (being
     * "generous in what you accept").
     * Update: Starting in NSS 3.12.6, we handle the renegotiation_info
     * extension in SSL 3.0.
     */
    if (length != 0) {
	SECItem extensions;
	rv = ssl3_ConsumeHandshakeVariable(ss, &extensions, 2, &b, &length);
	if (rv != SECSuccess || length != 0) {
	    if (isTLS)
		goto alert_loser;
	} else {
	    rv = ssl3_HandleHelloExtensions(ss, &extensions.data,
					    &extensions.len);
	    if (rv != SECSuccess)
		goto alert_loser;
	}
    }
    if ((ss->opt.requireSafeNegotiation || 
         (ss->firstHsDone && (ss->peerRequestedProtection ||
	 ss->opt.enableRenegotiation == SSL_RENEGOTIATE_REQUIRES_XTN))) &&
	!ssl3_ExtensionNegotiated(ss, ssl_renegotiation_info_xtn)) {
	desc = handshake_failure;
	errCode = ss->firstHsDone ? SSL_ERROR_RENEGOTIATION_NOT_ALLOWED
	                          : SSL_ERROR_UNSAFE_NEGOTIATION;
	goto alert_loser;
    }

    /* Any errors after this point are not "malformed" errors. */
    desc    = handshake_failure;

    /* we need to call ssl3_SetupPendingCipherSpec here so we can check the
     * key exchange algorithm. */
    rv = ssl3_SetupPendingCipherSpec(ss);
    if (rv != SECSuccess) {
	goto alert_loser;	/* error code is set. */
    }

    /* We may or may not have sent a session id, we may get one back or
     * not and if so it may match the one we sent.
     * Attempt to restore the master secret to see if this is so...
     * Don't consider failure to find a matching SID an error.
     */
    sid_match = (PRBool)(sidBytes.len > 0 &&
	sidBytes.len == sid->u.ssl3.sessionIDLength &&
	!PORT_Memcmp(sid->u.ssl3.sessionID, sidBytes.data, sidBytes.len));

    if (sid_match &&
	sid->version == ss->version &&
	sid->u.ssl3.cipherSuite == ss->ssl3.hs.cipher_suite) do {
	ssl3CipherSpec *pwSpec = ss->ssl3.pwSpec;

	SECItem       wrappedMS;   /* wrapped master secret. */

        /* [draft-ietf-tls-session-hash-06; Section 5.3]
         *
         * o  If the original session did not use the "extended_master_secret"
         *    extension but the new ServerHello contains the extension, the
         *    client MUST abort the handshake.
        */
        if (!sid->u.ssl3.keys.extendedMasterSecretUsed &&
            ssl3_ExtensionNegotiated(ss, ssl_extended_master_secret_xtn)) {
            errCode = SSL_ERROR_UNEXPECTED_EXTENDED_MASTER_SECRET;
            goto alert_loser;
        }

        /*
         *   o  If the original session used an extended master secret but the new
         *      ServerHello does not contain the "extended_master_secret"
         *      extension, the client SHOULD abort the handshake.
         *
         * TODO(ekr@rtfm.com): Add option to refuse to resume when EMS is not
         * used at all (bug 1176526).
        */
        if (sid->u.ssl3.keys.extendedMasterSecretUsed &&
            !ssl3_ExtensionNegotiated(ss, ssl_extended_master_secret_xtn)) {
            errCode = SSL_ERROR_MISSING_EXTENDED_MASTER_SECRET;
            goto alert_loser;
        }

	ss->sec.authAlgorithm = sid->authAlgorithm;
	ss->sec.authKeyBits   = sid->authKeyBits;
	ss->sec.keaType       = sid->keaType;
	ss->sec.keaKeyBits    = sid->keaKeyBits;

	/* 3 cases here:
	 * a) key is wrapped (implies using PKCS11)
	 * b) key is unwrapped, but we're still using PKCS11
	 * c) key is unwrapped, and we're bypassing PKCS11.
	 */
	if (sid->u.ssl3.keys.msIsWrapped) {
	    PK11SlotInfo *slot;
	    PK11SymKey *  wrapKey;     /* wrapping key */
	    CK_FLAGS      keyFlags      = 0;

#ifndef NO_PKCS11_BYPASS
	    if (ss->opt.bypassPKCS11) {
		/* we cannot restart a non-bypass session in a 
		** bypass socket.
		*/
		break;  
	    }
#endif
	    /* unwrap master secret with PKCS11 */
	    slot = SECMOD_LookupSlot(sid->u.ssl3.masterModuleID,
				     sid->u.ssl3.masterSlotID);
	    if (slot == NULL) {
		break;		/* not considered an error. */
	    }
	    if (!PK11_IsPresent(slot)) {
		PK11_FreeSlot(slot);
		break;		/* not considered an error. */
	    }
	    wrapKey = PK11_GetWrapKey(slot, sid->u.ssl3.masterWrapIndex,
				      sid->u.ssl3.masterWrapMech,
				      sid->u.ssl3.masterWrapSeries,
				      ss->pkcs11PinArg);
	    PK11_FreeSlot(slot);
	    if (wrapKey == NULL) {
		break;		/* not considered an error. */
	    }

	    if (ss->version > SSL_LIBRARY_VERSION_3_0) {	/* isTLS */
		keyFlags = CKF_SIGN | CKF_VERIFY;
	    }

	    wrappedMS.data = sid->u.ssl3.keys.wrapped_master_secret;
	    wrappedMS.len  = sid->u.ssl3.keys.wrapped_master_secret_len;
	    pwSpec->master_secret =
		PK11_UnwrapSymKeyWithFlags(wrapKey, sid->u.ssl3.masterWrapMech, 
			    NULL, &wrappedMS, CKM_SSL3_MASTER_KEY_DERIVE,
			    CKA_DERIVE, sizeof(SSL3MasterSecret), keyFlags);
	    errCode = PORT_GetError();
	    PK11_FreeSymKey(wrapKey);
	    if (pwSpec->master_secret == NULL) {
		break;	/* errorCode set just after call to UnwrapSymKey. */
	    }
#ifndef NO_PKCS11_BYPASS
	} else if (ss->opt.bypassPKCS11) {
	    /* MS is not wrapped */
	    wrappedMS.data = sid->u.ssl3.keys.wrapped_master_secret;
	    wrappedMS.len  = sid->u.ssl3.keys.wrapped_master_secret_len;
	    memcpy(pwSpec->raw_master_secret, wrappedMS.data, wrappedMS.len);
	    pwSpec->msItem.data = pwSpec->raw_master_secret;
	    pwSpec->msItem.len  = wrappedMS.len;
#endif
	} else {
	    /* We CAN restart a bypass session in a non-bypass socket. */
	    /* need to import the raw master secret to session object */
	    PK11SlotInfo *slot = PK11_GetInternalSlot();
	    wrappedMS.data = sid->u.ssl3.keys.wrapped_master_secret;
	    wrappedMS.len  = sid->u.ssl3.keys.wrapped_master_secret_len;
	    pwSpec->master_secret =  
		PK11_ImportSymKey(slot, CKM_SSL3_MASTER_KEY_DERIVE, 
				  PK11_OriginUnwrap, CKA_ENCRYPT, 
				  &wrappedMS, NULL);
	    PK11_FreeSlot(slot);
	    if (pwSpec->master_secret == NULL) {
		break; 
	    }
	}

	/* Got a Match */
	SSL_AtomicIncrementLong(& ssl3stats.hsh_sid_cache_hits );

	/* If we sent a session ticket, then this is a stateless resume. */
	if (ss->xtnData.sentSessionTicketInClientHello)
	    SSL_AtomicIncrementLong(& ssl3stats.hsh_sid_stateless_resumes );

	if (ssl3_ExtensionNegotiated(ss, ssl_session_ticket_xtn))
	    ss->ssl3.hs.ws = wait_new_session_ticket;
	else
	    ss->ssl3.hs.ws = wait_change_cipher;

	ss->ssl3.hs.isResuming = PR_TRUE;

	/* copy the peer cert from the SID */
	if (sid->peerCert != NULL) {
	    ss->sec.peerCert = CERT_DupCertificate(sid->peerCert);
	}

	/* NULL value for PMS because we are reusing the old MS */
	rv = ssl3_InitPendingCipherSpec(ss,  NULL);
	if (rv != SECSuccess) {
	    goto alert_loser;	/* err code was set */
	}
	return SECSuccess;
    } while (0);

    if (sid_match)
	SSL_AtomicIncrementLong(& ssl3stats.hsh_sid_cache_not_ok );
    else
	SSL_AtomicIncrementLong(& ssl3stats.hsh_sid_cache_misses );

    /* throw the old one away */
    sid->u.ssl3.keys.resumable = PR_FALSE;
    if (ss->sec.uncache)
        (*ss->sec.uncache)(sid);
    ssl_FreeSID(sid);

    /* get a new sid */
    ss->sec.ci.sid = sid = ssl3_NewSessionID(ss, PR_FALSE);
    if (sid == NULL) {
	goto alert_loser;	/* memory error is set. */
    }

    sid->version = ss->version;
    sid->u.ssl3.sessionIDLength = sidBytes.len;
    PORT_Memcpy(sid->u.ssl3.sessionID, sidBytes.data, sidBytes.len);

    sid->u.ssl3.keys.extendedMasterSecretUsed =
            ssl3_ExtensionNegotiated(ss, ssl_extended_master_secret_xtn);

    /* Copy Signed Certificate Timestamps, if any. */
    if (ss->xtnData.signedCertTimestamps.data) {
        rv = SECITEM_CopyItem(NULL, &sid->u.ssl3.signedCertTimestamps,
                              &ss->xtnData.signedCertTimestamps);
        if (rv != SECSuccess)
            goto loser;
        /* Clean up the temporary pointer to the handshake buffer. */
        ss->xtnData.signedCertTimestamps.data = NULL;
        ss->xtnData.signedCertTimestamps.len = 0;
    }

    ss->ssl3.hs.isResuming = PR_FALSE;
    if (ss->ssl3.hs.kea_def->signKeyType != sign_null) {
        /* All current cipher suites other than those with sign_null (i.e.,
         * (EC)DH_anon_* suites) require a certificate, so use that signal. */
        ss->ssl3.hs.ws = wait_server_cert;
    } else {
        /* All the remaining cipher suites must be (EC)DH_anon_* and so
         * must be ephemeral. Note, if we ever add PSK this might
         * change. */
        PORT_Assert(ss->ssl3.hs.kea_def->ephemeral);
        ss->ssl3.hs.ws = wait_server_key;
    }
    return SECSuccess;

alert_loser:
    (void)SSL3_SendAlert(ss, alert_fatal, desc);

loser:
    /* Clean up the temporary pointer to the handshake buffer. */
    ss->xtnData.signedCertTimestamps.data = NULL;
    ss->xtnData.signedCertTimestamps.len = 0;
    ssl_MapLowLevelError(errCode);
    return SECFailure;
}


/* Called from ssl3_HandleHandshakeMessage() when it has deciphered a complete
 * ssl3 ServerKeyExchange message.
 * Caller must hold Handshake and RecvBuf locks.
 */
static SECStatus
ssl3_HandleServerKeyExchange(sslSocket *ss, SSL3Opaque *b, PRUint32 length)
{
    PLArenaPool *    arena     = NULL;
    SECKEYPublicKey *peerKey   = NULL;
    PRBool           isTLS, isTLS12;
    SECStatus        rv;
    int              errCode   = SSL_ERROR_RX_MALFORMED_SERVER_KEY_EXCH;
    SSL3AlertDescription desc  = illegal_parameter;
    SSL3Hashes       hashes;
    SECItem          signature = {siBuffer, NULL, 0};
    SSLSignatureAndHashAlg sigAndHash;

    sigAndHash.hashAlg = ssl_hash_none;

    SSL_TRC(3, ("%d: SSL3[%d]: handle server_key_exchange handshake",
		SSL_GETPID(), ss->fd));
    PORT_Assert( ss->opt.noLocks || ssl_HaveRecvBufLock(ss) );
    PORT_Assert( ss->opt.noLocks || ssl_HaveSSL3HandshakeLock(ss) );

    if (ss->ssl3.hs.ws != wait_server_key) {
        errCode = SSL_ERROR_RX_UNEXPECTED_SERVER_KEY_EXCH;
        desc = unexpected_message;
        goto alert_loser;
    }

    isTLS = (PRBool)(ss->ssl3.prSpec->version > SSL_LIBRARY_VERSION_3_0);
    isTLS12 = (PRBool)(ss->ssl3.prSpec->version >= SSL_LIBRARY_VERSION_TLS_1_2);

    switch (ss->ssl3.hs.kea_def->exchKeyType) {

    case kt_rsa: {
	SECItem          modulus   = {siBuffer, NULL, 0};
	SECItem          exponent  = {siBuffer, NULL, 0};

    	rv = ssl3_ConsumeHandshakeVariable(ss, &modulus, 2, &b, &length);
    	if (rv != SECSuccess) {
	    goto loser;		/* malformed. */
	}
        /* This exchange method is only used by export cipher suites.
         * Those are broken and so this code will eventually be removed. */
        if (SECKEY_BigIntegerBitLength(&modulus) < 512) {
            desc = isTLS ? insufficient_security : illegal_parameter;
            goto alert_loser;
        }
    	rv = ssl3_ConsumeHandshakeVariable(ss, &exponent, 2, &b, &length);
    	if (rv != SECSuccess) {
	    goto loser;		/* malformed. */
	}
	if (isTLS12) {
	    rv = ssl3_ConsumeSignatureAndHashAlgorithm(ss, &b, &length,
						       &sigAndHash);
	    if (rv != SECSuccess) {
		goto loser;	/* malformed or unsupported. */
	    }
	    rv = ssl3_CheckSignatureAndHashAlgorithmConsistency(ss,
		    &sigAndHash, ss->sec.peerCert);
	    if (rv != SECSuccess) {
		goto loser;
	    }
	}
    	rv = ssl3_ConsumeHandshakeVariable(ss, &signature, 2, &b, &length);
    	if (rv != SECSuccess) {
	    goto loser;		/* malformed. */
	}
    	if (length != 0) {
	    if (isTLS)
		desc = decode_error;
	    goto alert_loser;		/* malformed. */
	}

	/* failures after this point are not malformed handshakes. */
	/* TLS: send decrypt_error if signature failed. */
    	desc = isTLS ? decrypt_error : handshake_failure;

    	/*
     	 *  check to make sure the hash is signed by right guy
     	 */
        rv = ssl3_ComputeExportRSAKeyHash(sigAndHash.hashAlg, modulus, exponent,
                                          &ss->ssl3.hs.client_random,
                                          &ss->ssl3.hs.server_random,
                                          &hashes, ss->opt.bypassPKCS11);
        if (rv != SECSuccess) {
	    errCode =
	    	ssl_MapLowLevelError(SSL_ERROR_SERVER_KEY_EXCHANGE_FAILURE);
	    goto alert_loser;
	}
        rv = ssl3_VerifySignedHashes(&hashes, ss->sec.peerCert, &signature,
				    isTLS, ss->pkcs11PinArg);
	if (rv != SECSuccess)  {
	    errCode =
	    	ssl_MapLowLevelError(SSL_ERROR_SERVER_KEY_EXCHANGE_FAILURE);
	    goto alert_loser;
	}

	/*
	 * we really need to build a new key here because we can no longer
	 * ignore calling SECKEY_DestroyPublicKey. Using the key may allocate
	 * pkcs11 slots and ID's.
	 */
    	arena = PORT_NewArena(DER_DEFAULT_CHUNKSIZE);
	if (arena == NULL) {
	    goto no_memory;
	}

    	peerKey = PORT_ArenaZNew(arena, SECKEYPublicKey);
    	if (peerKey == NULL) {
	    goto no_memory;
	}

	peerKey->arena              = arena;
	peerKey->keyType            = rsaKey;
	peerKey->pkcs11Slot         = NULL;
	peerKey->pkcs11ID           = CK_INVALID_HANDLE;
	if (SECITEM_CopyItem(arena, &peerKey->u.rsa.modulus,        &modulus) ||
	    SECITEM_CopyItem(arena, &peerKey->u.rsa.publicExponent, &exponent))
	{
	    goto no_memory;
        }
    	ss->sec.peerKey = peerKey;
    	ss->ssl3.hs.ws = wait_cert_request;
    	return SECSuccess;
    }

    case kt_dh: {
	SECItem          dh_p      = {siBuffer, NULL, 0};
	SECItem          dh_g      = {siBuffer, NULL, 0};
	SECItem          dh_Ys     = {siBuffer, NULL, 0};
<<<<<<< HEAD
        PRInt32          minDH;

        rv = NSS_OptionGet(NSS_DH_MIN_KEY_SIZE, &minDH);
    	if (rv != SECSuccess) {
            minDH = 512/8;
        } else {
            minDH /= 8;
	}
=======
        unsigned dh_p_bits;
        unsigned dh_g_bits;
        unsigned dh_Ys_bits;
        PRInt32  minDH;
>>>>>>> ecd35775

    	rv = ssl3_ConsumeHandshakeVariable(ss, &dh_p, 2, &b, &length);
    	if (rv != SECSuccess) {
	    goto loser;		/* malformed. */
	}
<<<<<<< HEAD
        if (dh_p.len < minDH) {
=======

	rv = NSS_OptionGet(NSS_DH_MIN_KEY_SIZE, &minDH);
	if (rv != SECSuccess) {
            minDH = SSL_DH_MIN_P_BITS;
	}
        dh_p_bits = SECKEY_BigIntegerBitLength(&dh_p);
        if (dh_p_bits < minDH) {
>>>>>>> ecd35775
	    errCode = SSL_ERROR_WEAK_SERVER_EPHEMERAL_DH_KEY;
	    goto alert_loser;
	}
    	rv = ssl3_ConsumeHandshakeVariable(ss, &dh_g, 2, &b, &length);
    	if (rv != SECSuccess) {
	    goto loser;		/* malformed. */
	}
        /* Abort if dh_g is 0, 1, or obviously too big. */
        dh_g_bits = SECKEY_BigIntegerBitLength(&dh_g);
        if (dh_g_bits > dh_p_bits || dh_g_bits <= 1)
	    goto alert_loser;
    	rv = ssl3_ConsumeHandshakeVariable(ss, &dh_Ys, 2, &b, &length);
    	if (rv != SECSuccess) {
	    goto loser;		/* malformed. */
	}
        dh_Ys_bits = SECKEY_BigIntegerBitLength(&dh_Ys);
        if (dh_Ys_bits > dh_p_bits || dh_Ys_bits <= 1)
	    goto alert_loser;
	if (isTLS12) {
	    rv = ssl3_ConsumeSignatureAndHashAlgorithm(ss, &b, &length,
						       &sigAndHash);
	    if (rv != SECSuccess) {
		goto loser;	/* malformed or unsupported. */
	    }
	    rv = ssl3_CheckSignatureAndHashAlgorithmConsistency(ss,
		    &sigAndHash, ss->sec.peerCert);
	    if (rv != SECSuccess) {
		goto loser;
	    }
	}
    	rv = ssl3_ConsumeHandshakeVariable(ss, &signature, 2, &b, &length);
    	if (rv != SECSuccess) {
	    goto loser;		/* malformed. */
	}
    	if (length != 0) {
	    if (isTLS)
		desc = decode_error;
	    goto alert_loser;		/* malformed. */
	}

	PRINT_BUF(60, (NULL, "Server DH p", dh_p.data, dh_p.len));
	PRINT_BUF(60, (NULL, "Server DH g", dh_g.data, dh_g.len));
	PRINT_BUF(60, (NULL, "Server DH Ys", dh_Ys.data, dh_Ys.len));

	/* failures after this point are not malformed handshakes. */
	/* TLS: send decrypt_error if signature failed. */
    	desc = isTLS ? decrypt_error : handshake_failure;

    	/*
     	 *  check to make sure the hash is signed by right guy
     	 */
        rv = ssl3_ComputeDHKeyHash(sigAndHash.hashAlg, dh_p, dh_g, dh_Ys,
                                   &ss->ssl3.hs.client_random,
                                   &ss->ssl3.hs.server_random, 
                                   &hashes, ss->opt.bypassPKCS11);
        if (rv != SECSuccess) {
	    errCode =
	    	ssl_MapLowLevelError(SSL_ERROR_SERVER_KEY_EXCHANGE_FAILURE);
	    goto alert_loser;
	}
        rv = ssl3_VerifySignedHashes(&hashes, ss->sec.peerCert, &signature,
				    isTLS, ss->pkcs11PinArg);
	if (rv != SECSuccess)  {
	    errCode =
	    	ssl_MapLowLevelError(SSL_ERROR_SERVER_KEY_EXCHANGE_FAILURE);
	    goto alert_loser;
	}

	/*
	 * we really need to build a new key here because we can no longer
	 * ignore calling SECKEY_DestroyPublicKey. Using the key may allocate
	 * pkcs11 slots and ID's.
	 */
    	arena = PORT_NewArena(DER_DEFAULT_CHUNKSIZE);
	if (arena == NULL) {
	    goto no_memory;
	}

    	peerKey = PORT_ArenaZNew(arena, SECKEYPublicKey);
    	if (peerKey == NULL) {
	    goto no_memory;
	}

	peerKey->arena              = arena;
	peerKey->keyType            = dhKey;
	peerKey->pkcs11Slot         = NULL;
	peerKey->pkcs11ID           = CK_INVALID_HANDLE;

	if (SECITEM_CopyItem(arena, &peerKey->u.dh.prime,        &dh_p) ||
	    SECITEM_CopyItem(arena, &peerKey->u.dh.base,         &dh_g) ||
	    SECITEM_CopyItem(arena, &peerKey->u.dh.publicValue,  &dh_Ys))
	{
	    goto no_memory;
        }
    	ss->sec.peerKey = peerKey;
    	ss->ssl3.hs.ws = wait_cert_request;
    	return SECSuccess;
    }

#ifndef NSS_DISABLE_ECC
    case kt_ecdh:
	rv = ssl3_HandleECDHServerKeyExchange(ss, b, length);
	return rv;
#endif /* NSS_DISABLE_ECC */

    default:
    	desc    = handshake_failure;
	errCode = SEC_ERROR_UNSUPPORTED_KEYALG;
	break;		/* goto alert_loser; */
    }

alert_loser:
    (void)SSL3_SendAlert(ss, alert_fatal, desc);
loser:
    if (arena) {
        PORT_FreeArena(arena, PR_FALSE);
    }
    PORT_SetError( errCode );
    return SECFailure;

no_memory:	/* no-memory error has already been set. */
    if (arena) {
        PORT_FreeArena(arena, PR_FALSE);
    }
    ssl_MapLowLevelError(SSL_ERROR_SERVER_KEY_EXCHANGE_FAILURE);
    return SECFailure;
}

/*
 * Returns the TLS signature algorithm for the client authentication key and
 * whether it is an RSA or DSA key that may be able to sign only SHA-1 hashes.
 */
static SECStatus
ssl3_ExtractClientKeyInfo(sslSocket *ss,
			  SSLSignType *sigAlg,
			  PRBool *preferSha1)
{
    SECStatus rv = SECSuccess;
    SECKEYPublicKey *pubk;

    pubk = CERT_ExtractPublicKey(ss->ssl3.clientCertificate);
    if (pubk == NULL) {
	rv = SECFailure;
	goto done;
    }

    rv = ssl3_TLSSignatureAlgorithmForKeyType(pubk->keyType, sigAlg);
    if (rv != SECSuccess) {
	goto done;
    }

    /* If the key is a 1024-bit RSA or DSA key, assume conservatively that
     * it may be unable to sign SHA-256 hashes. This is the case for older
     * Estonian ID cards that have 1024-bit RSA keys. In FIPS 186-2 and
     * older, DSA key size is at most 1024 bits and the hash function must
     * be SHA-1.
     */
    if (pubk->keyType == rsaKey || pubk->keyType == dsaKey) {
	*preferSha1 = SECKEY_PublicKeyStrength(pubk) <= 128;
    } else {
	*preferSha1 = PR_FALSE;
    }

done:
    if (pubk)
	SECKEY_DestroyPublicKey(pubk);
    return rv;
}

/* Destroys the backup handshake hash context if we don't need it. Note that
 * this function selects the hash algorithm for client authentication
 * signatures; ssl3_SendCertificateVerify uses the presence of the backup hash
 * to determine whether to use SHA-1 or SHA-256. */
static void
ssl3_DestroyBackupHandshakeHashIfNotNeeded(sslSocket *ss,
					   const SECItem *algorithms)
{
    SECStatus rv;
    SSLSignType sigAlg;
    PRBool preferSha1;
    PRBool supportsSha1 = PR_FALSE;
    PRBool supportsSha256 = PR_FALSE;
    PRBool needBackupHash = PR_FALSE;
    unsigned int i;

#ifndef NO_PKCS11_BYPASS
    /* Backup handshake hash is not supported in PKCS #11 bypass mode. */
    if (ss->opt.bypassPKCS11) {
	PORT_Assert(!ss->ssl3.hs.backupHash);
	return;
    }
#endif
    PORT_Assert(ss->ssl3.hs.backupHash);

    /* Determine the key's signature algorithm and whether it prefers SHA-1. */
    rv = ssl3_ExtractClientKeyInfo(ss, &sigAlg, &preferSha1);
    if (rv != SECSuccess) {
	goto done;
    }

    /* Determine the server's hash support for that signature algorithm. */
    for (i = 0; i < algorithms->len; i += 2) {
	if (algorithms->data[i+1] == sigAlg) {
	    if (algorithms->data[i] == ssl_hash_sha1) {
		supportsSha1 = PR_TRUE;
	    } else if (algorithms->data[i] == ssl_hash_sha256) {
		supportsSha256 = PR_TRUE;
	    }
	}
    }

    /* If either the server does not support SHA-256 or the client key prefers
     * SHA-1, leave the backup hash. */
    if (supportsSha1 && (preferSha1 || !supportsSha256)) {
	needBackupHash = PR_TRUE;
    }

done:
    if (!needBackupHash) {
	PK11_DestroyContext(ss->ssl3.hs.backupHash, PR_TRUE);
	ss->ssl3.hs.backupHash = NULL;
    }
}

typedef struct dnameNode {
    struct dnameNode *next;
    SECItem           name;
} dnameNode;

/* Called from ssl3_HandleHandshakeMessage() when it has deciphered a complete
 * ssl3 Certificate Request message.
 * Caller must hold Handshake and RecvBuf locks.
 */
static SECStatus
ssl3_HandleCertificateRequest(sslSocket *ss, SSL3Opaque *b, PRUint32 length)
{
    PLArenaPool *        arena       = NULL;
    dnameNode *          node;
    PRInt32              remaining;
    PRBool               isTLS       = PR_FALSE;
    PRBool               isTLS12     = PR_FALSE;
    int                  i;
    int                  errCode     = SSL_ERROR_RX_MALFORMED_CERT_REQUEST;
    int                  nnames      = 0;
    SECStatus            rv;
    SSL3AlertDescription desc        = illegal_parameter;
    SECItem              cert_types  = {siBuffer, NULL, 0};
    SECItem              algorithms  = {siBuffer, NULL, 0};
    CERTDistNames        ca_list;

    SSL_TRC(3, ("%d: SSL3[%d]: handle certificate_request handshake",
		SSL_GETPID(), ss->fd));
    PORT_Assert( ss->opt.noLocks || ssl_HaveRecvBufLock(ss) );
    PORT_Assert( ss->opt.noLocks || ssl_HaveSSL3HandshakeLock(ss) );

    if (ss->ssl3.hs.ws != wait_cert_request) {
        desc = unexpected_message;
        errCode = SSL_ERROR_RX_UNEXPECTED_CERT_REQUEST;
        goto alert_loser;
    }

    PORT_Assert(ss->ssl3.clientCertChain == NULL);
    PORT_Assert(ss->ssl3.clientCertificate == NULL);
    PORT_Assert(ss->ssl3.clientPrivateKey == NULL);

    isTLS = (PRBool)(ss->ssl3.prSpec->version > SSL_LIBRARY_VERSION_3_0);
    isTLS12 = (PRBool)(ss->ssl3.prSpec->version >= SSL_LIBRARY_VERSION_TLS_1_2);
    rv = ssl3_ConsumeHandshakeVariable(ss, &cert_types, 1, &b, &length);
    if (rv != SECSuccess)
    	goto loser;		/* malformed, alert has been sent */

    if (isTLS12) {
	rv = ssl3_ConsumeHandshakeVariable(ss, &algorithms, 2, &b, &length);
	if (rv != SECSuccess)
	    goto loser;		/* malformed, alert has been sent */
	/* An empty or odd-length value is invalid.
	 *    SignatureAndHashAlgorithm
	 *      supported_signature_algorithms<2..2^16-2>;
	 */
	if (algorithms.len == 0 || (algorithms.len & 1) != 0)
	    goto alert_loser;
    }

    arena = ca_list.arena = PORT_NewArena(DER_DEFAULT_CHUNKSIZE);
    if (arena == NULL)
    	goto no_mem;

    remaining = ssl3_ConsumeHandshakeNumber(ss, 2, &b, &length);
    if (remaining < 0)
    	goto loser;	 	/* malformed, alert has been sent */

    if ((PRUint32)remaining > length)
	goto alert_loser;

    ca_list.head = node = PORT_ArenaZNew(arena, dnameNode);
    if (node == NULL)
    	goto no_mem;

    while (remaining > 0) {
	PRInt32 len;

	if (remaining < 2)
	    goto alert_loser;	/* malformed */

	node->name.len = len = ssl3_ConsumeHandshakeNumber(ss, 2, &b, &length);
	if (len <= 0)
	    goto loser;		/* malformed, alert has been sent */

	remaining -= 2;
	if (remaining < len)
	    goto alert_loser;	/* malformed */

	node->name.data = b;
	b         += len;
	length    -= len;
	remaining -= len;
	nnames++;
	if (remaining <= 0)
	    break;		/* success */

	node->next = PORT_ArenaZNew(arena, dnameNode);
	node = node->next;
	if (node == NULL)
	    goto no_mem;
    }

    ca_list.nnames = nnames;
    ca_list.names  = PORT_ArenaNewArray(arena, SECItem, nnames);
    if (nnames > 0 && ca_list.names == NULL)
        goto no_mem;

    for(i = 0, node = (dnameNode*)ca_list.head;
	i < nnames;
	i++, node = node->next) {
	ca_list.names[i] = node->name;
    }

    if (length != 0)
        goto alert_loser;   	/* malformed */

    desc = no_certificate;
    ss->ssl3.hs.ws = wait_hello_done;

    if (ss->getClientAuthData != NULL) {
        PORT_Assert((ss->ssl3.hs.preliminaryInfo & ssl_preinfo_all) ==
                    ssl_preinfo_all);
	/* XXX Should pass cert_types and algorithms in this call!! */
	rv = (SECStatus)(*ss->getClientAuthData)(ss->getClientAuthDataArg,
						 ss->fd, &ca_list,
						 &ss->ssl3.clientCertificate,
						 &ss->ssl3.clientPrivateKey);
    } else {
	rv = SECFailure; /* force it to send a no_certificate alert */
    }
    switch (rv) {
    case SECWouldBlock:	/* getClientAuthData has put up a dialog box. */
	ssl3_SetAlwaysBlock(ss);
	break;	/* not an error */

    case SECSuccess:
        /* check what the callback function returned */
        if ((!ss->ssl3.clientCertificate) || (!ss->ssl3.clientPrivateKey)) {
            /* we are missing either the key or cert */
            if (ss->ssl3.clientCertificate) {
                /* got a cert, but no key - free it */
                CERT_DestroyCertificate(ss->ssl3.clientCertificate);
                ss->ssl3.clientCertificate = NULL;
            }
            if (ss->ssl3.clientPrivateKey) {
                /* got a key, but no cert - free it */
                SECKEY_DestroyPrivateKey(ss->ssl3.clientPrivateKey);
                ss->ssl3.clientPrivateKey = NULL;
            }
            goto send_no_certificate;
        }
	/* Setting ssl3.clientCertChain non-NULL will cause
	 * ssl3_HandleServerHelloDone to call SendCertificate.
	 */
	ss->ssl3.clientCertChain = CERT_CertChainFromCert(
					ss->ssl3.clientCertificate,
					certUsageSSLClient, PR_FALSE);
	if (ss->ssl3.clientCertChain == NULL) {
	    CERT_DestroyCertificate(ss->ssl3.clientCertificate);
	    ss->ssl3.clientCertificate = NULL;
	    SECKEY_DestroyPrivateKey(ss->ssl3.clientPrivateKey);
	    ss->ssl3.clientPrivateKey = NULL;
	    goto send_no_certificate;
	}
	if (ss->ssl3.hs.hashType == handshake_hash_single) {
	    ssl3_DestroyBackupHandshakeHashIfNotNeeded(ss, &algorithms);
	}
	break;	/* not an error */

    case SECFailure:
    default:
send_no_certificate:
	if (isTLS) {
	    ss->ssl3.sendEmptyCert = PR_TRUE;
	} else {
	    (void)SSL3_SendAlert(ss, alert_warning, no_certificate);
	}
	rv = SECSuccess;
	break;
    }
    goto done;

no_mem:
    rv = SECFailure;
    PORT_SetError(SEC_ERROR_NO_MEMORY);
    goto done;

alert_loser:
    if (isTLS && desc == illegal_parameter)
    	desc = decode_error;
    (void)SSL3_SendAlert(ss, alert_fatal, desc);
loser:
    PORT_SetError(errCode);
    rv = SECFailure;
done:
    if (arena != NULL)
    	PORT_FreeArena(arena, PR_FALSE);
    return rv;
}

static SECStatus
ssl3_CheckFalseStart(sslSocket *ss)
{
    PORT_Assert( ss->opt.noLocks || ssl_HaveSSL3HandshakeLock(ss) );
    PORT_Assert( !ss->ssl3.hs.authCertificatePending );
    PORT_Assert( !ss->ssl3.hs.canFalseStart );

    if (!ss->canFalseStartCallback) {
	SSL_TRC(3, ("%d: SSL[%d]: no false start callback so no false start",
		    SSL_GETPID(), ss->fd));
    } else {
	PRBool maybeFalseStart;
	SECStatus rv;

	/* An attacker can control the selected ciphersuite so we only wish to
	 * do False Start in the case that the selected ciphersuite is
	 * sufficiently strong that the attack can gain no advantage.
	 * Therefore we always require an 80-bit cipher. */
        ssl_GetSpecReadLock(ss);
        maybeFalseStart = ss->ssl3.cwSpec->cipher_def->secret_key_size >= 10;
        ssl_ReleaseSpecReadLock(ss);

	if (!maybeFalseStart) {
	    SSL_TRC(3, ("%d: SSL[%d]: no false start due to weak cipher",
			SSL_GETPID(), ss->fd));
	} else {
            PORT_Assert((ss->ssl3.hs.preliminaryInfo & ssl_preinfo_all) ==
                        ssl_preinfo_all);
	    rv = (ss->canFalseStartCallback)(ss->fd,
					     ss->canFalseStartCallbackData,
					     &ss->ssl3.hs.canFalseStart);
	    if (rv == SECSuccess) {
		SSL_TRC(3, ("%d: SSL[%d]: false start callback returned %s",
			    SSL_GETPID(), ss->fd,
			    ss->ssl3.hs.canFalseStart ? "TRUE" : "FALSE"));
	    } else {
		SSL_TRC(3, ("%d: SSL[%d]: false start callback failed (%s)",
			    SSL_GETPID(), ss->fd,
			    PR_ErrorToName(PR_GetError())));
	    }
	    return rv;
	}
    }

    ss->ssl3.hs.canFalseStart = PR_FALSE;
    return SECSuccess;
}

PRBool
ssl3_WaitingForStartOfServerSecondRound(sslSocket *ss)
{
    PRBool result;

    PORT_Assert( ss->opt.noLocks || ssl_HaveSSL3HandshakeLock(ss) );

    switch (ss->ssl3.hs.ws) {
    case wait_new_session_ticket:
        result = PR_TRUE;
        break;
    case wait_change_cipher:
        result = !ssl3_ExtensionNegotiated(ss, ssl_session_ticket_xtn);
        break;
    default:
        result = PR_FALSE;
        break;
    }

    return result;
}

static SECStatus ssl3_SendClientSecondRound(sslSocket *ss);

/* Called from ssl3_HandleHandshakeMessage() when it has deciphered a complete
 * ssl3 Server Hello Done message.
 * Caller must hold Handshake and RecvBuf locks.
 */
static SECStatus
ssl3_HandleServerHelloDone(sslSocket *ss)
{
    SECStatus     rv;
    SSL3WaitState ws          = ss->ssl3.hs.ws;

    SSL_TRC(3, ("%d: SSL3[%d]: handle server_hello_done handshake",
		SSL_GETPID(), ss->fd));
    PORT_Assert( ss->opt.noLocks || ssl_HaveRecvBufLock(ss) );
    PORT_Assert( ss->opt.noLocks || ssl_HaveSSL3HandshakeLock(ss) );

    /* Skipping CertificateRequest is always permitted. */
    if (ws != wait_hello_done  &&
	ws != wait_cert_request) {
	SSL3_SendAlert(ss, alert_fatal, unexpected_message);
	PORT_SetError(SSL_ERROR_RX_UNEXPECTED_HELLO_DONE);
	return SECFailure;
    }

    rv = ssl3_SendClientSecondRound(ss);

    return rv;
}

/* Called from ssl3_HandleServerHelloDone and ssl3_AuthCertificateComplete.
 *
 * Caller must hold Handshake and RecvBuf locks.
 */
static SECStatus
ssl3_SendClientSecondRound(sslSocket *ss)
{
    SECStatus rv;
    PRBool sendClientCert;

    PORT_Assert( ss->opt.noLocks || ssl_HaveRecvBufLock(ss) );
    PORT_Assert( ss->opt.noLocks || ssl_HaveSSL3HandshakeLock(ss) );

    sendClientCert = !ss->ssl3.sendEmptyCert &&
		     ss->ssl3.clientCertChain  != NULL &&
		     ss->ssl3.clientPrivateKey != NULL;

    if (!sendClientCert &&
	ss->ssl3.hs.hashType == handshake_hash_single &&
	ss->ssl3.hs.backupHash) {
	/* Don't need the backup handshake hash. */
	PK11_DestroyContext(ss->ssl3.hs.backupHash, PR_TRUE);
	ss->ssl3.hs.backupHash = NULL;
    }

    /* We must wait for the server's certificate to be authenticated before
     * sending the client certificate in order to disclosing the client
     * certificate to an attacker that does not have a valid cert for the
     * domain we are connecting to.
     *
     * XXX: We should do the same for the NPN extension, but for that we
     * need an option to give the application the ability to leak the NPN
     * information to get better performance.
     *
     * During the initial handshake on a connection, we never send/receive
     * application data until we have authenticated the server's certificate;
     * i.e. we have fully authenticated the handshake before using the cipher
     * specs agreed upon for that handshake. During a renegotiation, we may
     * continue sending and receiving application data during the handshake
     * interleaved with the handshake records. If we were to send the client's
     * second round for a renegotiation before the server's certificate was
     * authenticated, then the application data sent/received after this point
     * would be using cipher spec that hadn't been authenticated. By waiting
     * until the server's certificate has been authenticated during
     * renegotiations, we ensure that renegotiations have the same property
     * as initial handshakes; i.e. we have fully authenticated the handshake
     * before using the cipher specs agreed upon for that handshake for
     * application data.
     */
    if (ss->ssl3.hs.restartTarget) {
	PR_NOT_REACHED("unexpected ss->ssl3.hs.restartTarget");
	PORT_SetError(SEC_ERROR_LIBRARY_FAILURE);
	return SECFailure;
    }
    if (ss->ssl3.hs.authCertificatePending &&
	(sendClientCert || ss->ssl3.sendEmptyCert || ss->firstHsDone)) {
	SSL_TRC(3, ("%d: SSL3[%p]: deferring ssl3_SendClientSecondRound because"
		    " certificate authentication is still pending.",
		    SSL_GETPID(), ss->fd));
	ss->ssl3.hs.restartTarget = ssl3_SendClientSecondRound;
	return SECWouldBlock;
    }

    ssl_GetXmitBufLock(ss);		/*******************************/

    if (ss->ssl3.sendEmptyCert) {
	ss->ssl3.sendEmptyCert = PR_FALSE;
	rv = ssl3_SendEmptyCertificate(ss);
	/* Don't send verify */
	if (rv != SECSuccess) {
	    goto loser;	/* error code is set. */
    	}
    } else if (sendClientCert) {
	rv = ssl3_SendCertificate(ss);
	if (rv != SECSuccess) {
	    goto loser;	/* error code is set. */
    	}
    }

    rv = ssl3_SendClientKeyExchange(ss);
    if (rv != SECSuccess) {
    	goto loser;	/* err is set. */
    }

    if (sendClientCert) {
	rv = ssl3_SendCertificateVerify(ss);
	if (rv != SECSuccess) {
	    goto loser;	/* err is set. */
        }
    }

    rv = ssl3_SendChangeCipherSpecs(ss);
    if (rv != SECSuccess) {
	goto loser;	/* err code was set. */
    }

    /* This must be done after we've set ss->ssl3.cwSpec in
     * ssl3_SendChangeCipherSpecs because SSL_GetChannelInfo uses information
     * from cwSpec. This must be done before we call ssl3_CheckFalseStart
     * because the false start callback (if any) may need the information from
     * the functions that depend on this being set.
     */
    ss->enoughFirstHsDone = PR_TRUE;

    if (!ss->firstHsDone) {
	/* XXX: If the server's certificate hasn't been authenticated by this
	 * point, then we may be leaking this NPN message to an attacker.
	 */
	rv = ssl3_SendNextProto(ss);
	if (rv != SECSuccess) {
	    goto loser;	/* err code was set. */
	}

	if (ss->opt.enableFalseStart) {
	    if (!ss->ssl3.hs.authCertificatePending) {
		/* When we fix bug 589047, we will need to know whether we are
		 * false starting before we try to flush the client second
		 * round to the network. With that in mind, we purposefully
		 * call ssl3_CheckFalseStart before calling ssl3_SendFinished,
		 * which includes a call to ssl3_FlushHandshake, so that
		 * no application develops a reliance on such flushing being
		 * done before its false start callback is called.
		 */
		ssl_ReleaseXmitBufLock(ss);
		rv = ssl3_CheckFalseStart(ss);
		ssl_GetXmitBufLock(ss);
		if (rv != SECSuccess) {
		    goto loser;
		}
	    } else {
		/* The certificate authentication and the server's Finished
		 * message are racing each other. If the certificate
		 * authentication wins, then we will try to false start in
		 * ssl3_AuthCertificateComplete.
		 */
		SSL_TRC(3, ("%d: SSL3[%p]: deferring false start check because"
			    " certificate authentication is still pending.",
			    SSL_GETPID(), ss->fd));
	    }
	}
    }

    rv = ssl3_SendFinished(ss, 0);
    if (rv != SECSuccess) {
	goto loser;	/* err code was set. */
    }

    ssl_ReleaseXmitBufLock(ss);		/*******************************/

    if (ssl3_ExtensionNegotiated(ss, ssl_session_ticket_xtn))
	ss->ssl3.hs.ws = wait_new_session_ticket;
    else
	ss->ssl3.hs.ws = wait_change_cipher;

    PORT_Assert(ssl3_WaitingForStartOfServerSecondRound(ss));

    return SECSuccess;

loser:
    ssl_ReleaseXmitBufLock(ss);
    return rv;
}

/*
 * Routines used by servers
 */
static SECStatus
ssl3_SendHelloRequest(sslSocket *ss)
{
    SECStatus rv;

    SSL_TRC(3, ("%d: SSL3[%d]: send hello_request handshake", SSL_GETPID(),
		ss->fd));

    PORT_Assert( ss->opt.noLocks || ssl_HaveSSL3HandshakeLock(ss) );
    PORT_Assert( ss->opt.noLocks || ssl_HaveXmitBufLock(ss) );

    rv = ssl3_AppendHandshakeHeader(ss, hello_request, 0);
    if (rv != SECSuccess) {
	return rv;	/* err set by AppendHandshake */
    }
    rv = ssl3_FlushHandshake(ss, 0);
    if (rv != SECSuccess) {
	return rv;	/* error code set by ssl3_FlushHandshake */
    }
    ss->ssl3.hs.ws = wait_client_hello;
    return SECSuccess;
}

/*
 * Called from:
 *	ssl3_HandleClientHello()
 */
static SECComparison
ssl3_ServerNameCompare(const SECItem *name1, const SECItem *name2)
{
    if (!name1 != !name2) {
        return SECLessThan;
    }
    if (!name1) {
        return SECEqual;
    }
    if (name1->type != name2->type) {
        return SECLessThan;
    }
    return SECITEM_CompareItem(name1, name2);
}

/* Sets memory error when returning NULL.
 * Called from:
 *	ssl3_SendClientHello()
 *	ssl3_HandleServerHello()
 *	ssl3_HandleClientHello()
 *	ssl3_HandleV2ClientHello()
 */
sslSessionID *
ssl3_NewSessionID(sslSocket *ss, PRBool is_server)
{
    sslSessionID *sid;

    sid = PORT_ZNew(sslSessionID);
    if (sid == NULL)
    	return sid;

    if (is_server) {
        const SECItem *  srvName;
        SECStatus        rv = SECSuccess;

        ssl_GetSpecReadLock(ss);	/********************************/
        srvName = &ss->ssl3.prSpec->srvVirtName;
        if (srvName->len && srvName->data) {
            rv = SECITEM_CopyItem(NULL, &sid->u.ssl3.srvName, srvName);
        }
        ssl_ReleaseSpecReadLock(ss); /************************************/
        if (rv != SECSuccess) {
            PORT_Free(sid);
            return NULL;
        }
    }
    sid->peerID		= (ss->peerID == NULL) ? NULL : PORT_Strdup(ss->peerID);
    sid->urlSvrName	= (ss->url    == NULL) ? NULL : PORT_Strdup(ss->url);
    sid->addr           = ss->sec.ci.peer;
    sid->port           = ss->sec.ci.port;
    sid->references     = 1;
    sid->cached         = never_cached;
    sid->version        = ss->version;

    sid->u.ssl3.keys.resumable = PR_TRUE;
    sid->u.ssl3.policy         = SSL_ALLOWED;
    sid->u.ssl3.clientWriteKey = NULL;
    sid->u.ssl3.serverWriteKey = NULL;
    sid->u.ssl3.keys.extendedMasterSecretUsed = PR_FALSE;

    if (is_server) {
	SECStatus rv;
	int       pid = SSL_GETPID();

	sid->u.ssl3.sessionIDLength = SSL3_SESSIONID_BYTES;
	sid->u.ssl3.sessionID[0]    = (pid >> 8) & 0xff;
	sid->u.ssl3.sessionID[1]    =  pid       & 0xff;
	rv = PK11_GenerateRandom(sid->u.ssl3.sessionID + 2,
	                         SSL3_SESSIONID_BYTES -2);
	if (rv != SECSuccess) {
	    ssl_FreeSID(sid);
	    ssl_MapLowLevelError(SSL_ERROR_GENERATE_RANDOM_FAILURE);
	    return NULL;
    	}
    }
    return sid;
}

/* Called from:  ssl3_HandleClientHello, ssl3_HandleV2ClientHello */
static SECStatus
ssl3_SendServerHelloSequence(sslSocket *ss)
{
    const ssl3KEADef *kea_def;
    SECStatus         rv;

    SSL_TRC(3, ("%d: SSL3[%d]: begin send server_hello sequence",
		SSL_GETPID(), ss->fd));

    PORT_Assert( ss->opt.noLocks || ssl_HaveSSL3HandshakeLock(ss) );
    PORT_Assert( ss->opt.noLocks || ssl_HaveXmitBufLock(ss) );

    rv = ssl3_SendServerHello(ss);
    if (rv != SECSuccess) {
	return rv;	/* err code is set. */
    }
    rv = ssl3_SendCertificate(ss);
    if (rv != SECSuccess) {
	return rv;	/* error code is set. */
    }
    rv = ssl3_SendCertificateStatus(ss);
    if (rv != SECSuccess) {
	return rv;	/* error code is set. */
    }
    /* We have to do this after the call to ssl3_SendServerHello,
     * because kea_def is set up by ssl3_SendServerHello().
     */
    kea_def = ss->ssl3.hs.kea_def;
    ss->ssl3.hs.usedStepDownKey = PR_FALSE;

    if (kea_def->is_limited && kea_def->exchKeyType == kt_rsa) {
	/* see if we can legally use the key in the cert. */
	unsigned int keyLen;  /* bytes */

	keyLen = PK11_GetPrivateModulusLen(
			    ss->serverCerts[kea_def->exchKeyType].SERVERKEY);

	if (keyLen > 0 &&
	    keyLen * BPB <= kea_def->key_size_limit ) {
	    /* XXX AND cert is not signing only!! */
	    /* just fall through and use it. */
	} else if (ss->stepDownKeyPair != NULL) {
	    ss->ssl3.hs.usedStepDownKey = PR_TRUE;
	    rv = ssl3_SendServerKeyExchange(ss);
	    if (rv != SECSuccess) {
		return rv;	/* err code was set. */
	    }
	} else {
#ifndef HACKED_EXPORT_SERVER
	    PORT_SetError(SSL_ERROR_PUB_KEY_SIZE_LIMIT_EXCEEDED);
	    return rv;
#endif
	}
    } else if (kea_def->ephemeral) {
        rv = ssl3_SendServerKeyExchange(ss);
        if (rv != SECSuccess) {
            return rv;	/* err code was set. */
        }
    }

    if (ss->opt.requestCertificate) {
	rv = ssl3_SendCertificateRequest(ss);
	if (rv != SECSuccess) {
	    return rv;		/* err code is set. */
	}
    }
    rv = ssl3_SendServerHelloDone(ss);
    if (rv != SECSuccess) {
	return rv;		/* err code is set. */
    }

    ss->ssl3.hs.ws = (ss->opt.requestCertificate) ? wait_client_cert
                                               : wait_client_key;
    return SECSuccess;
}

/* An empty TLS Renegotiation Info (RI) extension */
static const PRUint8 emptyRIext[5] = {0xff, 0x01, 0x00, 0x01, 0x00};

static PRBool
ssl3_KEAAllowsSessionTicket(SSL3KeyExchangeAlgorithm kea)
{
    switch (kea) {
	case kea_dhe_dss:
	case kea_dhe_dss_export:
	case kea_dh_dss_export:
	case kea_dh_dss:
	    /* TODO: Fix session tickets for DSS. The server code rejects the
	     * session ticket received from the client. Bug 1174677 */
	    return PR_FALSE;
	default:
	    return PR_TRUE;
    };
}

/* Called from ssl3_HandleHandshakeMessage() when it has deciphered a complete
 * ssl3 Client Hello message.
 * Caller must hold Handshake and RecvBuf locks.
 */
static SECStatus
ssl3_HandleClientHello(sslSocket *ss, SSL3Opaque *b, PRUint32 length)
{
    sslSessionID *      sid      = NULL;
    PRInt32		tmp;
    unsigned int        i;
    int                 j;
    SECStatus           rv;
    int                 errCode  = SSL_ERROR_RX_MALFORMED_CLIENT_HELLO;
    SSL3AlertDescription desc    = illegal_parameter;
    SSL3AlertLevel      level    = alert_fatal;
    SSL3ProtocolVersion version;
    SECItem             sidBytes = {siBuffer, NULL, 0};
    SECItem             cookieBytes = {siBuffer, NULL, 0};
    SECItem             suites   = {siBuffer, NULL, 0};
    SECItem             comps    = {siBuffer, NULL, 0};
    PRBool              haveSpecWriteLock = PR_FALSE;
    PRBool              haveXmitBufLock   = PR_FALSE;
    PRBool              canOfferSessionTicket = PR_FALSE;

    SSL_TRC(3, ("%d: SSL3[%d]: handle client_hello handshake",
    	SSL_GETPID(), ss->fd));

    PORT_Assert( ss->opt.noLocks || ssl_HaveRecvBufLock(ss) );
    PORT_Assert( ss->opt.noLocks || ssl_HaveSSL3HandshakeLock(ss));
    PORT_Assert( ss->ssl3.initialized );
    ss->ssl3.hs.preliminaryInfo = 0;

    if (!ss->sec.isServer ||
        (ss->ssl3.hs.ws != wait_client_hello &&
         ss->ssl3.hs.ws != idle_handshake)) {
        desc = unexpected_message;
        errCode = SSL_ERROR_RX_UNEXPECTED_CLIENT_HELLO;
        goto alert_loser;
    }
    if (ss->ssl3.hs.ws == idle_handshake &&
        ss->opt.enableRenegotiation == SSL_RENEGOTIATE_NEVER) {
        desc = no_renegotiation;
        level = alert_warning;
        errCode = SSL_ERROR_RENEGOTIATION_NOT_ALLOWED;
        goto alert_loser;
    }

    /* Get peer name of client */
    rv = ssl_GetPeerInfo(ss);
    if (rv != SECSuccess) {
	return rv;		/* error code is set. */
    }

    /* Clearing the handshake pointers so that ssl_Do1stHandshake won't
     * call ssl2_HandleMessage.
     *
     * The issue here is that TLS ordinarily starts out in
     * ssl2_HandleV3HandshakeRecord() because of the backward-compatibility
     * code paths. That function zeroes these next pointers. But with DTLS,
     * we don't even try to do the v2 ClientHello so we skip that function
     * and need to reset these values here.
     */
    if (IS_DTLS(ss)) {
	ss->nextHandshake     = 0;
	ss->securityHandshake = 0;
    }

    /* We might be starting session renegotiation in which case we should
     * clear previous state.
     */
    PORT_Memset(&ss->xtnData, 0, sizeof(TLSExtensionData));
    ss->statelessResume = PR_FALSE;

    if (IS_DTLS(ss)) {
	dtls_RehandshakeCleanup(ss);
    }

    tmp = ssl3_ConsumeHandshakeNumber(ss, 2, &b, &length);
    if (tmp < 0)
	goto loser;		/* malformed, alert already sent */

    /* Translate the version */
    if (IS_DTLS(ss)) {
	ss->clientHelloVersion = version =
	    dtls_DTLSVersionToTLSVersion((SSL3ProtocolVersion)tmp);
    } else {
	ss->clientHelloVersion = version = (SSL3ProtocolVersion)tmp;
    }

    rv = ssl3_NegotiateVersion(ss, version, PR_TRUE);
    if (rv != SECSuccess) {
    	desc = (version > SSL_LIBRARY_VERSION_3_0) ? protocol_version 
	                                           : handshake_failure;
	errCode = SSL_ERROR_UNSUPPORTED_VERSION;
	goto alert_loser;
    }
    ss->ssl3.hs.preliminaryInfo |= ssl_preinfo_version;

    rv = ssl3_InitHandshakeHashes(ss);
    if (rv != SECSuccess) {
	desc = internal_error;
	errCode = PORT_GetError();
	goto alert_loser;
    }

    /* grab the client random data. */
    rv = ssl3_ConsumeHandshake(
	ss, &ss->ssl3.hs.client_random, SSL3_RANDOM_LENGTH, &b, &length);
    if (rv != SECSuccess) {
	goto loser;		/* malformed */
    }

    /* grab the client's SID, if present. */
    rv = ssl3_ConsumeHandshakeVariable(ss, &sidBytes, 1, &b, &length);
    if (rv != SECSuccess) {
	goto loser;		/* malformed */
    }

    /* grab the client's cookie, if present. */
    if (IS_DTLS(ss)) {
	rv = ssl3_ConsumeHandshakeVariable(ss, &cookieBytes, 1, &b, &length);
	if (rv != SECSuccess) {
	    goto loser;		/* malformed */
	}
    }

    /* grab the list of cipher suites. */
    rv = ssl3_ConsumeHandshakeVariable(ss, &suites, 2, &b, &length);
    if (rv != SECSuccess) {
	goto loser;		/* malformed */
    }

    /* If the ClientHello version is less than our maximum version, check for a
     * TLS_FALLBACK_SCSV and reject the connection if found. */
    if (ss->vrange.max > ss->clientHelloVersion) {
	for (i = 0; i + 1 < suites.len; i += 2) {
	    PRUint16 suite_i = (suites.data[i] << 8) | suites.data[i + 1];
	    if (suite_i != TLS_FALLBACK_SCSV)
		continue;
	    desc = inappropriate_fallback;
	    errCode = SSL_ERROR_INAPPROPRIATE_FALLBACK_ALERT;
	    goto alert_loser;
	}
    }

    /* grab the list of compression methods. */
    rv = ssl3_ConsumeHandshakeVariable(ss, &comps, 1, &b, &length);
    if (rv != SECSuccess) {
	goto loser;		/* malformed */
    }

    /* TLS 1.3 requires that compression be empty */
    if (ss->version >= SSL_LIBRARY_VERSION_TLS_1_3) {
        if (comps.len != 1 || comps.data[0] != ssl_compression_null) {
            goto loser;
        }
    }
    desc = handshake_failure;

    /* Handle TLS hello extensions for SSL3 & TLS. We do not know if
     * we are restarting a previous session until extensions have been
     * parsed, since we might have received a SessionTicket extension.
     * Note: we allow extensions even when negotiating SSL3 for the sake
     * of interoperability (and backwards compatibility).
     */

    if (length) {
	/* Get length of hello extensions */
	PRInt32 extension_length;
	extension_length = ssl3_ConsumeHandshakeNumber(ss, 2, &b, &length);
	if (extension_length < 0) {
	    goto loser;				/* alert already sent */
	}
	if (extension_length != length) {
	    ssl3_DecodeError(ss);		/* send alert */
	    goto loser;
	}
	rv = ssl3_HandleHelloExtensions(ss, &b, &length);
	if (rv != SECSuccess) {
	    goto loser;		/* malformed */
	}
    }
    if (!ssl3_ExtensionNegotiated(ss, ssl_renegotiation_info_xtn)) {
    	/* If we didn't receive an RI extension, look for the SCSV,
	 * and if found, treat it just like an empty RI extension
	 * by processing a local copy of an empty RI extension.
	 */
	for (i = 0; i + 1 < suites.len; i += 2) {
	    PRUint16 suite_i = (suites.data[i] << 8) | suites.data[i + 1];
	    if (suite_i == TLS_EMPTY_RENEGOTIATION_INFO_SCSV) {
		SSL3Opaque * b2 = (SSL3Opaque *)emptyRIext;
		PRUint32     L2 = sizeof emptyRIext;
		(void)ssl3_HandleHelloExtensions(ss, &b2, &L2);
	    	break;
	    }
	}
    }
    if (ss->firstHsDone &&
        (ss->opt.enableRenegotiation == SSL_RENEGOTIATE_REQUIRES_XTN ||
        ss->opt.enableRenegotiation == SSL_RENEGOTIATE_TRANSITIONAL) && 
	!ssl3_ExtensionNegotiated(ss, ssl_renegotiation_info_xtn)) {
	desc    = no_renegotiation;
	level   = alert_warning;
	errCode = SSL_ERROR_RENEGOTIATION_NOT_ALLOWED;
	goto alert_loser;
    }
    if ((ss->opt.requireSafeNegotiation || 
         (ss->firstHsDone && ss->peerRequestedProtection)) &&
	!ssl3_ExtensionNegotiated(ss, ssl_renegotiation_info_xtn)) {
	desc = handshake_failure;
	errCode = SSL_ERROR_UNSAFE_NEGOTIATION;
    	goto alert_loser;
    }

    /* We do stateful resumes only if either of the following
     * conditions are satisfied: (1) the client does not support the
     * session ticket extension, or (2) the client support the session
     * ticket extension, but sent an empty ticket.
     */
    if (!ssl3_ExtensionNegotiated(ss, ssl_session_ticket_xtn) ||
	ss->xtnData.emptySessionTicket) {
	if (sidBytes.len > 0 && !ss->opt.noCache) {
	    SSL_TRC(7, ("%d: SSL3[%d]: server, lookup client session-id for 0x%08x%08x%08x%08x",
			SSL_GETPID(), ss->fd, ss->sec.ci.peer.pr_s6_addr32[0],
			ss->sec.ci.peer.pr_s6_addr32[1], 
			ss->sec.ci.peer.pr_s6_addr32[2],
			ss->sec.ci.peer.pr_s6_addr32[3]));
	    if (ssl_sid_lookup) {
		sid = (*ssl_sid_lookup)(&ss->sec.ci.peer, sidBytes.data, 
					sidBytes.len, ss->dbHandle);
	    } else {
		errCode = SSL_ERROR_SERVER_CACHE_NOT_CONFIGURED;
		goto loser;
	    }
	}
    } else if (ss->statelessResume) {
	/* Fill in the client's session ID if doing a stateless resume.
	 * (When doing stateless resumes, server echos client's SessionID.)
	 */
	sid = ss->sec.ci.sid;
	PORT_Assert(sid != NULL);  /* Should have already been filled in.*/

	if (sidBytes.len > 0 && sidBytes.len <= SSL3_SESSIONID_BYTES) {
	    sid->u.ssl3.sessionIDLength = sidBytes.len;
	    PORT_Memcpy(sid->u.ssl3.sessionID, sidBytes.data,
		sidBytes.len);
	    sid->u.ssl3.sessionIDLength = sidBytes.len;
	} else {
	    sid->u.ssl3.sessionIDLength = 0;
	}
	ss->sec.ci.sid = NULL;
    }

    /* We only send a session ticket extension if the client supports
     * the extension and we are unable to do either a stateful or
     * stateless resume.
     *
     * TODO: send a session ticket if performing a stateful
     * resumption.  (As per RFC4507, a server may issue a session
     * ticket while doing a (stateless or stateful) session resume,
     * but OpenSSL-0.9.8g does not accept session tickets while
     * resuming.)
     */
    if (ssl3_ExtensionNegotiated(ss, ssl_session_ticket_xtn) && sid == NULL) {
	canOfferSessionTicket = PR_TRUE;
    }

    if (sid != NULL) {
	/* We've found a session cache entry for this client.
	 * Now, if we're going to require a client-auth cert,
	 * and we don't already have this client's cert in the session cache,
	 * and this is the first handshake on this connection (not a redo),
	 * then drop this old cache entry and start a new session.
	 */
	if ((sid->peerCert == NULL) && ss->opt.requestCertificate &&
	    ((ss->opt.requireCertificate == SSL_REQUIRE_ALWAYS) ||
	     (ss->opt.requireCertificate == SSL_REQUIRE_NO_ERROR) ||
	     ((ss->opt.requireCertificate == SSL_REQUIRE_FIRST_HANDSHAKE) 
	      && !ss->firstHsDone))) {

	    SSL_AtomicIncrementLong(& ssl3stats.hch_sid_cache_not_ok );
	    if (ss->sec.uncache)
                ss->sec.uncache(sid);
	    ssl_FreeSID(sid);
	    sid = NULL;
	}
    }

#ifndef NSS_DISABLE_ECC
    /* Disable any ECC cipher suites for which we have no cert. */
    ssl3_FilterECCipherSuitesByServerCerts(ss);
#endif

    if (IS_DTLS(ss)) {
	ssl3_DisableNonDTLSSuites(ss);
    }

#ifdef PARANOID
    /* Look for a matching cipher suite. */
    j = ssl3_config_match_init(ss);
    if (j <= 0) {		/* no ciphers are working/supported by PK11 */
    	errCode = PORT_GetError();	/* error code is already set. */
	goto alert_loser;
    }
#endif

    /* If we already have a session for this client, be sure to pick the
    ** same cipher suite and compression method we picked before.
    ** This is not a loop, despite appearances.
    */
    if (sid) do {
	ssl3CipherSuiteCfg *suite;
#ifdef PARANOID
	SSLVersionRange vrange = {ss->version, ss->version};
#endif

	/* Check that the cached compression method is still enabled. */
	if (!compressionEnabled(ss, sid->u.ssl3.compression))
	    break;

	/* Check that the cached compression method is in the client's list */
	for (i = 0; i < comps.len; i++) {
	    if (comps.data[i] == sid->u.ssl3.compression)
		break;
	}
	if (i == comps.len)
	    break;

	suite = ss->cipherSuites;
	/* Find the entry for the cipher suite used in the cached session. */
	for (j = ssl_V3_SUITES_IMPLEMENTED; j > 0; --j, ++suite) {
	    if (suite->cipher_suite == sid->u.ssl3.cipherSuite)
		break;
	}
	PORT_Assert(j > 0);
	if (j <= 0)
	    break;
#ifdef PARANOID
	/* Double check that the cached cipher suite is still enabled,
	 * implemented, and allowed by policy.  Might have been disabled.
	 * The product policy won't change during the process lifetime.  
	 * Implemented ("isPresent") shouldn't change for servers.
	 */
	if (!config_match(suite, ss->ssl3.policy, PR_TRUE, &vrange, ss))
	    break;
#else
	if (!suite->enabled)
	    break;
#endif
	/* Double check that the cached cipher suite is in the client's list */
	for (i = 0; i + 1 < suites.len; i += 2) {
	    PRUint16 suite_i = (suites.data[i] << 8) | suites.data[i + 1];
	    if (suite_i == suite->cipher_suite) {
		ss->ssl3.hs.cipher_suite = suite->cipher_suite;
		ss->ssl3.hs.suite_def =
		    ssl_LookupCipherSuiteDef(ss->ssl3.hs.cipher_suite);
                ss->ssl3.hs.kea_def =
                    &kea_defs[ss->ssl3.hs.suite_def->key_exchange_alg];
                ss->ssl3.hs.preliminaryInfo |= ssl_preinfo_cipher_suite;

		/* Use the cached compression method. */
		ss->ssl3.hs.compression = sid->u.ssl3.compression;
		goto compression_found;
	    }
	}
    } while (0);

    /* START A NEW SESSION */

#ifndef PARANOID
    /* Look for a matching cipher suite. */
    j = ssl3_config_match_init(ss);
    if (j <= 0) {		/* no ciphers are working/supported by PK11 */
    	errCode = PORT_GetError();	/* error code is already set. */
	goto alert_loser;
    }
#endif

    /* Select a cipher suite.
    **
    ** NOTE: This suite selection algorithm should be the same as the one in
    ** ssl3_HandleV2ClientHello().
    **
    ** If TLS 1.0 is enabled, we could handle the case where the client
    ** offered TLS 1.1 but offered only export cipher suites by choosing TLS
    ** 1.0 and selecting one of those export cipher suites. However, a secure
    ** TLS 1.1 client should not have export cipher suites enabled at all,
    ** and a TLS 1.1 client should definitely not be offering *only* export
    ** cipher suites. Therefore, we refuse to negotiate export cipher suites
    ** with any client that indicates support for TLS 1.1 or higher when we
    ** (the server) have TLS 1.1 support enabled.
    */
    for (j = 0; j < ssl_V3_SUITES_IMPLEMENTED; j++) {
	ssl3CipherSuiteCfg *suite = &ss->cipherSuites[j];
	SSLVersionRange vrange = {ss->version, ss->version};
	if (!config_match(suite, ss->ssl3.policy, PR_TRUE, &vrange, ss)) {
	    continue;
	}
	for (i = 0; i + 1 < suites.len; i += 2) {
	    PRUint16 suite_i = (suites.data[i] << 8) | suites.data[i + 1];
	    if (suite_i == suite->cipher_suite) {
		ss->ssl3.hs.cipher_suite = suite->cipher_suite;
		ss->ssl3.hs.suite_def =
		    ssl_LookupCipherSuiteDef(ss->ssl3.hs.cipher_suite);
                ss->ssl3.hs.kea_def =
                    &kea_defs[ss->ssl3.hs.suite_def->key_exchange_alg];
                ss->ssl3.hs.preliminaryInfo |= ssl_preinfo_cipher_suite;
		goto suite_found;
	    }
	}
    }
    errCode = SSL_ERROR_NO_CYPHER_OVERLAP;
    goto alert_loser;

suite_found:
    if (canOfferSessionTicket)
	canOfferSessionTicket = ssl3_KEAAllowsSessionTicket(
				    ss->ssl3.hs.suite_def->key_exchange_alg);

    if (canOfferSessionTicket) {
	ssl3_RegisterServerHelloExtensionSender(ss,
	    ssl_session_ticket_xtn, ssl3_SendSessionTicketXtn);
    }

    /* Select a compression algorithm. */
    for (i = 0; i < comps.len; i++) {
	if (!compressionEnabled(ss, comps.data[i]))
	    continue;
	for (j = 0; j < compressionMethodsCount; j++) {
	    if (comps.data[i] == compressions[j]) {
		ss->ssl3.hs.compression = 
					(SSLCompressionMethod)compressions[j];
		goto compression_found;
	    }
	}
    }
    errCode = SSL_ERROR_NO_COMPRESSION_OVERLAP;
    				/* null compression must be supported */
    goto alert_loser;

compression_found:
    suites.data = NULL;
    comps.data = NULL;

    ss->sec.send = ssl3_SendApplicationData;

    /* If there are any failures while processing the old sid,
     * we don't consider them to be errors.  Instead, We just behave
     * as if the client had sent us no sid to begin with, and make a new one.
     * The exception here is attempts to resume extended_master_secret
     * sessions without the extension, which causes an alert.
     */
    if (sid != NULL) do {
	ssl3CipherSpec *pwSpec;
	SECItem         wrappedMS;  	/* wrapped key */

	if (sid->version != ss->version  ||
	    sid->u.ssl3.cipherSuite != ss->ssl3.hs.cipher_suite ||
	    sid->u.ssl3.compression != ss->ssl3.hs.compression) {
	    break;	/* not an error */
	}

        /* [draft-ietf-tls-session-hash-06; Section 5.3]
         * o  If the original session did not use the "extended_master_secret"
         *    extension but the new ClientHello contains the extension, then the
         *    server MUST NOT perform the abbreviated handshake.  Instead, it
         *    SHOULD continue with a full handshake (as described in
         *    Section 5.2) to negotiate a new session.
         *
         * o  If the original session used the "extended_master_secret"
         *    extension but the new ClientHello does not contain the extension,
         *    the server MUST abort the abbreviated handshake.
         */
        if (ssl3_ExtensionNegotiated(ss, ssl_extended_master_secret_xtn)) {
            if (!sid->u.ssl3.keys.extendedMasterSecretUsed) {
                break;	/* not an error */
            }
        } else {
            if (sid->u.ssl3.keys.extendedMasterSecretUsed) {
                /* Note: we do not destroy the session */
                desc = handshake_failure;
                errCode = SSL_ERROR_MISSING_EXTENDED_MASTER_SECRET;
                goto alert_loser;
            }
        }

	if (ss->sec.ci.sid) {
	    if (ss->sec.uncache)
                ss->sec.uncache(ss->sec.ci.sid);
	    PORT_Assert(ss->sec.ci.sid != sid);  /* should be impossible, but ... */
	    if (ss->sec.ci.sid != sid) {
		ssl_FreeSID(ss->sec.ci.sid);
	    }
	    ss->sec.ci.sid = NULL;
	}
	/* we need to resurrect the master secret.... */

	ssl_GetSpecWriteLock(ss);  haveSpecWriteLock = PR_TRUE;
	pwSpec = ss->ssl3.pwSpec;
	if (sid->u.ssl3.keys.msIsWrapped) {
	    PK11SymKey *    wrapKey; 	/* wrapping key */
	    CK_FLAGS        keyFlags      = 0;
#ifndef NO_PKCS11_BYPASS
	    if (ss->opt.bypassPKCS11) {
		/* we cannot restart a non-bypass session in a 
		** bypass socket.
		*/
		break;  
	    }
#endif

	    wrapKey = getWrappingKey(ss, NULL, sid->u.ssl3.exchKeyType,
				     sid->u.ssl3.masterWrapMech, 
				     ss->pkcs11PinArg);
	    if (!wrapKey) {
		/* we have a SID cache entry, but no wrapping key for it??? */
		break;
	    }

	    if (ss->version > SSL_LIBRARY_VERSION_3_0) {	/* isTLS */
		keyFlags = CKF_SIGN | CKF_VERIFY;
	    }

	    wrappedMS.data = sid->u.ssl3.keys.wrapped_master_secret;
	    wrappedMS.len  = sid->u.ssl3.keys.wrapped_master_secret_len;

	    /* unwrap the master secret. */
	    pwSpec->master_secret =
		PK11_UnwrapSymKeyWithFlags(wrapKey, sid->u.ssl3.masterWrapMech, 
			    NULL, &wrappedMS, CKM_SSL3_MASTER_KEY_DERIVE,
			    CKA_DERIVE, sizeof(SSL3MasterSecret), keyFlags);
	    PK11_FreeSymKey(wrapKey);
	    if (pwSpec->master_secret == NULL) {
		break;	/* not an error */
	    }
#ifndef NO_PKCS11_BYPASS
	} else if (ss->opt.bypassPKCS11) {
	    wrappedMS.data = sid->u.ssl3.keys.wrapped_master_secret;
	    wrappedMS.len  = sid->u.ssl3.keys.wrapped_master_secret_len;
	    memcpy(pwSpec->raw_master_secret, wrappedMS.data, wrappedMS.len);
	    pwSpec->msItem.data = pwSpec->raw_master_secret;
	    pwSpec->msItem.len  = wrappedMS.len;
#endif
	} else {
	    /* We CAN restart a bypass session in a non-bypass socket. */
	    /* need to import the raw master secret to session object */
	    PK11SlotInfo * slot;
	    wrappedMS.data = sid->u.ssl3.keys.wrapped_master_secret;
	    wrappedMS.len  = sid->u.ssl3.keys.wrapped_master_secret_len;
	    slot = PK11_GetInternalSlot();
	    pwSpec->master_secret =  
		PK11_ImportSymKey(slot, CKM_SSL3_MASTER_KEY_DERIVE, 
				  PK11_OriginUnwrap, CKA_ENCRYPT, &wrappedMS, 
				  NULL);
	    PK11_FreeSlot(slot);
	    if (pwSpec->master_secret == NULL) {
		break;	/* not an error */
	    }
	}
	ss->sec.ci.sid = sid;
	if (sid->peerCert != NULL) {
	    ss->sec.peerCert = CERT_DupCertificate(sid->peerCert);
	}

	/*
	 * Old SID passed all tests, so resume this old session.
	 *
	 * XXX make sure compression still matches
	 */
	SSL_AtomicIncrementLong(& ssl3stats.hch_sid_cache_hits );
	if (ss->statelessResume)
	    SSL_AtomicIncrementLong(& ssl3stats.hch_sid_stateless_resumes );
	ss->ssl3.hs.isResuming = PR_TRUE;

        ss->sec.authAlgorithm = sid->authAlgorithm;
	ss->sec.authKeyBits   = sid->authKeyBits;
	ss->sec.keaType       = sid->keaType;
	ss->sec.keaKeyBits    = sid->keaKeyBits;

	/* server sids don't remember the server cert we previously sent,
	** but they do remember the kea type we originally used, so we
	** can locate it again, provided that the current ssl socket
	** has had its server certs configured the same as the previous one.
	*/
	ss->sec.localCert     = 
		CERT_DupCertificate(ss->serverCerts[sid->keaType].serverCert);

        /* Copy cached name in to pending spec */
        if (sid != NULL &&
            sid->version > SSL_LIBRARY_VERSION_3_0 &&
            sid->u.ssl3.srvName.len && sid->u.ssl3.srvName.data) {
            /* Set server name from sid */
            SECItem *sidName = &sid->u.ssl3.srvName;
            SECItem *pwsName = &ss->ssl3.pwSpec->srvVirtName;
            if (pwsName->data) {
                SECITEM_FreeItem(pwsName, PR_FALSE);
            }
            rv = SECITEM_CopyItem(NULL, pwsName, sidName);
            if (rv != SECSuccess) {
                errCode = PORT_GetError();
                desc = internal_error;
                goto alert_loser;
            }
        }

        /* Clean up sni name array */
        if (ssl3_ExtensionNegotiated(ss, ssl_server_name_xtn) &&
            ss->xtnData.sniNameArr) {
            PORT_Free(ss->xtnData.sniNameArr);
            ss->xtnData.sniNameArr = NULL;
            ss->xtnData.sniNameArrSize = 0;
        }

	ssl_GetXmitBufLock(ss); haveXmitBufLock = PR_TRUE;

	rv = ssl3_SendServerHello(ss);
	if (rv != SECSuccess) {
	    errCode = PORT_GetError();
	    goto loser;
	}

	if (haveSpecWriteLock) {
	    ssl_ReleaseSpecWriteLock(ss);
	    haveSpecWriteLock = PR_FALSE;
	}

	/* NULL value for PMS because we are re-using the old MS */
	rv = ssl3_InitPendingCipherSpec(ss,  NULL);
	if (rv != SECSuccess) {
	    errCode = PORT_GetError();
	    goto loser;
	}

	rv = ssl3_SendChangeCipherSpecs(ss);
	if (rv != SECSuccess) {
	    errCode = PORT_GetError();
	    goto loser;
	}
	rv = ssl3_SendFinished(ss, 0);
	ss->ssl3.hs.ws = wait_change_cipher;
	if (rv != SECSuccess) {
	    errCode = PORT_GetError();
	    goto loser;
	}

	if (haveXmitBufLock) {
	    ssl_ReleaseXmitBufLock(ss);
	    haveXmitBufLock = PR_FALSE;
	}

        return SECSuccess;
    } while (0);

    if (haveSpecWriteLock) {
	ssl_ReleaseSpecWriteLock(ss);
	haveSpecWriteLock = PR_FALSE;
    }

    if (sid) { 	/* we had a sid, but it's no longer valid, free it */
	SSL_AtomicIncrementLong(& ssl3stats.hch_sid_cache_not_ok );
	if (ss->sec.uncache)
            ss->sec.uncache(sid);
	ssl_FreeSID(sid);
	sid = NULL;
    }
    SSL_AtomicIncrementLong(& ssl3stats.hch_sid_cache_misses );

    if (ssl3_ExtensionNegotiated(ss, ssl_server_name_xtn)) {
        int ret = 0;
        if (ss->sniSocketConfig) do { /* not a loop */
            PORT_Assert((ss->ssl3.hs.preliminaryInfo & ssl_preinfo_all) ==
                        ssl_preinfo_all);

            ret = SSL_SNI_SEND_ALERT;
            /* If extension is negotiated, the len of names should > 0. */
            if (ss->xtnData.sniNameArrSize) {
                /* Calling client callback to reconfigure the socket. */
                ret = (SECStatus)(*ss->sniSocketConfig)(ss->fd,
                                         ss->xtnData.sniNameArr,
                                      ss->xtnData.sniNameArrSize,
                                          ss->sniSocketConfigArg);
            }
            if (ret <= SSL_SNI_SEND_ALERT) {
                /* Application does not know the name or was not able to
                 * properly reconfigure the socket. */
                errCode = SSL_ERROR_UNRECOGNIZED_NAME_ALERT;
                desc = unrecognized_name;
                break;
            } else if (ret == SSL_SNI_CURRENT_CONFIG_IS_USED) {
                SECStatus       rv = SECSuccess;
                SECItem *       cwsName, *pwsName;

                ssl_GetSpecWriteLock(ss);  /*******************************/
                pwsName = &ss->ssl3.pwSpec->srvVirtName;
                cwsName = &ss->ssl3.cwSpec->srvVirtName;
#ifndef SSL_SNI_ALLOW_NAME_CHANGE_2HS
                /* not allow name change on the 2d HS */
                if (ss->firstHsDone) {
                    if (ssl3_ServerNameCompare(pwsName, cwsName)) {
                        ssl_ReleaseSpecWriteLock(ss);  /******************/
                        errCode = SSL_ERROR_UNRECOGNIZED_NAME_ALERT;
                        desc = handshake_failure;
                        ret = SSL_SNI_SEND_ALERT;
                        break;
                    }
                }
#endif
                if (pwsName->data) {
                    SECITEM_FreeItem(pwsName, PR_FALSE);
                }
                if (cwsName->data) {
                    rv = SECITEM_CopyItem(NULL, pwsName, cwsName);
                }
                ssl_ReleaseSpecWriteLock(ss);  /**************************/
                if (rv != SECSuccess) {
                    errCode = SSL_ERROR_INTERNAL_ERROR_ALERT;
                    desc = internal_error;
                    ret = SSL_SNI_SEND_ALERT;
                    break;
                }
            } else if ((unsigned int)ret < ss->xtnData.sniNameArrSize) {
                /* Application has configured new socket info. Lets check it
                 * and save the name. */
                SECStatus       rv;
                SECItem *       name = &ss->xtnData.sniNameArr[ret];
                int             configedCiphers;
                SECItem *       pwsName;

                /* get rid of the old name and save the newly picked. */
                /* This code is protected by ssl3HandshakeLock. */
                ssl_GetSpecWriteLock(ss);  /*******************************/
#ifndef SSL_SNI_ALLOW_NAME_CHANGE_2HS
                /* not allow name change on the 2d HS */
                if (ss->firstHsDone) {
                    SECItem *cwsName = &ss->ssl3.cwSpec->srvVirtName;
                    if (ssl3_ServerNameCompare(name, cwsName)) {
                        ssl_ReleaseSpecWriteLock(ss);  /******************/
                        errCode = SSL_ERROR_UNRECOGNIZED_NAME_ALERT;
                        desc = handshake_failure;
                        ret = SSL_SNI_SEND_ALERT;
                        break;
                    }
                }
#endif
                pwsName = &ss->ssl3.pwSpec->srvVirtName;
                if (pwsName->data) {
                    SECITEM_FreeItem(pwsName, PR_FALSE);
                }
                rv = SECITEM_CopyItem(NULL, pwsName, name);
                ssl_ReleaseSpecWriteLock(ss);  /***************************/
                if (rv != SECSuccess) {
                    errCode = SSL_ERROR_INTERNAL_ERROR_ALERT;
                    desc = internal_error;
                    ret = SSL_SNI_SEND_ALERT;
                    break;
                }
                configedCiphers = ssl3_config_match_init(ss);
                if (configedCiphers <= 0) {
                    /* no ciphers are working/supported */
                    errCode = PORT_GetError();
                    desc = handshake_failure;
                    ret = SSL_SNI_SEND_ALERT;
                    break;
                }
                /* Need to tell the client that application has picked
                 * the name from the offered list and reconfigured the socket.
                 */
                ssl3_RegisterServerHelloExtensionSender(ss, ssl_server_name_xtn,
                                                        ssl3_SendServerNameXtn);
            } else {
                /* Callback returned index outside of the boundary. */
                PORT_Assert((unsigned int)ret < ss->xtnData.sniNameArrSize);
                errCode = SSL_ERROR_INTERNAL_ERROR_ALERT;
                desc = internal_error;
                ret = SSL_SNI_SEND_ALERT;
                break;
            }
        } while (0);
        /* Free sniNameArr. The data that each SECItem in the array
         * points into is the data from the input buffer "b". It will
         * not be available outside the scope of this or it's child
         * functions.*/
        if (ss->xtnData.sniNameArr) {
            PORT_Free(ss->xtnData.sniNameArr);
            ss->xtnData.sniNameArr = NULL;
            ss->xtnData.sniNameArrSize = 0;
        }
        if (ret <= SSL_SNI_SEND_ALERT) {
            /* desc and errCode should be set. */
            goto alert_loser;
        }
    }
#ifndef SSL_SNI_ALLOW_NAME_CHANGE_2HS
    else if (ss->firstHsDone) {
        /* Check that we don't have the name is current spec
         * if this extension was not negotiated on the 2d hs. */
        PRBool passed = PR_TRUE;
        ssl_GetSpecReadLock(ss);  /*******************************/
        if (ss->ssl3.cwSpec->srvVirtName.data) {
            passed = PR_FALSE;
        }
        ssl_ReleaseSpecReadLock(ss);  /***************************/
        if (!passed) {
            errCode = SSL_ERROR_UNRECOGNIZED_NAME_ALERT;
            desc = handshake_failure;
            goto alert_loser;
        }
    }
#endif

    sid = ssl3_NewSessionID(ss, PR_TRUE);
    if (sid == NULL) {
	errCode = PORT_GetError();
	goto loser;	/* memory error is set. */
    }
    ss->sec.ci.sid = sid;

    sid->u.ssl3.keys.extendedMasterSecretUsed =
            ssl3_ExtensionNegotiated(ss, ssl_extended_master_secret_xtn);
    ss->ssl3.hs.isResuming = PR_FALSE;
    ssl_GetXmitBufLock(ss);
    rv = ssl3_SendServerHelloSequence(ss);
    ssl_ReleaseXmitBufLock(ss);
    if (rv != SECSuccess) {
        errCode = PORT_GetError();
        desc = handshake_failure;
        goto alert_loser;
    }

    if (haveXmitBufLock) {
	ssl_ReleaseXmitBufLock(ss);
	haveXmitBufLock = PR_FALSE;
    }

    return SECSuccess;

alert_loser:
    if (haveSpecWriteLock) {
	ssl_ReleaseSpecWriteLock(ss);
	haveSpecWriteLock = PR_FALSE;
    }
    (void)SSL3_SendAlert(ss, level, desc);
    /* FALLTHRU */
loser:
    if (haveSpecWriteLock) {
	ssl_ReleaseSpecWriteLock(ss);
	haveSpecWriteLock = PR_FALSE;
    }

    if (haveXmitBufLock) {
	ssl_ReleaseXmitBufLock(ss);
	haveXmitBufLock = PR_FALSE;
    }

    PORT_SetError(errCode);
    return SECFailure;
}

/*
 * ssl3_HandleV2ClientHello is used when a V2 formatted hello comes
 * in asking to use the V3 handshake.
 * Called from ssl2_HandleClientHelloMessage() in sslcon.c
 */
SECStatus
ssl3_HandleV2ClientHello(sslSocket *ss, unsigned char *buffer, int length)
{
    sslSessionID *      sid 		= NULL;
    unsigned char *     suites;
    unsigned char *     random;
    SSL3ProtocolVersion version;
    SECStatus           rv;
    int                 i;
    int                 j;
    int                 sid_length;
    int                 suite_length;
    int                 rand_length;
    int                 errCode  = SSL_ERROR_RX_MALFORMED_CLIENT_HELLO;
    SSL3AlertDescription desc    = handshake_failure;

    SSL_TRC(3, ("%d: SSL3[%d]: handle v2 client_hello", SSL_GETPID(), ss->fd));

    PORT_Assert( ss->opt.noLocks || ssl_HaveRecvBufLock(ss) );

    ssl_GetSSL3HandshakeLock(ss);

    PORT_Memset(&ss->xtnData, 0, sizeof(TLSExtensionData));

    rv = ssl3_InitState(ss);
    if (rv != SECSuccess) {
	ssl_ReleaseSSL3HandshakeLock(ss);
	return rv;		/* ssl3_InitState has set the error code. */
    }
    rv = ssl3_RestartHandshakeHashes(ss);
    if (rv != SECSuccess) {
	ssl_ReleaseSSL3HandshakeLock(ss);
	return rv;
    }

    if (ss->ssl3.hs.ws != wait_client_hello) {
	desc    = unexpected_message;
	errCode = SSL_ERROR_RX_UNEXPECTED_CLIENT_HELLO;
	goto loser;	/* alert_loser */
    }

    version      = (buffer[1] << 8) | buffer[2];
    suite_length = (buffer[3] << 8) | buffer[4];
    sid_length   = (buffer[5] << 8) | buffer[6];
    rand_length  = (buffer[7] << 8) | buffer[8];
    ss->clientHelloVersion = version;

    rv = ssl3_NegotiateVersion(ss, version, PR_TRUE);
    if (rv != SECSuccess) {
	/* send back which ever alert client will understand. */
	desc = (version > SSL_LIBRARY_VERSION_3_0) ? protocol_version
	                                           : handshake_failure;
	errCode = SSL_ERROR_UNSUPPORTED_VERSION;
	goto alert_loser;
    }
    ss->ssl3.hs.preliminaryInfo |= ssl_preinfo_version;

    rv = ssl3_InitHandshakeHashes(ss);
    if (rv != SECSuccess) {
	desc = internal_error;
	errCode = PORT_GetError();
	goto alert_loser;
    }

    /* if we get a non-zero SID, just ignore it. */
    if (length !=
        SSL_HL_CLIENT_HELLO_HBYTES + suite_length + sid_length + rand_length) {
	SSL_DBG(("%d: SSL3[%d]: bad v2 client hello message, len=%d should=%d",
		 SSL_GETPID(), ss->fd, length,
		 SSL_HL_CLIENT_HELLO_HBYTES + suite_length + sid_length +
		 rand_length));
	goto loser;	/* malformed */	/* alert_loser */
    }

    suites = buffer + SSL_HL_CLIENT_HELLO_HBYTES;
    random = suites + suite_length + sid_length;

    if (rand_length < SSL_MIN_CHALLENGE_BYTES ||
	rand_length > SSL_MAX_CHALLENGE_BYTES) {
	goto loser;	/* malformed */	/* alert_loser */
    }

    PORT_Assert(SSL_MAX_CHALLENGE_BYTES == SSL3_RANDOM_LENGTH);

    PORT_Memset(&ss->ssl3.hs.client_random, 0, SSL3_RANDOM_LENGTH);
    PORT_Memcpy(
	&ss->ssl3.hs.client_random.rand[SSL3_RANDOM_LENGTH - rand_length],
	random, rand_length);

    PRINT_BUF(60, (ss, "client random:", &ss->ssl3.hs.client_random.rand[0],
		   SSL3_RANDOM_LENGTH));
#ifndef NSS_DISABLE_ECC
    /* Disable any ECC cipher suites for which we have no cert. */
    ssl3_FilterECCipherSuitesByServerCerts(ss);
#endif
    i = ssl3_config_match_init(ss);
    if (i <= 0) {
    	errCode = PORT_GetError();	/* error code is already set. */
	goto alert_loser;
    }

    /* Select a cipher suite.
    **
    ** NOTE: This suite selection algorithm should be the same as the one in
    ** ssl3_HandleClientHello().
    **
    ** See the comments about export cipher suites in ssl3_HandleClientHello().
    */
    for (j = 0; j < ssl_V3_SUITES_IMPLEMENTED; j++) {
	ssl3CipherSuiteCfg *suite = &ss->cipherSuites[j];
	SSLVersionRange vrange = {ss->version, ss->version};
	if (!config_match(suite, ss->ssl3.policy, PR_TRUE, &vrange, ss)) {
	    continue;
	}
	for (i = 0; i+2 < suite_length; i += 3) {
	    PRUint32 suite_i = (suites[i] << 16)|(suites[i+1] << 8)|suites[i+2];
	    if (suite_i == suite->cipher_suite) {
		ss->ssl3.hs.cipher_suite = suite->cipher_suite;
		ss->ssl3.hs.suite_def =
		    ssl_LookupCipherSuiteDef(ss->ssl3.hs.cipher_suite);
                ss->ssl3.hs.kea_def =
                    &kea_defs[ss->ssl3.hs.suite_def->key_exchange_alg];
                ss->ssl3.hs.preliminaryInfo |= ssl_preinfo_cipher_suite;
		goto suite_found;
	    }
	}
    }
    errCode = SSL_ERROR_NO_CYPHER_OVERLAP;
    goto alert_loser;

suite_found:

    /* Look for the SCSV, and if found, treat it just like an empty RI 
     * extension by processing a local copy of an empty RI extension.
     */
    for (i = 0; i+2 < suite_length; i += 3) {
	PRUint32 suite_i = (suites[i] << 16) | (suites[i+1] << 8) | suites[i+2];
	if (suite_i == TLS_EMPTY_RENEGOTIATION_INFO_SCSV) {
	    SSL3Opaque * b2 = (SSL3Opaque *)emptyRIext;
	    PRUint32     L2 = sizeof emptyRIext;
	    (void)ssl3_HandleHelloExtensions(ss, &b2, &L2);
	    break;
	}
    }

    if (ss->opt.requireSafeNegotiation &&
	!ssl3_ExtensionNegotiated(ss, ssl_renegotiation_info_xtn)) {
	desc = handshake_failure;
	errCode = SSL_ERROR_UNSAFE_NEGOTIATION;
    	goto alert_loser;
    }

    ss->ssl3.hs.compression = ssl_compression_null;
    ss->sec.send            = ssl3_SendApplicationData;

    /* we don't even search for a cache hit here.  It's just a miss. */
    SSL_AtomicIncrementLong(& ssl3stats.hch_sid_cache_misses );
    sid = ssl3_NewSessionID(ss, PR_TRUE);
    if (sid == NULL) {
    	errCode = PORT_GetError();
	goto loser;	/* memory error is set. */
    }
    ss->sec.ci.sid = sid;
    /* do not worry about memory leak of sid since it now belongs to ci */

    /* We have to update the handshake hashes before we can send stuff */
    rv = ssl3_UpdateHandshakeHashes(ss, buffer, length);
    if (rv != SECSuccess) {
    	errCode = PORT_GetError();
	goto loser;
    }

    ssl_GetXmitBufLock(ss);
    rv = ssl3_SendServerHelloSequence(ss);
    ssl_ReleaseXmitBufLock(ss);
    if (rv != SECSuccess) {
    	errCode = PORT_GetError();
	goto loser;
    }

    /* XXX_1 	The call stack to here is:
     * ssl_Do1stHandshake -> ssl2_HandleClientHelloMessage -> here.
     * ssl2_HandleClientHelloMessage returns whatever we return here.
     * ssl_Do1stHandshake will continue looping if it gets back either
     *		SECSuccess or SECWouldBlock.
     * SECSuccess is preferable here.  See XXX_1 in sslgathr.c.
     */
    ssl_ReleaseSSL3HandshakeLock(ss);
    return SECSuccess;

alert_loser:
    SSL3_SendAlert(ss, alert_fatal, desc);
loser:
    ssl_ReleaseSSL3HandshakeLock(ss);
    PORT_SetError(errCode);
    return SECFailure;
}

/* The negotiated version number has been already placed in ss->version.
**
** Called from:  ssl3_HandleClientHello                     (resuming session),
** 	ssl3_SendServerHelloSequence <- ssl3_HandleClientHello   (new session),
** 	ssl3_SendServerHelloSequence <- ssl3_HandleV2ClientHello (new session)
*/
static SECStatus
ssl3_SendServerHello(sslSocket *ss)
{
    sslSessionID *sid;
    SECStatus     rv;
    PRUint32      maxBytes = 65535;
    PRUint32      length;
    PRInt32       extensions_len = 0;
    SSL3ProtocolVersion version;

    SSL_TRC(3, ("%d: SSL3[%d]: send server_hello handshake", SSL_GETPID(),
		ss->fd));

    PORT_Assert( ss->opt.noLocks || ssl_HaveXmitBufLock(ss));
    PORT_Assert( ss->opt.noLocks || ssl_HaveSSL3HandshakeLock(ss));

    if (!IS_DTLS(ss)) {
	PORT_Assert(MSB(ss->version) == MSB(SSL_LIBRARY_VERSION_3_0));

	if (MSB(ss->version) != MSB(SSL_LIBRARY_VERSION_3_0)) {
	    PORT_SetError(SSL_ERROR_NO_CYPHER_OVERLAP);
	    return SECFailure;
	}
    } else {
	PORT_Assert(MSB(ss->version) == MSB(SSL_LIBRARY_VERSION_DTLS_1_0));

	if (MSB(ss->version) != MSB(SSL_LIBRARY_VERSION_DTLS_1_0)) {
	    PORT_SetError(SSL_ERROR_NO_CYPHER_OVERLAP);
	    return SECFailure;
	}
    }

    sid = ss->sec.ci.sid;

    extensions_len = ssl3_CallHelloExtensionSenders(ss, PR_FALSE, maxBytes,
					       &ss->xtnData.serverSenders[0]);
    if (extensions_len > 0)
    	extensions_len += 2; /* Add sizeof total extension length */

    length = sizeof(SSL3ProtocolVersion) + SSL3_RANDOM_LENGTH + 1 +
             ((sid == NULL) ? 0: sid->u.ssl3.sessionIDLength) +
	     sizeof(ssl3CipherSuite) + 1 + extensions_len;
    rv = ssl3_AppendHandshakeHeader(ss, server_hello, length);
    if (rv != SECSuccess) {
	return rv;	/* err set by AppendHandshake. */
    }

    if (IS_DTLS(ss)) {
	version = dtls_TLSVersionToDTLSVersion(ss->version);
    } else {
	version = ss->version;
    }

    rv = ssl3_AppendHandshakeNumber(ss, version, 2);
    if (rv != SECSuccess) {
	return rv;	/* err set by AppendHandshake. */
    }
    rv = ssl3_GetNewRandom(&ss->ssl3.hs.server_random);
    if (rv != SECSuccess) {
	ssl_MapLowLevelError(SSL_ERROR_GENERATE_RANDOM_FAILURE);
	return rv;
    }
    rv = ssl3_AppendHandshake(
	ss, &ss->ssl3.hs.server_random, SSL3_RANDOM_LENGTH);
    if (rv != SECSuccess) {
	return rv;	/* err set by AppendHandshake. */
    }

    if (sid)
	rv = ssl3_AppendHandshakeVariable(
	    ss, sid->u.ssl3.sessionID, sid->u.ssl3.sessionIDLength, 1);
    else
	rv = ssl3_AppendHandshakeNumber(ss, 0, 1);
    if (rv != SECSuccess) {
	return rv;	/* err set by AppendHandshake. */
    }

    rv = ssl3_AppendHandshakeNumber(ss, ss->ssl3.hs.cipher_suite, 2);
    if (rv != SECSuccess) {
	return rv;	/* err set by AppendHandshake. */
    }
    rv = ssl3_AppendHandshakeNumber(ss, ss->ssl3.hs.compression, 1);
    if (rv != SECSuccess) {
	return rv;	/* err set by AppendHandshake. */
    }
    if (extensions_len) {
	PRInt32 sent_len;

    	extensions_len -= 2;
	rv = ssl3_AppendHandshakeNumber(ss, extensions_len, 2);
	if (rv != SECSuccess) 
	    return rv;	/* err set by ssl3_AppendHandshakeNumber */
	sent_len = ssl3_CallHelloExtensionSenders(ss, PR_TRUE, extensions_len,
					   &ss->xtnData.serverSenders[0]);
        PORT_Assert(sent_len == extensions_len);
	if (sent_len != extensions_len) {
	    if (sent_len >= 0)
	    	PORT_SetError(SEC_ERROR_LIBRARY_FAILURE);
	    return SECFailure;
	}
    }
    rv = ssl3_SetupPendingCipherSpec(ss);
    if (rv != SECSuccess) {
	return rv;	/* err set by ssl3_SetupPendingCipherSpec */
    }

    return SECSuccess;
}

static SECStatus
ssl3_PickSignatureHashAlgorithm(sslSocket *ss,
				SSLSignatureAndHashAlg* out);

static SECStatus
ssl3_SendDHServerKeyExchange(sslSocket *ss)
{
    const ssl3KEADef * kea_def = ss->ssl3.hs.kea_def;
    SECStatus          rv = SECFailure;
    int                length;
    PRBool             isTLS;
    SECItem            signed_hash = {siBuffer, NULL, 0};
    SSL3Hashes         hashes;
    SSLSignatureAndHashAlg sigAndHash;
    SECKEYDHParams dhParam;

    ssl3KeyPair *keyPair = NULL;
    SECKEYPublicKey *pubKey = NULL; /* Ephemeral DH key */
    SECKEYPrivateKey *privKey = NULL; /* Ephemeral DH key */
    int certIndex = -1;

    if (kea_def->kea != kea_dhe_dss && kea_def->kea != kea_dhe_rsa) {
	/* TODO: Support DH_anon. It might be sufficient to drop the signature.
	   See bug 1170510. */
	PORT_SetError(SSL_ERROR_SERVER_KEY_EXCHANGE_FAILURE);
	return SECFailure;
    }

    dhParam.prime.data = ss->dheParams->prime.data;
    dhParam.prime.len = ss->dheParams->prime.len;
    dhParam.base.data = ss->dheParams->base.data;
    dhParam.base.len = ss->dheParams->base.len;

    PRINT_BUF(60, (NULL, "Server DH p", dhParam.prime.data,
                   dhParam.prime.len));
    PRINT_BUF(60, (NULL, "Server DH g", dhParam.base.data,
                   dhParam.base.len));

    /* Generate ephemeral DH keypair */
    privKey = SECKEY_CreateDHPrivateKey(&dhParam, &pubKey, NULL);
    if (!privKey || !pubKey) {
        ssl_MapLowLevelError(SEC_ERROR_KEYGEN_FAIL);
        rv = SECFailure;
        goto loser;
    }

    keyPair = ssl3_NewKeyPair(privKey, pubKey);
    if (!keyPair) {
        ssl_MapLowLevelError(SEC_ERROR_KEYGEN_FAIL);
        goto loser;
    }

    PRINT_BUF(50, (ss, "DH public value:",
                   pubKey->u.dh.publicValue.data,
                   pubKey->u.dh.publicValue.len));

    if (ssl3_PickSignatureHashAlgorithm(ss, &sigAndHash) != SECSuccess) {
        ssl_MapLowLevelError(SEC_ERROR_KEYGEN_FAIL);
        goto loser;
    }

    rv = ssl3_ComputeDHKeyHash(sigAndHash.hashAlg,
                               pubKey->u.dh.prime,
                               pubKey->u.dh.base,
                               pubKey->u.dh.publicValue,
                               &ss->ssl3.hs.client_random,
                               &ss->ssl3.hs.server_random,
                               &hashes, ss->opt.bypassPKCS11);
    if (rv != SECSuccess) {
        ssl_MapLowLevelError(SSL_ERROR_SERVER_KEY_EXCHANGE_FAILURE);
        goto loser;
    }

    /* It has been suggested to test kea_def->signKeyType instead, and to use
     * ssl_auth_* instead. Investigate what to do. See bug 102794. */
    if (kea_def->kea == kea_dhe_rsa)
        certIndex = ssl_kea_rsa;
    else
        certIndex = ssl_kea_dh;

    isTLS = (PRBool)(ss->ssl3.pwSpec->version > SSL_LIBRARY_VERSION_3_0);
    rv = ssl3_SignHashes(&hashes, ss->serverCerts[certIndex].SERVERKEY,
                         &signed_hash, isTLS);
    if (rv != SECSuccess) {
        goto loser;		/* ssl3_SignHashes has set err. */
    }
    if (signed_hash.data == NULL) {
        PORT_SetError(SSL_ERROR_SERVER_KEY_EXCHANGE_FAILURE);
        goto loser;
    }
    length = 2 + pubKey->u.dh.prime.len +
        2 + pubKey->u.dh.base.len +
        2 + pubKey->u.dh.publicValue.len +
        2 + signed_hash.len;

    if (ss->ssl3.pwSpec->version >= SSL_LIBRARY_VERSION_TLS_1_2) {
	length += 2;
    }

    rv = ssl3_AppendHandshakeHeader(ss, server_key_exchange, length);
    if (rv != SECSuccess) {
        goto loser; 	/* err set by AppendHandshake. */
    }

    rv = ssl3_AppendHandshakeVariable(ss, pubKey->u.dh.prime.data,
                                      pubKey->u.dh.prime.len, 2);
    if (rv != SECSuccess) {
        goto loser; 	/* err set by AppendHandshake. */
    }

    rv = ssl3_AppendHandshakeVariable(ss, pubKey->u.dh.base.data,
                                      pubKey->u.dh.base.len, 2);
    if (rv != SECSuccess) {
        goto loser; 	/* err set by AppendHandshake. */
    }

    rv = ssl3_AppendHandshakeVariable(ss, pubKey->u.dh.publicValue.data,
                                      pubKey->u.dh.publicValue.len, 2);
    if (rv != SECSuccess) {
        goto loser; 	/* err set by AppendHandshake. */
    }

    if (ss->ssl3.pwSpec->version >= SSL_LIBRARY_VERSION_TLS_1_2) {
	rv = ssl3_AppendSignatureAndHashAlgorithm(ss, &sigAndHash);
	if (rv != SECSuccess) {
	    goto loser; /* err set by AppendHandshake. */
	}
    }

    rv = ssl3_AppendHandshakeVariable(ss, signed_hash.data,
                                      signed_hash.len, 2);
    if (rv != SECSuccess) {
        goto loser; 	/* err set by AppendHandshake. */
    }
    PORT_Free(signed_hash.data);
    ss->dheKeyPair = keyPair;
    return SECSuccess;

loser:
    if (signed_hash.data)
        PORT_Free(signed_hash.data);
    if (privKey)
        SECKEY_DestroyPrivateKey(privKey);
    if (pubKey)
        SECKEY_DestroyPublicKey(pubKey);
    return SECFailure;
}

/* ssl3_PickSignatureHashAlgorithm selects a hash algorithm to use when signing
 * elements of the handshake. (The negotiated cipher suite determines the
 * signature algorithm.) Prior to TLS 1.2, the MD5/SHA1 combination is always
 * used. With TLS 1.2, a client may advertise its support for signature and
 * hash combinations. */
static SECStatus
ssl3_PickSignatureHashAlgorithm(sslSocket *ss,
                                SSLSignatureAndHashAlg* out)
{
<<<<<<< HEAD
    TLSSignatureAlgorithm sigAlg;
=======
    SSLSignType sigAlg;
>>>>>>> ecd35775
    PRUint32 policy;
    unsigned int i, j;

    switch (ss->ssl3.hs.kea_def->kea) {
    case kea_rsa:
    case kea_rsa_export:
    case kea_rsa_export_1024:
    case kea_dh_rsa:
    case kea_dh_rsa_export:
    case kea_dhe_rsa:
    case kea_dhe_rsa_export:
    case kea_rsa_fips:
    case kea_ecdh_rsa:
    case kea_ecdhe_rsa:
        sigAlg = ssl_sign_rsa;
        break;
    case kea_dh_dss:
    case kea_dh_dss_export:
    case kea_dhe_dss:
    case kea_dhe_dss_export:
        sigAlg = ssl_sign_dsa;
        break;
    case kea_ecdh_ecdsa:
    case kea_ecdhe_ecdsa:
        sigAlg = ssl_sign_ecdsa;
        break;
    default:
        PORT_SetError(SEC_ERROR_UNSUPPORTED_KEYALG);
        return SECFailure;
    }
    out->sigAlg = sigAlg;

    if (ss->version <= SSL_LIBRARY_VERSION_TLS_1_1) {
        /* SEC_OID_UNKNOWN means the MD5/SHA1 combo hash used in TLS 1.1 and
         * prior. */
        out->hashAlg = ssl_hash_none;
        return SECSuccess;
    }

    if (ss->ssl3.hs.numClientSigAndHash == 0) {
        /* If the client didn't provide any signature_algorithms extension then
         * we can assume that they support SHA-1:
         * https://tools.ietf.org/html/rfc5246#section-7.4.1.4.1 */
        out->hashAlg = ssl_hash_sha1;
        return SECSuccess;
    }

<<<<<<< HEAD
    for (i = 0; i < PR_ARRAY_SIZE(hashPreference); i++) {
	for (j = 0; j < ss->ssl3.hs.numClientSigAndHash; j++) {
	    const SSL3SignatureAndHashAlgorithm* sh =
		&ss->ssl3.hs.clientSigAndHash[j];

	    if (NSS_GetAlgorithmPolicy(sh->hashAlg, &policy) != SECSuccess ||
	    	!(policy & NSS_USE_ALG_IN_SSL_KX)) {
	    	/* We ignore hashes we don't support */
	    	continue;
	    }

	    if (sh->sigAlg == sigAlg && sh->hashAlg == hashPreference[i]) {
		out->hashAlg = sh->hashAlg;
		return SECSuccess;
	    }
=======
    /* Here we look for the first server preference that the client has
     * indicated support for in their signature_algorithms extension. */
    for (i = 0; i < ss->ssl3.signatureAlgorithmCount; ++i) {
        const SSLSignatureAndHashAlg *serverPref =
                &ss->ssl3.signatureAlgorithms[i];
	SECOidTag hashOID;
        if (serverPref->sigAlg != sigAlg) {
            continue;
        }
        hashOID = ssl3_TLSHashAlgorithmToOID(serverPref->hashAlg);
	if ((NSS_GetAlgorithmPolicy(hashOID, &policy) == SECSuccess)
	    && !(policy & NSS_USE_ALG_IN_SSL_KX)) {
	    /* we ignore hashes we don't support */
	    continue;
>>>>>>> ecd35775
	}
        for (j = 0; j < ss->ssl3.hs.numClientSigAndHash; j++) {
            const SSLSignatureAndHashAlg *clientPref =
                &ss->ssl3.hs.clientSigAndHash[j];
            if (clientPref->hashAlg == serverPref->hashAlg &&
                clientPref->sigAlg == sigAlg) {
                out->hashAlg = serverPref->hashAlg;
                return SECSuccess;
            }
        }
    }

    PORT_SetError(SSL_ERROR_UNSUPPORTED_HASH_ALGORITHM);
    return SECFailure;
}


static SECStatus
ssl3_SendServerKeyExchange(sslSocket *ss)
{
    const ssl3KEADef * kea_def     = ss->ssl3.hs.kea_def;
    SECStatus          rv          = SECFailure;
    int                length;
    PRBool             isTLS;
    SECItem            signed_hash = {siBuffer, NULL, 0};
    SSL3Hashes         hashes;
    SECKEYPublicKey *  sdPub;	/* public key for step-down */
    SSLSignatureAndHashAlg sigAndHash;

    SSL_TRC(3, ("%d: SSL3[%d]: send server_key_exchange handshake",
		SSL_GETPID(), ss->fd));

    PORT_Assert( ss->opt.noLocks || ssl_HaveXmitBufLock(ss));
    PORT_Assert( ss->opt.noLocks || ssl_HaveSSL3HandshakeLock(ss));

    if (ssl3_PickSignatureHashAlgorithm(ss, &sigAndHash) != SECSuccess) {
	return SECFailure;
    }

    switch (kea_def->exchKeyType) {
    case kt_rsa:
	/* Perform SSL Step-Down here. */
	sdPub = ss->stepDownKeyPair->pubKey;
	PORT_Assert(sdPub != NULL);
	if (!sdPub) {
	    PORT_SetError(SSL_ERROR_SERVER_KEY_EXCHANGE_FAILURE);
	    return SECFailure;
	}
	rv = ssl3_ComputeExportRSAKeyHash(sigAndHash.hashAlg,
					  sdPub->u.rsa.modulus,
					  sdPub->u.rsa.publicExponent,
	                                  &ss->ssl3.hs.client_random,
	                                  &ss->ssl3.hs.server_random,
					  &hashes, ss->opt.bypassPKCS11);
        if (rv != SECSuccess) {
	    ssl_MapLowLevelError(SSL_ERROR_SERVER_KEY_EXCHANGE_FAILURE);
	    return rv;
	}

	isTLS = (PRBool)(ss->ssl3.pwSpec->version > SSL_LIBRARY_VERSION_3_0);
	rv = ssl3_SignHashes(&hashes, ss->serverCerts[kt_rsa].SERVERKEY, 
	                     &signed_hash, isTLS);
        if (rv != SECSuccess) {
	    goto loser;		/* ssl3_SignHashes has set err. */
	}
	if (signed_hash.data == NULL) {
	    /* how can this happen and rv == SECSuccess ?? */
	    PORT_SetError(SSL_ERROR_SERVER_KEY_EXCHANGE_FAILURE);
	    goto loser;
	}
	length = 2 + sdPub->u.rsa.modulus.len +
	         2 + sdPub->u.rsa.publicExponent.len +
	         2 + signed_hash.len;

	if (ss->ssl3.pwSpec->version >= SSL_LIBRARY_VERSION_TLS_1_2) {
	    length += 2;
	}

	rv = ssl3_AppendHandshakeHeader(ss, server_key_exchange, length);
	if (rv != SECSuccess) {
	    goto loser; 	/* err set by AppendHandshake. */
	}

	rv = ssl3_AppendHandshakeVariable(ss, sdPub->u.rsa.modulus.data,
					  sdPub->u.rsa.modulus.len, 2);
	if (rv != SECSuccess) {
	    goto loser; 	/* err set by AppendHandshake. */
	}

	rv = ssl3_AppendHandshakeVariable(
				ss, sdPub->u.rsa.publicExponent.data,
				sdPub->u.rsa.publicExponent.len, 2);
	if (rv != SECSuccess) {
	    goto loser; 	/* err set by AppendHandshake. */
	}

	if (ss->ssl3.pwSpec->version >= SSL_LIBRARY_VERSION_TLS_1_2) {
	    rv = ssl3_AppendSignatureAndHashAlgorithm(ss, &sigAndHash);
	    if (rv != SECSuccess) {
		goto loser; 	/* err set by AppendHandshake. */
	    }
	}

	rv = ssl3_AppendHandshakeVariable(ss, signed_hash.data,
	                                  signed_hash.len, 2);
	if (rv != SECSuccess) {
	    goto loser; 	/* err set by AppendHandshake. */
	}
	PORT_Free(signed_hash.data);
	return SECSuccess;

    case ssl_kea_dh: {
	rv = ssl3_SendDHServerKeyExchange(ss);
	return rv;
    }

#ifndef NSS_DISABLE_ECC
    case kt_ecdh: {
	rv = ssl3_SendECDHServerKeyExchange(ss, &sigAndHash);
	return rv;
    }
#endif /* NSS_DISABLE_ECC */

    case kt_null:
    default:
	PORT_SetError(SEC_ERROR_UNSUPPORTED_KEYALG);
	break;
    }
loser:
    if (signed_hash.data != NULL) 
    	PORT_Free(signed_hash.data);
    return SECFailure;
}

static SECStatus
ssl3_EncodeCertificateRequestSigAlgs(sslSocket *ss, PRUint8 *buf,
                                     unsigned maxLen, PRUint32 *len)
{
    unsigned int i;

    PORT_Assert(maxLen >= ss->ssl3.signatureAlgorithmCount * 2);
    if (maxLen < ss->ssl3.signatureAlgorithmCount * 2) {
        PORT_SetError(SEC_ERROR_LIBRARY_FAILURE);
        return SECFailure;
    }

    *len = 0;
    for (i = 0; i < ss->ssl3.signatureAlgorithmCount; ++i) {
        const SSLSignatureAndHashAlg *alg = &ss->ssl3.signatureAlgorithms[i];
        /* Note that we don't support a handshake hash with anything other than
         * SHA-256, so asking for a signature from clients for something else
         * would be inviting disaster. */
        if (alg->hashAlg == ssl_hash_sha256) {
            buf[(*len)++] = (PRUint8)alg->hashAlg;
            buf[(*len)++] = (PRUint8)alg->sigAlg;
        }
    }

    if (*len == 0) {
        PORT_SetError(SSL_ERROR_NO_SUPPORTED_SIGNATURE_ALGORITHM);
        return SECFailure;
    }
    return SECSuccess;
}

static SECStatus
ssl3_SendCertificateRequest(sslSocket *ss)
{
    PRBool         isTLS12;
    SECItem *      name;
    CERTDistNames *ca_list;
    const PRUint8 *certTypes;
    SECItem *      names	= NULL;
    SECStatus      rv;
    int            length;
    int            i;
    int            calen	= 0;
    int            nnames	= 0;
    int            certTypesLength;
    PRUint8        sigAlgs[MAX_SIGNATURE_ALGORITHMS * 2];
    unsigned int   sigAlgsLength = 0;

    SSL_TRC(3, ("%d: SSL3[%d]: send certificate_request handshake",
		SSL_GETPID(), ss->fd));

    PORT_Assert( ss->opt.noLocks || ssl_HaveXmitBufLock(ss));
    PORT_Assert( ss->opt.noLocks || ssl_HaveSSL3HandshakeLock(ss));

    isTLS12 = (PRBool)(ss->ssl3.pwSpec->version >= SSL_LIBRARY_VERSION_TLS_1_2);

    /* ssl3.ca_list is initialized to NULL, and never changed. */
    ca_list = ss->ssl3.ca_list;
    if (!ca_list) {
	ca_list = ssl3_server_ca_list;
    }

    if (ca_list != NULL) {
	names = ca_list->names;
	nnames = ca_list->nnames;
    }

    for (i = 0, name = names; i < nnames; i++, name++) {
	calen += 2 + name->len;
    }

    certTypes       = certificate_types;
    certTypesLength = sizeof certificate_types;

    length = 1 + certTypesLength + 2 + calen;
    if (isTLS12) {
        rv = ssl3_EncodeCertificateRequestSigAlgs(ss, sigAlgs, sizeof(sigAlgs),
                                                  &sigAlgsLength);
        if (rv != SECSuccess) {
            return rv;
        }
        length += 2 + sigAlgsLength;
    }

    rv = ssl3_AppendHandshakeHeader(ss, certificate_request, length);
    if (rv != SECSuccess) {
	return rv; 		/* err set by AppendHandshake. */
    }
    rv = ssl3_AppendHandshakeVariable(ss, certTypes, certTypesLength, 1);
    if (rv != SECSuccess) {
	return rv; 		/* err set by AppendHandshake. */
    }
    if (isTLS12) {
	rv = ssl3_AppendHandshakeVariable(ss, sigAlgs, sigAlgsLength, 2);
	if (rv != SECSuccess) {
	    return rv; 		/* err set by AppendHandshake. */
	}
    }
    rv = ssl3_AppendHandshakeNumber(ss, calen, 2);
    if (rv != SECSuccess) {
	return rv; 		/* err set by AppendHandshake. */
    }
    for (i = 0, name = names; i < nnames; i++, name++) {
	rv = ssl3_AppendHandshakeVariable(ss, name->data, name->len, 2);
	if (rv != SECSuccess) {
	    return rv; 		/* err set by AppendHandshake. */
	}
    }

    return SECSuccess;
}

static SECStatus
ssl3_SendServerHelloDone(sslSocket *ss)
{
    SECStatus rv;

    SSL_TRC(3, ("%d: SSL3[%d]: send server_hello_done handshake",
		SSL_GETPID(), ss->fd));

    PORT_Assert( ss->opt.noLocks || ssl_HaveXmitBufLock(ss));
    PORT_Assert( ss->opt.noLocks || ssl_HaveSSL3HandshakeLock(ss));

    rv = ssl3_AppendHandshakeHeader(ss, server_hello_done, 0);
    if (rv != SECSuccess) {
	return rv; 		/* err set by AppendHandshake. */
    }
    rv = ssl3_FlushHandshake(ss, 0);
    if (rv != SECSuccess) {
	return rv;	/* error code set by ssl3_FlushHandshake */
    }
    return SECSuccess;
}

/* Called from ssl3_HandleHandshakeMessage() when it has deciphered a complete
 * ssl3 Certificate Verify message
 * Caller must hold Handshake and RecvBuf locks.
 */
static SECStatus
ssl3_HandleCertificateVerify(sslSocket *ss, SSL3Opaque *b, PRUint32 length,
			     SSL3Hashes *hashes)
{
    SECItem              signed_hash = {siBuffer, NULL, 0};
    SECStatus            rv;
    int                  errCode     = SSL_ERROR_RX_MALFORMED_CERT_VERIFY;
    SSL3AlertDescription desc        = handshake_failure;
    PRBool               isTLS, isTLS12;
    SSLSignatureAndHashAlg sigAndHash;

    SSL_TRC(3, ("%d: SSL3[%d]: handle certificate_verify handshake",
		SSL_GETPID(), ss->fd));
    PORT_Assert( ss->opt.noLocks || ssl_HaveRecvBufLock(ss) );
    PORT_Assert( ss->opt.noLocks || ssl_HaveSSL3HandshakeLock(ss) );

    isTLS = (PRBool)(ss->ssl3.prSpec->version > SSL_LIBRARY_VERSION_3_0);
    isTLS12 = (PRBool)(ss->ssl3.prSpec->version >= SSL_LIBRARY_VERSION_TLS_1_2);

    if (ss->ssl3.hs.ws != wait_cert_verify) {
	desc    = unexpected_message;
	errCode = SSL_ERROR_RX_UNEXPECTED_CERT_VERIFY;
	goto alert_loser;
    }

    if (!hashes) {
        PORT_Assert(0);
	desc    = internal_error;
	errCode = SEC_ERROR_LIBRARY_FAILURE;
	goto alert_loser;
    }

    if (isTLS12) {
	rv = ssl3_ConsumeSignatureAndHashAlgorithm(ss, &b, &length,
						   &sigAndHash);
	if (rv != SECSuccess) {
	    goto loser;	/* malformed or unsupported. */
	}
	rv = ssl3_CheckSignatureAndHashAlgorithmConsistency(
            ss, &sigAndHash, ss->sec.peerCert);
	if (rv != SECSuccess) {
	    errCode = PORT_GetError();
	    desc = decrypt_error;
	    goto alert_loser;
	}

	/* We only support CertificateVerify messages that use the handshake
	 * hash. */
        if (sigAndHash.hashAlg != hashes->hashAlg) {
	    errCode = SSL_ERROR_UNSUPPORTED_HASH_ALGORITHM;
	    desc = decrypt_error;
	    goto alert_loser;
	}
    }

    rv = ssl3_ConsumeHandshakeVariable(ss, &signed_hash, 2, &b, &length);
    if (rv != SECSuccess) {
	goto loser;		/* malformed. */
    }

    /* XXX verify that the key & kea match */
    rv = ssl3_VerifySignedHashes(hashes, ss->sec.peerCert, &signed_hash,
				 isTLS, ss->pkcs11PinArg);
    if (rv != SECSuccess) {
    	errCode = PORT_GetError();
	desc = isTLS ? decrypt_error : handshake_failure;
	goto alert_loser;
    }

    signed_hash.data = NULL;

    if (length != 0) {
	desc    = isTLS ? decode_error : illegal_parameter;
	goto alert_loser;	/* malformed */
    }
    ss->ssl3.hs.ws = wait_change_cipher;
    return SECSuccess;

alert_loser:
    SSL3_SendAlert(ss, alert_fatal, desc);
loser:
    PORT_SetError(errCode);
    return SECFailure;
}


/* find a slot that is able to generate a PMS and wrap it with RSA.
 * Then generate and return the PMS.
 * If the serverKeySlot parameter is non-null, this function will use
 * that slot to do the job, otherwise it will find a slot.
 *
 * Called from  ssl3_DeriveConnectionKeysPKCS11()  (above)
 *		sendRSAClientKeyExchange()         (above)
 *		ssl3_HandleRSAClientKeyExchange()  (below)
 * Caller must hold the SpecWriteLock, the SSL3HandshakeLock
 */
static PK11SymKey *
ssl3_GenerateRSAPMS(sslSocket *ss, ssl3CipherSpec *spec,
                    PK11SlotInfo * serverKeySlot)
{
    PK11SymKey *      pms		= NULL;
    PK11SlotInfo *    slot		= serverKeySlot;
    void *	      pwArg 		= ss->pkcs11PinArg;
    SECItem           param;
    CK_VERSION 	      version;
    CK_MECHANISM_TYPE mechanism_array[3];

    PORT_Assert( ss->opt.noLocks || ssl_HaveSSL3HandshakeLock(ss) );

    if (slot == NULL) {
	SSLCipherAlgorithm calg;
	/* The specReadLock would suffice here, but we cannot assert on
	** read locks.  Also, all the callers who call with a non-null
	** slot already hold the SpecWriteLock.
	*/
	PORT_Assert( ss->opt.noLocks || ssl_HaveSpecWriteLock(ss));
	PORT_Assert(ss->ssl3.prSpec == ss->ssl3.pwSpec);

        calg = spec->cipher_def->calg;
	PORT_Assert(alg2Mech[calg].calg == calg);

	/* First get an appropriate slot.  */
	mechanism_array[0] = CKM_SSL3_PRE_MASTER_KEY_GEN;
	mechanism_array[1] = CKM_RSA_PKCS;
	mechanism_array[2] = alg2Mech[calg].cmech;

	slot = PK11_GetBestSlotMultiple(mechanism_array, 3, pwArg);
	if (slot == NULL) {
	   /* can't find a slot with all three, find a slot with the minimum */
	    slot = PK11_GetBestSlotMultiple(mechanism_array, 2, pwArg);
	    if (slot == NULL) {
		PORT_SetError(SSL_ERROR_TOKEN_SLOT_NOT_FOUND);
		return pms;	/* which is NULL */
	    }
	}
    }

    /* Generate the pre-master secret ...  */
    if (IS_DTLS(ss)) {
	SSL3ProtocolVersion temp;

	temp = dtls_TLSVersionToDTLSVersion(ss->clientHelloVersion);
	version.major = MSB(temp);
	version.minor = LSB(temp);
    } else {
	version.major = MSB(ss->clientHelloVersion);
	version.minor = LSB(ss->clientHelloVersion);
    }

    param.data = (unsigned char *)&version;
    param.len  = sizeof version;

    pms = PK11_KeyGen(slot, CKM_SSL3_PRE_MASTER_KEY_GEN, &param, 0, pwArg);
    if (!serverKeySlot)
	PK11_FreeSlot(slot);
    if (pms == NULL) {
	ssl_MapLowLevelError(SSL_ERROR_CLIENT_KEY_EXCHANGE_FAILURE);
    }
    return pms;
}

/* Note: The Bleichenbacher attack on PKCS#1 necessitates that we NEVER
 * return any indication of failure of the Client Key Exchange message,
 * where that failure is caused by the content of the client's message.
 * This function must not return SECFailure for any reason that is directly
 * or indirectly caused by the content of the client's encrypted PMS.
 * We must not send an alert and also not drop the connection.
 * Instead, we generate a random PMS.  This will cause a failure
 * in the processing the finished message, which is exactly where
 * the failure must occur.
 *
 * Called from ssl3_HandleClientKeyExchange
 */
static SECStatus
ssl3_HandleRSAClientKeyExchange(sslSocket *ss,
                                SSL3Opaque *b,
				PRUint32 length,
				SECKEYPrivateKey *serverKey)
{
#ifndef NO_PKCS11_BYPASS
    unsigned char *   cr     = (unsigned char *)&ss->ssl3.hs.client_random;
    unsigned char *   sr     = (unsigned char *)&ss->ssl3.hs.server_random;
    ssl3CipherSpec *  pwSpec = ss->ssl3.pwSpec;
    unsigned int      outLen = 0;
    PRBool            isTLS  = PR_FALSE;
    SECItem           pmsItem = {siBuffer, NULL, 0};
    unsigned char     rsaPmsBuf[SSL3_RSA_PMS_LENGTH];
#endif
    SECStatus         rv;
    SECItem           enc_pms;

    PORT_Assert( ss->opt.noLocks || ssl_HaveRecvBufLock(ss) );
    PORT_Assert( ss->opt.noLocks || ssl_HaveSSL3HandshakeLock(ss) );
    PORT_Assert( ss->ssl3.prSpec == ss->ssl3.pwSpec );

    enc_pms.data = b;
    enc_pms.len  = length;
#ifndef NO_PKCS11_BYPASS
    pmsItem.data = rsaPmsBuf;
    pmsItem.len  = sizeof rsaPmsBuf;
#endif

    if (ss->ssl3.prSpec->version > SSL_LIBRARY_VERSION_3_0) { /* isTLS */
	PRInt32 kLen;
	kLen = ssl3_ConsumeHandshakeNumber(ss, 2, &enc_pms.data, &enc_pms.len);
	if (kLen < 0) {
	    PORT_SetError(SSL_ERROR_CLIENT_KEY_EXCHANGE_FAILURE);
	    return SECFailure;
	}
	if ((unsigned)kLen < enc_pms.len) {
	    enc_pms.len = kLen;
	}
#ifndef NO_PKCS11_BYPASS
	isTLS = PR_TRUE;
#endif
    } else {
#ifndef NO_PKCS11_BYPASS
	isTLS = (PRBool)(ss->ssl3.hs.kea_def->tls_keygen != 0);
#endif
    }

#ifndef NO_PKCS11_BYPASS
    if (ss->opt.bypassPKCS11) {
        /* We have not implemented a tls_ExtendedMasterKeyDeriveBypass
         * and will not negotiate this extension in bypass mode. This
         * assert just double-checks that.
         */
        PORT_Assert(
            !ssl3_ExtensionNegotiated(ss, ssl_extended_master_secret_xtn));

	/* TRIPLE BYPASS, get PMS directly from RSA decryption.
	 * Use PK11_PrivDecryptPKCS1 to decrypt the PMS to a buffer, 
	 * then, check for version rollback attack, then 
	 * do the equivalent of ssl3_DeriveMasterSecret, placing the MS in 
	 * pwSpec->msItem.  Finally call ssl3_InitPendingCipherSpec with 
	 * ss and NULL, so that it will use the MS we've already derived here. 
	 */

	rv = PK11_PrivDecryptPKCS1(serverKey, rsaPmsBuf, &outLen, 
				   sizeof rsaPmsBuf, enc_pms.data, enc_pms.len);
	if (rv != SECSuccess) {
	    /* triple bypass failed.  Let's try for a double bypass. */
	    goto double_bypass;
	} else if (ss->opt.detectRollBack) {
	    SSL3ProtocolVersion client_version = 
					 (rsaPmsBuf[0] << 8) | rsaPmsBuf[1];

	    if (IS_DTLS(ss)) {
		client_version = dtls_DTLSVersionToTLSVersion(client_version);
	    }

	    if (client_version != ss->clientHelloVersion) {
		/* Version roll-back detected. ensure failure.  */
		rv = PK11_GenerateRandom(rsaPmsBuf, sizeof rsaPmsBuf);
	    }
	}
	/* have PMS, build MS without PKCS11 */
	rv = ssl3_MasterSecretDeriveBypass(pwSpec, cr, sr, &pmsItem, isTLS, 
                                           PR_TRUE);
	if (rv != SECSuccess) {
	    pwSpec->msItem.data = pwSpec->raw_master_secret;
	    pwSpec->msItem.len  = SSL3_MASTER_SECRET_LENGTH;
	    PK11_GenerateRandom(pwSpec->msItem.data, pwSpec->msItem.len);
	}
	rv = ssl3_InitPendingCipherSpec(ss,  NULL);
    } else 
#endif
    {
        PK11SymKey *tmpPms[2] = {NULL, NULL};
        PK11SlotInfo *slot;
        int useFauxPms = 0;
#define currentPms tmpPms[!useFauxPms]
#define unusedPms  tmpPms[useFauxPms]
#define realPms    tmpPms[1]
#define fauxPms    tmpPms[0]

#ifndef NO_PKCS11_BYPASS
double_bypass:
#endif

        /*
         * Get as close to algorithm 2 from RFC 5246; Section 7.4.7.1
         * as we can within the constraints of the PKCS#11 interface.
         *
         * 1. Unconditionally generate a bogus PMS (what RFC 5246
         *    calls R).
         * 2. Attempt the RSA decryption to recover the PMS (what
         *    RFC 5246 calls M).
         * 3. Set PMS = (M == NULL) ? R : M
         * 4. Use ssl3_ComputeMasterSecret(PMS) to attempt to derive
         *    the MS from PMS. This includes performing the version
         *    check and length check.
         * 5. If either the initial RSA decryption failed or
         *    ssl3_ComputeMasterSecret(PMS) failed, then discard
         *    M and set PMS = R. Else, discard R and set PMS = M.
         *
         * We do two derivations here because we can't rely on having
         * a function that only performs the PMS version and length
         * check. The only redundant cost is that this runs the PRF,
         * which isn't necessary here.
         */

        /* Generate the bogus PMS (R) */
        slot = PK11_GetSlotFromPrivateKey(serverKey);
        if (!slot) {
            PORT_SetError(SEC_ERROR_LIBRARY_FAILURE);
            return SECFailure;
        }

        if (!PK11_DoesMechanism(slot, CKM_SSL3_MASTER_KEY_DERIVE)) {
            PK11_FreeSlot(slot);
            slot = PK11_GetBestSlot(CKM_SSL3_MASTER_KEY_DERIVE, NULL);
            if (!slot) {
                PORT_SetError(SEC_ERROR_LIBRARY_FAILURE);
                return SECFailure;
            }
        }

        ssl_GetSpecWriteLock(ss);
        fauxPms = ssl3_GenerateRSAPMS(ss, ss->ssl3.prSpec, slot);
        ssl_ReleaseSpecWriteLock(ss);
        PK11_FreeSlot(slot);

        if (fauxPms == NULL) {
	    ssl_MapLowLevelError(SSL_ERROR_CLIENT_KEY_EXCHANGE_FAILURE);
	    return SECFailure;
	}

	/*
	 * unwrap pms out of the incoming buffer
	 * Note: CKM_SSL3_MASTER_KEY_DERIVE is NOT the mechanism used to do
	 *	the unwrap.  Rather, it is the mechanism with which the
	 *      unwrapped pms will be used.
	 */
	realPms = PK11_PubUnwrapSymKey(serverKey, &enc_pms,
                                          CKM_SSL3_MASTER_KEY_DERIVE, CKA_DERIVE, 0);
        /* Temporarily use the PMS if unwrapping the real PMS fails. */
        useFauxPms |= (realPms == NULL);

        /* Attempt to derive the MS from the PMS. This is the only way to
         * check the version field in the RSA PMS. If this fails, we
         * then use the faux PMS in place of the PMS. Note that this
         * operation should never fail if we are using the faux PMS
         * since it is correctly formatted. */
        rv = ssl3_ComputeMasterSecret(ss, currentPms, NULL);

        /* If we succeeded, then select the true PMS and discard the
         * FPMS. Else, select the FPMS and select the true PMS */
        useFauxPms |= (rv != SECSuccess);

        if (unusedPms) {
            PK11_FreeSymKey(unusedPms);
        }

	/* This step will derive the MS from the PMS, among other things. */
        rv = ssl3_InitPendingCipherSpec(ss, currentPms);
        PK11_FreeSymKey(currentPms);
    }

    if (rv != SECSuccess) {
	SEND_ALERT
	return SECFailure; /* error code set by ssl3_InitPendingCipherSpec */
    }

#undef currentPms
#undef unusedPms
#undef realPms
#undef fauxPms

    return SECSuccess;
}

static SECStatus
ssl3_HandleDHClientKeyExchange(sslSocket *ss,
                               SSL3Opaque *b,
                               PRUint32 length,
                               SECKEYPublicKey *srvrPubKey,
                               SECKEYPrivateKey *serverKey)
{
    PK11SymKey            *pms;
    SECStatus              rv;
    SECKEYPublicKey        clntPubKey;
    CK_MECHANISM_TYPE	target;
    PRBool                 isTLS;

    PORT_Assert( ss->opt.noLocks || ssl_HaveRecvBufLock(ss) );
    PORT_Assert( ss->opt.noLocks || ssl_HaveSSL3HandshakeLock(ss) );
    PORT_Assert( srvrPubKey );

    clntPubKey.keyType = dhKey;
    clntPubKey.u.dh.prime.len = srvrPubKey->u.dh.prime.len;
    clntPubKey.u.dh.prime.data = srvrPubKey->u.dh.prime.data;
    clntPubKey.u.dh.base.len = srvrPubKey->u.dh.base.len;
    clntPubKey.u.dh.base.data = srvrPubKey->u.dh.base.data;

    rv = ssl3_ConsumeHandshakeVariable(ss, &clntPubKey.u.dh.publicValue,
	                               2, &b, &length);
    if (rv != SECSuccess) {
	goto loser;
    }

    isTLS = (PRBool)(ss->ssl3.prSpec->version > SSL_LIBRARY_VERSION_3_0);

    if (isTLS) target = CKM_TLS_MASTER_KEY_DERIVE_DH;
    else target = CKM_SSL3_MASTER_KEY_DERIVE_DH;

    /*  Determine the PMS */
    pms = PK11_PubDerive(serverKey, &clntPubKey, PR_FALSE, NULL, NULL,
                         CKM_DH_PKCS_DERIVE, target, CKA_DERIVE, 0, NULL);
    if (pms == NULL) {
	ssl_MapLowLevelError(SSL_ERROR_CLIENT_KEY_EXCHANGE_FAILURE);
	goto loser;
    }

    rv = ssl3_InitPendingCipherSpec(ss,  pms);
    PK11_FreeSymKey(pms); pms = NULL;

loser:
    if (ss->dheKeyPair) {
        ssl3_FreeKeyPair(ss->dheKeyPair);
        ss->dheKeyPair = NULL;
    }
    return rv;
}


/* Called from ssl3_HandleHandshakeMessage() when it has deciphered a complete
 * ssl3 ClientKeyExchange message from the remote client
 * Caller must hold Handshake and RecvBuf locks.
 */
static SECStatus
ssl3_HandleClientKeyExchange(sslSocket *ss, SSL3Opaque *b, PRUint32 length)
{
    SECKEYPrivateKey *serverKey         = NULL;
    SECStatus         rv;
    const ssl3KEADef *kea_def;
    ssl3KeyPair     *serverKeyPair      = NULL;
    SECKEYPublicKey *serverPubKey       = NULL;

    SSL_TRC(3, ("%d: SSL3[%d]: handle client_key_exchange handshake",
		SSL_GETPID(), ss->fd));

    PORT_Assert( ss->opt.noLocks || ssl_HaveRecvBufLock(ss) );
    PORT_Assert( ss->opt.noLocks || ssl_HaveSSL3HandshakeLock(ss) );

    if (ss->ssl3.hs.ws != wait_client_key) {
	SSL3_SendAlert(ss, alert_fatal, unexpected_message);
    	PORT_SetError(SSL_ERROR_RX_UNEXPECTED_CLIENT_KEY_EXCH);
	return SECFailure;
    }

    kea_def   = ss->ssl3.hs.kea_def;

    if (ss->ssl3.hs.usedStepDownKey) {
	 PORT_Assert(kea_def->is_limited /* XXX OR cert is signing only */
		 && kea_def->exchKeyType == kt_rsa 
		 && ss->stepDownKeyPair != NULL);
	 if (!kea_def->is_limited  ||
	      kea_def->exchKeyType != kt_rsa ||
	      ss->stepDownKeyPair == NULL) {
	 	/* shouldn't happen, don't use step down if it does */
		goto skip;
	 }
    	serverKeyPair = ss->stepDownKeyPair;
	ss->sec.keaKeyBits = EXPORT_RSA_KEY_LENGTH * BPB;
    } else 
skip:
    if (kea_def->kea == kea_dhe_dss ||
        kea_def->kea == kea_dhe_rsa) {
        if (ss->dheKeyPair) {
            serverKeyPair = ss->dheKeyPair;
            if (serverKeyPair->pubKey) {
                ss->sec.keaKeyBits =
                    SECKEY_PublicKeyStrengthInBits(serverKeyPair->pubKey);
            }
        }
    } else
#ifndef NSS_DISABLE_ECC
    /* XXX Using SSLKEAType to index server certifiates
     * does not work for (EC)DHE ciphers. Until we have
     * an indexing mechanism general enough for all key
     * exchange algorithms, we'll need to deal with each
     * one seprately.
     */
    if ((kea_def->kea == kea_ecdhe_rsa) ||
               (kea_def->kea == kea_ecdhe_ecdsa)) {
	if (ss->ephemeralECDHKeyPair != NULL) {
	   serverKeyPair = ss->ephemeralECDHKeyPair;
	   if (serverKeyPair->pubKey) {
		ss->sec.keaKeyBits = 
		    SECKEY_PublicKeyStrengthInBits(serverKeyPair->pubKey);
	   }
	}
    } else 
#endif
    {
	sslServerCerts * sc = ss->serverCerts + kea_def->exchKeyType;
	serverKeyPair = sc->serverKeyPair;
	ss->sec.keaKeyBits = sc->serverKeyBits;
    }

    if (serverKeyPair) {
	serverKey = serverKeyPair->privKey;
    }

    if (serverKey == NULL) {
    	SEND_ALERT
	PORT_SetError(SSL_ERROR_NO_SERVER_KEY_FOR_ALG);
	return SECFailure;
    }

    ss->sec.keaType    = kea_def->exchKeyType;

    switch (kea_def->exchKeyType) {
    case kt_rsa:
	rv = ssl3_HandleRSAClientKeyExchange(ss, b, length, serverKey);
	if (rv != SECSuccess) {
	    SEND_ALERT
	    return SECFailure;	/* error code set */
	}
	break;

    case ssl_kea_dh:
	if (ss->dheKeyPair && ss->dheKeyPair->pubKey) {
	    serverPubKey = ss->dheKeyPair->pubKey;
	}
	if (!serverPubKey) {
	    PORT_SetError(SSL_ERROR_EXTRACT_PUBLIC_KEY_FAILURE);
	    return SECFailure;
	}
	rv = ssl3_HandleDHClientKeyExchange(ss, b, length,
                                            serverPubKey, serverKey);
	if (rv != SECSuccess) {
	    SSL3_SendAlert(ss, alert_fatal, handshake_failure);
	    return SECFailure;	/* error code set */
	}
	break;

#ifndef NSS_DISABLE_ECC
    case kt_ecdh:
	/* XXX We really ought to be able to store multiple
	 * EC certs (a requirement if we wish to support both
	 * ECDH-RSA and ECDH-ECDSA key exchanges concurrently).
	 * When we make that change, we'll need an index other
	 * than kt_ecdh to pick the right EC certificate.
	 */
	if (serverKeyPair) {
	    serverPubKey = serverKeyPair->pubKey;
        }
	if (serverPubKey == NULL) {
	    /* XXX Is this the right error code? */
	    PORT_SetError(SSL_ERROR_EXTRACT_PUBLIC_KEY_FAILURE);
	    return SECFailure;
	}
	rv = ssl3_HandleECDHClientKeyExchange(ss, b, length, 
					      serverPubKey, serverKey);
	if (ss->ephemeralECDHKeyPair) {
	    ssl3_FreeKeyPair(ss->ephemeralECDHKeyPair);
	    ss->ephemeralECDHKeyPair = NULL;
	}
	if (rv != SECSuccess) {
	    return SECFailure;	/* error code set */
	}
	break;
#endif /* NSS_DISABLE_ECC */

    default:
	(void) ssl3_HandshakeFailure(ss);
	PORT_SetError(SEC_ERROR_UNSUPPORTED_KEYALG);
	return SECFailure;
    }
    ss->ssl3.hs.ws = ss->sec.peerCert ? wait_cert_verify : wait_change_cipher;
    return SECSuccess;

}

/* This is TLS's equivalent of sending a no_certificate alert. */
static SECStatus
ssl3_SendEmptyCertificate(sslSocket *ss)
{
    SECStatus            rv;

    rv = ssl3_AppendHandshakeHeader(ss, certificate, 3);
    if (rv == SECSuccess) {
	rv = ssl3_AppendHandshakeNumber(ss, 0, 3);
    }
    return rv;	/* error, if any, set by functions called above. */
}

SECStatus
ssl3_HandleNewSessionTicket(sslSocket *ss, SSL3Opaque *b, PRUint32 length)
{
    SECStatus rv;
    SECItem ticketData;

    SSL_TRC(3, ("%d: SSL3[%d]: handle session_ticket handshake",
		SSL_GETPID(), ss->fd));

    PORT_Assert( ss->opt.noLocks || ssl_HaveRecvBufLock(ss) );
    PORT_Assert( ss->opt.noLocks || ssl_HaveSSL3HandshakeLock(ss) );

    PORT_Assert(!ss->ssl3.hs.newSessionTicket.ticket.data);
    PORT_Assert(!ss->ssl3.hs.receivedNewSessionTicket);

    if (ss->ssl3.hs.ws != wait_new_session_ticket) {
	SSL3_SendAlert(ss, alert_fatal, unexpected_message);
	PORT_SetError(SSL_ERROR_RX_UNEXPECTED_NEW_SESSION_TICKET);
	return SECFailure;
    }

    /* RFC5077 Section 3.3: "The client MUST NOT treat the ticket as valid
     * until it has verified the server's Finished message." See the comment in
     * ssl3_FinishHandshake for more details.
     */
    ss->ssl3.hs.newSessionTicket.received_timestamp = ssl_Time();
    if (length < 4) {
	(void)SSL3_SendAlert(ss, alert_fatal, decode_error);
	PORT_SetError(SSL_ERROR_RX_MALFORMED_NEW_SESSION_TICKET);
	return SECFailure;
    }
    ss->ssl3.hs.newSessionTicket.ticket_lifetime_hint =
	(PRUint32)ssl3_ConsumeHandshakeNumber(ss, 4, &b, &length);

    rv = ssl3_ConsumeHandshakeVariable(ss, &ticketData, 2, &b, &length);
    if (rv != SECSuccess || length != 0) {
	(void)SSL3_SendAlert(ss, alert_fatal, decode_error);
	PORT_SetError(SSL_ERROR_RX_MALFORMED_NEW_SESSION_TICKET);
	return SECFailure;  /* malformed */
    }
    /* If the server sent a zero-length ticket, ignore it and keep the
     * existing ticket. */
    if (ticketData.len != 0) {
	rv = SECITEM_CopyItem(NULL, &ss->ssl3.hs.newSessionTicket.ticket,
			      &ticketData);
	if (rv != SECSuccess) {
	    return rv;
	}
	ss->ssl3.hs.receivedNewSessionTicket = PR_TRUE;
    }

    ss->ssl3.hs.ws = wait_change_cipher;
    return SECSuccess;
}

#ifdef NISCC_TEST
static PRInt32 connNum = 0;

static SECStatus 
get_fake_cert(SECItem *pCertItem, int *pIndex)
{
    PRFileDesc *cf;
    char *      testdir;
    char *      startat;
    char *      stopat;
    const char *extension;
    int         fileNum;
    PRInt32     numBytes   = 0;
    PRStatus    prStatus;
    PRFileInfo  info;
    char        cfn[100];

    pCertItem->data = 0;
    if ((testdir = PR_GetEnv("NISCC_TEST")) == NULL) {
	return SECSuccess;
    }
    *pIndex   = (NULL != strstr(testdir, "root"));
    extension = (strstr(testdir, "simple") ? "" : ".der");
    fileNum     = PR_ATOMIC_INCREMENT(&connNum) - 1;
    if ((startat = PR_GetEnv("START_AT")) != NULL) {
	fileNum += atoi(startat);
    }
    if ((stopat = PR_GetEnv("STOP_AT")) != NULL && 
	fileNum >= atoi(stopat)) {
	*pIndex = -1;
	return SECSuccess;
    }
    sprintf(cfn, "%s/%08d%s", testdir, fileNum, extension);
    cf = PR_Open(cfn, PR_RDONLY, 0);
    if (!cf) {
	goto loser;
    }
    prStatus = PR_GetOpenFileInfo(cf, &info);
    if (prStatus != PR_SUCCESS) {
	PR_Close(cf);
	goto loser;
    }
    pCertItem = SECITEM_AllocItem(NULL, pCertItem, info.size);
    if (pCertItem) {
	numBytes = PR_Read(cf, pCertItem->data, info.size);
    }
    PR_Close(cf);
    if (numBytes != info.size) {
	SECITEM_FreeItem(pCertItem, PR_FALSE);
	PORT_SetError(SEC_ERROR_IO);
	goto loser;
    }
    fprintf(stderr, "using %s\n", cfn);
    return SECSuccess;

loser:
    fprintf(stderr, "failed to use %s\n", cfn);
    *pIndex = -1;
    return SECFailure;
}
#endif

/*
 * Used by both client and server.
 * Called from HandleServerHelloDone and from SendServerHelloSequence.
 */
static SECStatus
ssl3_SendCertificate(sslSocket *ss)
{
    SECStatus            rv;
    CERTCertificateList *certChain;
    int                  len 		= 0;
    int                  i;
    SSL3KEAType          certIndex;
#ifdef NISCC_TEST
    SECItem              fakeCert;
    int                  ndex           = -1;
#endif

    SSL_TRC(3, ("%d: SSL3[%d]: send certificate handshake",
		SSL_GETPID(), ss->fd));

    PORT_Assert( ss->opt.noLocks || ssl_HaveXmitBufLock(ss));
    PORT_Assert( ss->opt.noLocks || ssl_HaveSSL3HandshakeLock(ss));

    if (ss->sec.localCert)
    	CERT_DestroyCertificate(ss->sec.localCert);
    if (ss->sec.isServer) {
	sslServerCerts * sc = NULL;

	/* XXX SSLKEAType isn't really a good choice for 
	 * indexing certificates (it breaks when we deal
	 * with (EC)DHE-* cipher suites. This hack ensures
	 * the RSA cert is picked for (EC)DHE-RSA.
	 * Revisit this when we add server side support
	 * for ECDHE-ECDSA or client-side authentication
	 * using EC certificates.
	 */
	if ((ss->ssl3.hs.kea_def->kea == kea_ecdhe_rsa) ||
	    (ss->ssl3.hs.kea_def->kea == kea_dhe_rsa)) {
	    certIndex = kt_rsa;
	} else {
	    certIndex = ss->ssl3.hs.kea_def->exchKeyType;
	}
	sc                    = ss->serverCerts + certIndex;
	certChain             = sc->serverCertChain;
	ss->sec.authKeyBits   = sc->serverKeyBits;
	ss->sec.authAlgorithm = ss->ssl3.hs.kea_def->signKeyType;
	ss->sec.localCert     = CERT_DupCertificate(sc->serverCert);
    } else {
	certChain          = ss->ssl3.clientCertChain;
	ss->sec.localCert = CERT_DupCertificate(ss->ssl3.clientCertificate);
    }

#ifdef NISCC_TEST
    rv = get_fake_cert(&fakeCert, &ndex);
#endif

    if (certChain) {
	for (i = 0; i < certChain->len; i++) {
#ifdef NISCC_TEST
	    if (fakeCert.len > 0 && i == ndex) {
		len += fakeCert.len + 3;
	    } else {
		len += certChain->certs[i].len + 3;
	    }
#else
	    len += certChain->certs[i].len + 3;
#endif
	}
    }

    rv = ssl3_AppendHandshakeHeader(ss, certificate, len + 3);
    if (rv != SECSuccess) {
	return rv; 		/* err set by AppendHandshake. */
    }
    rv = ssl3_AppendHandshakeNumber(ss, len, 3);
    if (rv != SECSuccess) {
	return rv; 		/* err set by AppendHandshake. */
    }
    if (certChain) {
        for (i = 0; i < certChain->len; i++) {
#ifdef NISCC_TEST
            if (fakeCert.len > 0 && i == ndex) {
                rv = ssl3_AppendHandshakeVariable(ss, fakeCert.data,
                                                  fakeCert.len, 3);
                SECITEM_FreeItem(&fakeCert, PR_FALSE);
            } else {
                rv = ssl3_AppendHandshakeVariable(ss, certChain->certs[i].data,
                                                  certChain->certs[i].len, 3);
            }
#else
            rv = ssl3_AppendHandshakeVariable(ss, certChain->certs[i].data,
                                              certChain->certs[i].len, 3);
#endif
            if (rv != SECSuccess) {
                return rv; 		/* err set by AppendHandshake. */
            }
        }
    }

    return SECSuccess;
}

/*
 * Used by server only.
 * single-stapling, send only a single cert status
 */
static SECStatus
ssl3_SendCertificateStatus(sslSocket *ss)
{
    SECStatus rv;
    int len = 0;
    SECItemArray *statusToSend = NULL;
    SSL3KEAType certIndex;

    SSL_TRC(3, ("%d: SSL3[%d]: send certificate status handshake",
		SSL_GETPID(), ss->fd));

    PORT_Assert( ss->opt.noLocks || ssl_HaveXmitBufLock(ss));
    PORT_Assert( ss->opt.noLocks || ssl_HaveSSL3HandshakeLock(ss));
    PORT_Assert( ss->sec.isServer);

    if (!ssl3_ExtensionNegotiated(ss, ssl_cert_status_xtn))
	return SECSuccess;

    /* Use certStatus based on the cert being used. */
    if ((ss->ssl3.hs.kea_def->kea == kea_ecdhe_rsa) ||
	(ss->ssl3.hs.kea_def->kea == kea_dhe_rsa)) {
	certIndex = kt_rsa;
    } else {
	certIndex = ss->ssl3.hs.kea_def->exchKeyType;
    }
    if (ss->certStatusArray[certIndex] && ss->certStatusArray[certIndex]->len) {
	statusToSend = ss->certStatusArray[certIndex];
    }
    if (!statusToSend)
	return SECSuccess;

    /* Use the array's first item only (single stapling) */
    len = 1 + statusToSend->items[0].len + 3;

    rv = ssl3_AppendHandshakeHeader(ss, certificate_status, len);
    if (rv != SECSuccess) {
	return rv; 		/* err set by AppendHandshake. */
    }
    rv = ssl3_AppendHandshakeNumber(ss, 1 /*ocsp*/, 1);
    if (rv != SECSuccess)
	return rv; 		/* err set by AppendHandshake. */

    rv = ssl3_AppendHandshakeVariable(ss,
				      statusToSend->items[0].data,
				      statusToSend->items[0].len,
				      3);
    if (rv != SECSuccess)
	return rv; 		/* err set by AppendHandshake. */

    return SECSuccess;
}

/* This is used to delete the CA certificates in the peer certificate chain
 * from the cert database after they've been validated.
 */
static void
ssl3_CleanupPeerCerts(sslSocket *ss)
{
    PLArenaPool * arena = ss->ssl3.peerCertArena;
    ssl3CertNode *certs = (ssl3CertNode *)ss->ssl3.peerCertChain;

    for (; certs; certs = certs->next) {
	CERT_DestroyCertificate(certs->cert);
    }
    if (arena) PORT_FreeArena(arena, PR_FALSE);
    ss->ssl3.peerCertArena = NULL;
    ss->ssl3.peerCertChain = NULL;
}

/* Called from ssl3_HandleHandshakeMessage() when it has deciphered a complete
 * ssl3 CertificateStatus message.
 * Caller must hold Handshake and RecvBuf locks.
 */
static SECStatus
ssl3_HandleCertificateStatus(sslSocket *ss, SSL3Opaque *b, PRUint32 length)
{
    PRInt32 status, len;

    if (ss->ssl3.hs.ws != wait_certificate_status) {
        (void)SSL3_SendAlert(ss, alert_fatal, unexpected_message);
        PORT_SetError(SSL_ERROR_RX_UNEXPECTED_CERT_STATUS);
        return SECFailure;
    }

    PORT_Assert(!ss->sec.isServer);

    /* Consume the CertificateStatusType enum */
    status = ssl3_ConsumeHandshakeNumber(ss, 1, &b, &length);
    if (status != 1 /* ocsp */) {
       goto format_loser;
    }

    len = ssl3_ConsumeHandshakeNumber(ss, 3, &b, &length);
    if (len != length) {
       goto format_loser;
    }

#define MAX_CERTSTATUS_LEN 0x1ffff   /* 128k - 1 */
    if (length > MAX_CERTSTATUS_LEN)
       goto format_loser;
#undef MAX_CERTSTATUS_LEN

    /* Array size 1, because we currently implement single-stapling only */
    SECITEM_AllocArray(NULL, &ss->sec.ci.sid->peerCertStatus, 1);
    if (!ss->sec.ci.sid->peerCertStatus.items)
       return SECFailure;

    ss->sec.ci.sid->peerCertStatus.items[0].data = PORT_Alloc(length);

    if (!ss->sec.ci.sid->peerCertStatus.items[0].data) {
        SECITEM_FreeArray(&ss->sec.ci.sid->peerCertStatus, PR_FALSE);
        return SECFailure;
    }

    PORT_Memcpy(ss->sec.ci.sid->peerCertStatus.items[0].data, b, length);
    ss->sec.ci.sid->peerCertStatus.items[0].len = length;
    ss->sec.ci.sid->peerCertStatus.items[0].type = siBuffer;

    return ssl3_AuthCertificate(ss);

format_loser:
    return ssl3_DecodeError(ss);
}

/* Called from ssl3_HandleHandshakeMessage() when it has deciphered a complete
 * ssl3 Certificate message.
 * Caller must hold Handshake and RecvBuf locks.
 */
static SECStatus
ssl3_HandleCertificate(sslSocket *ss, SSL3Opaque *b, PRUint32 length)
{
    ssl3CertNode *   c;
    ssl3CertNode *   lastCert 	= NULL;
    PRInt32          remaining  = 0;
    PRInt32          size;
    SECStatus        rv;
    PRBool           isServer	= (PRBool)(!!ss->sec.isServer);
    PRBool           isTLS;
    SSL3AlertDescription desc;
    int              errCode    = SSL_ERROR_RX_MALFORMED_CERTIFICATE;
    SECItem          certItem;

    SSL_TRC(3, ("%d: SSL3[%d]: handle certificate handshake",
		SSL_GETPID(), ss->fd));
    PORT_Assert( ss->opt.noLocks || ssl_HaveRecvBufLock(ss) );
    PORT_Assert( ss->opt.noLocks || ssl_HaveSSL3HandshakeLock(ss) );

    if ((isServer && ss->ssl3.hs.ws != wait_client_cert) ||
        (!isServer && ss->ssl3.hs.ws != wait_server_cert)) {
        desc = unexpected_message;
        errCode = SSL_ERROR_RX_UNEXPECTED_CERTIFICATE;
        goto alert_loser;
    }

    if (ss->sec.peerCert != NULL) {
	if (ss->sec.peerKey) {
	    SECKEY_DestroyPublicKey(ss->sec.peerKey);
	    ss->sec.peerKey = NULL;
	}
	CERT_DestroyCertificate(ss->sec.peerCert);
	ss->sec.peerCert = NULL;
    }

    ssl3_CleanupPeerCerts(ss);
    isTLS = (PRBool)(ss->ssl3.prSpec->version > SSL_LIBRARY_VERSION_3_0);

    /* It is reported that some TLS client sends a Certificate message
    ** with a zero-length message body.  We'll treat that case like a
    ** normal no_certificates message to maximize interoperability.
    */
    if (length) {
	remaining = ssl3_ConsumeHandshakeNumber(ss, 3, &b, &length);
	if (remaining < 0)
	    goto loser;	/* fatal alert already sent by ConsumeHandshake. */
	if ((PRUint32)remaining > length)
	    goto decode_loser;
    }

    if (!remaining) {
	if (!(isTLS && isServer)) {
	    desc = bad_certificate;
	    goto alert_loser;
	}
    	/* This is TLS's version of a no_certificate alert. */
    	/* I'm a server. I've requested a client cert. He hasn't got one. */
	rv = ssl3_HandleNoCertificate(ss);
	if (rv != SECSuccess) {
	    errCode = PORT_GetError();
	    goto loser;
	}
       ss->ssl3.hs.ws = wait_client_key;
       return SECSuccess;
    }

    ss->ssl3.peerCertArena = PORT_NewArena(DER_DEFAULT_CHUNKSIZE);
    if (ss->ssl3.peerCertArena == NULL) {
	goto loser;	/* don't send alerts on memory errors */
    }

    /* First get the peer cert. */
    remaining -= 3;
    if (remaining < 0)
	goto decode_loser;

    size = ssl3_ConsumeHandshakeNumber(ss, 3, &b, &length);
    if (size <= 0)
	goto loser;	/* fatal alert already sent by ConsumeHandshake. */

    if (remaining < size)
	goto decode_loser;

    certItem.data = b;
    certItem.len = size;
    b      += size;
    length -= size;
    remaining -= size;

    ss->sec.peerCert = CERT_NewTempCertificate(ss->dbHandle, &certItem, NULL,
                                            PR_FALSE, PR_TRUE);
    if (ss->sec.peerCert == NULL) {
	/* We should report an alert if the cert was bad, but not if the
	 * problem was just some local problem, like memory error.
	 */
	goto ambiguous_err;
    }

    /* Now get all of the CA certs. */
    while (remaining > 0) {
	remaining -= 3;
	if (remaining < 0)
	    goto decode_loser;

	size = ssl3_ConsumeHandshakeNumber(ss, 3, &b, &length);
	if (size <= 0)
	    goto loser;	/* fatal alert already sent by ConsumeHandshake. */

	if (remaining < size)
	    goto decode_loser;

	certItem.data = b;
	certItem.len = size;
	b      += size;
	length -= size;
	remaining -= size;

	c = PORT_ArenaNew(ss->ssl3.peerCertArena, ssl3CertNode);
	if (c == NULL) {
	    goto loser;	/* don't send alerts on memory errors */
	}

	c->cert = CERT_NewTempCertificate(ss->dbHandle, &certItem, NULL,
	                                  PR_FALSE, PR_TRUE);
	if (c->cert == NULL) {
	    goto ambiguous_err;
	}

	c->next = NULL;
	if (lastCert) {
	    lastCert->next = c;
	} else {
	    ss->ssl3.peerCertChain = c;
	}
	lastCert = c;
    }

    if (remaining != 0)
        goto decode_loser;

    SECKEY_UpdateCertPQG(ss->sec.peerCert);

    if (!isServer && ssl3_ExtensionNegotiated(ss, ssl_cert_status_xtn)) {
       ss->ssl3.hs.ws = wait_certificate_status;
       rv = SECSuccess;
    } else {
       rv = ssl3_AuthCertificate(ss); /* sets ss->ssl3.hs.ws */
    }

    return rv;

ambiguous_err:
    errCode = PORT_GetError();
    switch (errCode) {
    case PR_OUT_OF_MEMORY_ERROR:
    case SEC_ERROR_BAD_DATABASE:
    case SEC_ERROR_NO_MEMORY:
       if (isTLS) {
           desc = internal_error;
           goto alert_loser;
       }
       goto loser;
    }
    ssl3_SendAlertForCertError(ss, errCode);
    goto loser;

decode_loser:
    desc = isTLS ? decode_error : bad_certificate;

alert_loser:
    (void)SSL3_SendAlert(ss, alert_fatal, desc);

loser:
    (void)ssl_MapLowLevelError(errCode);
    return SECFailure;
}

static SECStatus
ssl3_AuthCertificate(sslSocket *ss)
{
    SECStatus        rv;
    PRBool           isServer   = (PRBool)(!!ss->sec.isServer);
    int              errCode;

    ss->ssl3.hs.authCertificatePending = PR_FALSE;

    PORT_Assert((ss->ssl3.hs.preliminaryInfo & ssl_preinfo_all) ==
                ssl_preinfo_all);
    /*
     * Ask caller-supplied callback function to validate cert chain.
     */
    rv = (SECStatus)(*ss->authCertificate)(ss->authCertificateArg, ss->fd,
					   PR_TRUE, isServer);
    if (rv) {
	errCode = PORT_GetError();
	if (rv != SECWouldBlock) {
	    if (ss->handleBadCert) {
		rv = (*ss->handleBadCert)(ss->badCertArg, ss->fd);
	    }
	}

	if (rv == SECWouldBlock) {
	    if (ss->sec.isServer) {
		errCode = SSL_ERROR_FEATURE_NOT_SUPPORTED_FOR_SERVERS;
		rv = SECFailure;
		goto loser;
	    }

	    ss->ssl3.hs.authCertificatePending = PR_TRUE;
	    rv = SECSuccess;
	}

	if (rv != SECSuccess) {
	    ssl3_SendAlertForCertError(ss, errCode);
	    goto loser;
	}
    }

    ss->sec.ci.sid->peerCert = CERT_DupCertificate(ss->sec.peerCert);

    if (!ss->sec.isServer) {
        CERTCertificate *cert = ss->sec.peerCert;

	/* set the server authentication and key exchange types and sizes
	** from the value in the cert.  If the key exchange key is different,
	** it will get fixed when we handle the server key exchange message.
	*/
	SECKEYPublicKey * pubKey  = CERT_ExtractPublicKey(cert);
	ss->sec.authAlgorithm = ss->ssl3.hs.kea_def->signKeyType;
	ss->sec.keaType       = ss->ssl3.hs.kea_def->exchKeyType;
	if (pubKey) {
	    KeyType pubKeyType;
	    PRInt32  minKey;
	    ss->sec.keaKeyBits = ss->sec.authKeyBits =
		SECKEY_PublicKeyStrengthInBits(pubKey);
            pubKeyType = SECKEY_GetPublicKeyType(pubKey);
	    minKey = ss->sec.authKeyBits;
	    switch (pubKeyType) {
	    case rsaKey:
	    case rsaPssKey:
	    case rsaOaepKey:
		rv = NSS_OptionGet(NSS_RSA_MIN_KEY_SIZE, &minKey);
		if (rv != SECSuccess) {
		    minKey = SSL_RSA_MIN_MODULUS_BITS;
		}
		break;
	    case dsaKey:
		rv = NSS_OptionGet(NSS_DSA_MIN_KEY_SIZE, &minKey);
		if (rv != SECSuccess) {
		    minKey = SSL_DSA_MIN_P_BITS;
		}
		break;
	    case dhKey:
		rv = NSS_OptionGet(NSS_DH_MIN_KEY_SIZE, &minKey);
		if (rv != SECSuccess) {
		    minKey = SSL_DH_MIN_P_BITS;
		}
		break;
	    default:
		break;
	    }

            /* Too small: not good enough. Send a fatal alert. */
            /* We aren't checking EC here on the understanding that we only
             * support curves we like, a decision that might need revisiting. */
            if ( ss->sec.authKeyBits < minKey) {
                PORT_SetError(SSL_ERROR_WEAK_SERVER_CERT_KEY);
                (void)SSL3_SendAlert(ss, alert_fatal,
                                     ss->version >= SSL_LIBRARY_VERSION_TLS_1_0
                                     ? insufficient_security
                                     : illegal_parameter);
                SECKEY_DestroyPublicKey(pubKey);
                return SECFailure;
            }
	    SECKEY_DestroyPublicKey(pubKey); 
	    pubKey = NULL;
    	}

        /* Ephemeral suites require ServerKeyExchange. Export cipher suites
         * with RSA key exchange also require ServerKeyExchange if the
         * authentication key exceeds the key size limit. */
        if (ss->ssl3.hs.kea_def->ephemeral ||
            (ss->ssl3.hs.kea_def->is_limited &&
             ss->ssl3.hs.kea_def->exchKeyType == ssl_kea_rsa &&
             ss->sec.authKeyBits > ss->ssl3.hs.kea_def->key_size_limit)) {
            ss->ssl3.hs.ws = wait_server_key; /* require server_key_exchange */
        } else {
            ss->ssl3.hs.ws = wait_cert_request; /* disallow server_key_exchange */
        }
    } else {
	ss->ssl3.hs.ws = wait_client_key;
    }

    PORT_Assert(rv == SECSuccess);
    if (rv != SECSuccess) {
	errCode = SEC_ERROR_LIBRARY_FAILURE;
	rv = SECFailure;
	goto loser;
    }

    return rv;

loser:
    (void)ssl_MapLowLevelError(errCode);
    return SECFailure;
}

static SECStatus ssl3_FinishHandshake(sslSocket *ss);

static SECStatus
ssl3_AlwaysFail(sslSocket * ss)
{
    PORT_SetError(PR_INVALID_STATE_ERROR);
    return SECFailure;
}

/* Caller must hold 1stHandshakeLock.
*/
SECStatus
ssl3_AuthCertificateComplete(sslSocket *ss, PRErrorCode error)
{
    SECStatus rv;

    PORT_Assert(ss->opt.noLocks || ssl_Have1stHandshakeLock(ss));

    if (ss->sec.isServer) {
	PORT_SetError(SSL_ERROR_FEATURE_NOT_SUPPORTED_FOR_SERVERS);
	return SECFailure;
    }

    ssl_GetRecvBufLock(ss);
    ssl_GetSSL3HandshakeLock(ss);

    if (!ss->ssl3.hs.authCertificatePending) {
	PORT_SetError(PR_INVALID_STATE_ERROR);
	rv = SECFailure;
	goto done;
    }

    ss->ssl3.hs.authCertificatePending = PR_FALSE;

    if (error != 0) {
	ss->ssl3.hs.restartTarget = ssl3_AlwaysFail;
	ssl3_SendAlertForCertError(ss, error);
	rv = SECSuccess;
    } else if (ss->ssl3.hs.restartTarget != NULL) {
	sslRestartTarget target = ss->ssl3.hs.restartTarget;
	ss->ssl3.hs.restartTarget = NULL;

	if (target == ssl3_FinishHandshake) {
	    SSL_TRC(3,("%d: SSL3[%p]: certificate authentication lost the race"
		       " with peer's finished message", SSL_GETPID(), ss->fd));
	}

	rv = target(ss);
	/* Even if we blocked here, we have accomplished enough to claim
	 * success. Any remaining work will be taken care of by subsequent
	 * calls to SSL_ForceHandshake/PR_Send/PR_Read/etc. 
	 */
	if (rv == SECWouldBlock) {
	    rv = SECSuccess;
	}
    } else {
	SSL_TRC(3, ("%d: SSL3[%p]: certificate authentication won the race with"
        	    " peer's finished message", SSL_GETPID(), ss->fd));

	PORT_Assert(!ss->ssl3.hs.isResuming);
	PORT_Assert(ss->ssl3.hs.ws != idle_handshake);

	if (ss->opt.enableFalseStart &&
	    !ss->firstHsDone &&
	    !ss->ssl3.hs.isResuming &&
	    ssl3_WaitingForStartOfServerSecondRound(ss)) {
	    /* ssl3_SendClientSecondRound deferred the false start check because
	     * certificate authentication was pending, so we do it now if we still
	     * haven't received any of the server's second round yet.
	     */
	    rv = ssl3_CheckFalseStart(ss);
	} else {
	    rv = SECSuccess;
	}
    }

done:
    ssl_ReleaseSSL3HandshakeLock(ss);
    ssl_ReleaseRecvBufLock(ss);

    return rv;
}

static SECStatus
ssl3_ComputeTLSFinished(ssl3CipherSpec *spec,
			PRBool          isServer,
                const   SSL3Hashes   *  hashes,
                        TLSFinished  *  tlsFinished)
{
    SECStatus rv;
    CK_TLS_MAC_PARAMS tls_mac_params;
    SECItem param = {siBuffer, NULL, 0};
    PK11Context *prf_context;
    unsigned int retLen;

    if (!spec->master_secret || spec->bypassCiphers) {
	const char *label = isServer ? "server finished" : "client finished";
	unsigned int len = 15;

	return ssl3_TLSPRFWithMasterSecret(spec, label, len, hashes->u.raw,
	    hashes->len, tlsFinished->verify_data,
	    sizeof tlsFinished->verify_data);
    }

    if (spec->version < SSL_LIBRARY_VERSION_TLS_1_2) {
	tls_mac_params.prfMechanism = CKM_TLS_PRF;
    } else {
	tls_mac_params.prfMechanism = CKM_SHA256;
    }
    tls_mac_params.ulMacLength = 12;
    tls_mac_params.ulServerOrClient = isServer ? 1 : 2;
    param.data = (unsigned char *)&tls_mac_params;
    param.len = sizeof(tls_mac_params);
    prf_context = PK11_CreateContextBySymKey(CKM_TLS_MAC, CKA_SIGN,
					     spec->master_secret, &param);
    if (!prf_context)
	return SECFailure;

    rv  = PK11_DigestBegin(prf_context);
    rv |= PK11_DigestOp(prf_context, hashes->u.raw, hashes->len);
    rv |= PK11_DigestFinal(prf_context, tlsFinished->verify_data, &retLen,
			   sizeof tlsFinished->verify_data);
    PORT_Assert(rv != SECSuccess || retLen == sizeof tlsFinished->verify_data);

    PK11_DestroyContext(prf_context, PR_TRUE);

    return rv;
}

/* The calling function must acquire and release the appropriate
 * lock (e.g., ssl_GetSpecReadLock / ssl_ReleaseSpecReadLock for
 * ss->ssl3.crSpec).
 */
SECStatus
ssl3_TLSPRFWithMasterSecret(ssl3CipherSpec *spec, const char *label,
    unsigned int labelLen, const unsigned char *val, unsigned int valLen,
    unsigned char *out, unsigned int outLen)
{
    SECStatus rv = SECSuccess;

    if (spec->master_secret && !spec->bypassCiphers) {
	SECItem param = {siBuffer, NULL, 0};
	CK_MECHANISM_TYPE mech = CKM_TLS_PRF_GENERAL;
	PK11Context *prf_context;
	unsigned int retLen;

	if (spec->version >= SSL_LIBRARY_VERSION_TLS_1_2) {
	    mech = CKM_NSS_TLS_PRF_GENERAL_SHA256;
	}
	prf_context = PK11_CreateContextBySymKey(mech, CKA_SIGN,
						 spec->master_secret, &param);
	if (!prf_context)
	    return SECFailure;

	rv  = PK11_DigestBegin(prf_context);
	rv |= PK11_DigestOp(prf_context, (unsigned char *) label, labelLen);
	rv |= PK11_DigestOp(prf_context, val, valLen);
	rv |= PK11_DigestFinal(prf_context, out, &retLen, outLen);
	PORT_Assert(rv != SECSuccess || retLen == outLen);

	PK11_DestroyContext(prf_context, PR_TRUE);
    } else {
	/* bypass PKCS11 */
#ifdef NO_PKCS11_BYPASS
	PORT_Assert(spec->master_secret);
	PORT_SetError(SEC_ERROR_LIBRARY_FAILURE);
	rv = SECFailure;
#else
	SECItem inData  = { siBuffer };
	SECItem outData = { siBuffer };
	PRBool isFIPS   = PR_FALSE;

	inData.data  = (unsigned char *) val;
	inData.len   = valLen;
	outData.data = out;
	outData.len  = outLen;
	if (spec->version >= SSL_LIBRARY_VERSION_TLS_1_2) {
	    rv = TLS_P_hash(HASH_AlgSHA256, &spec->msItem, label, &inData,
			    &outData, isFIPS);
	} else {
	    rv = TLS_PRF(&spec->msItem, label, &inData, &outData, isFIPS);
	}
	PORT_Assert(rv != SECSuccess || outData.len == outLen);
#endif
    }
    return rv;
}

/* called from ssl3_SendClientSecondRound
 *             ssl3_HandleFinished
 */
static SECStatus
ssl3_SendNextProto(sslSocket *ss)
{
    SECStatus rv;
    int padding_len;
    static const unsigned char padding[32] = {0};

    if (ss->ssl3.nextProto.len == 0 ||
	ss->ssl3.nextProtoState == SSL_NEXT_PROTO_SELECTED) {
	return SECSuccess;
    }

    PORT_Assert( ss->opt.noLocks || ssl_HaveXmitBufLock(ss));
    PORT_Assert( ss->opt.noLocks || ssl_HaveSSL3HandshakeLock(ss));

    padding_len = 32 - ((ss->ssl3.nextProto.len + 2) % 32);

    rv = ssl3_AppendHandshakeHeader(ss, next_proto, ss->ssl3.nextProto.len +
						    2 + padding_len);
    if (rv != SECSuccess) {
	return rv;	/* error code set by AppendHandshakeHeader */
    }
    rv = ssl3_AppendHandshakeVariable(ss, ss->ssl3.nextProto.data,
				      ss->ssl3.nextProto.len, 1);
    if (rv != SECSuccess) {
	return rv;	/* error code set by AppendHandshake */
    }
    rv = ssl3_AppendHandshakeVariable(ss, padding, padding_len, 1);
    if (rv != SECSuccess) {
	return rv;	/* error code set by AppendHandshake */
    }
    return rv;
}

/* called from ssl3_SendFinished
 *
 * This function is simply a debugging aid and therefore does not return a
 * SECStatus. */
static void
ssl3_RecordKeyLog(sslSocket *ss)
{
    SECStatus rv;
    SECItem *keyData;
    char buf[14 /* "CLIENT_RANDOM " */ +
	     SSL3_RANDOM_LENGTH*2 /* client_random */ +
	     1 /* " " */ +
	     48*2 /* master secret */ +
             1 /* new line */];
    unsigned int j;

    PORT_Assert( ss->opt.noLocks || ssl_HaveSSL3HandshakeLock(ss));

    if (!ssl_keylog_iob)
	return;

    rv = PK11_ExtractKeyValue(ss->ssl3.cwSpec->master_secret);
    if (rv != SECSuccess)
	return;

    ssl_GetSpecReadLock(ss);

    /* keyData does not need to be freed. */
    keyData = PK11_GetKeyData(ss->ssl3.cwSpec->master_secret);
    if (!keyData || !keyData->data || keyData->len != 48) {
	ssl_ReleaseSpecReadLock(ss);
	return;
    }

    /* https://developer.mozilla.org/en/NSS_Key_Log_Format */

    /* There could be multiple, concurrent writers to the
     * keylog, so we have to do everything in a single call to
     * fwrite. */

    memcpy(buf, "CLIENT_RANDOM ", 14);
    j = 14;
    hexEncode(buf + j, ss->ssl3.hs.client_random.rand, SSL3_RANDOM_LENGTH);
    j += SSL3_RANDOM_LENGTH*2;
    buf[j++] = ' ';
    hexEncode(buf + j, keyData->data, 48);
    j += 48*2;
    buf[j++] = '\n';

    PORT_Assert(j == sizeof(buf));

    ssl_ReleaseSpecReadLock(ss);

    if (fwrite(buf, sizeof(buf), 1, ssl_keylog_iob) != 1)
        return;
    fflush(ssl_keylog_iob);
    return;
}

/* called from ssl3_SendClientSecondRound
 *             ssl3_HandleClientHello
 *             ssl3_HandleFinished
 */
static SECStatus
ssl3_SendFinished(sslSocket *ss, PRInt32 flags)
{
    ssl3CipherSpec *cwSpec;
    PRBool          isTLS;
    PRBool          isServer = ss->sec.isServer;
    SECStatus       rv;
    SSL3Sender      sender = isServer ? sender_server : sender_client;
    SSL3Hashes      hashes;
    TLSFinished     tlsFinished;

    SSL_TRC(3, ("%d: SSL3[%d]: send finished handshake", SSL_GETPID(), ss->fd));

    PORT_Assert( ss->opt.noLocks || ssl_HaveXmitBufLock(ss));
    PORT_Assert( ss->opt.noLocks || ssl_HaveSSL3HandshakeLock(ss));

    ssl_GetSpecReadLock(ss);
    cwSpec = ss->ssl3.cwSpec;
    isTLS = (PRBool)(cwSpec->version > SSL_LIBRARY_VERSION_3_0);
    rv = ssl3_ComputeHandshakeHashes(ss, cwSpec, &hashes, sender);
    if (isTLS && rv == SECSuccess) {
	rv = ssl3_ComputeTLSFinished(cwSpec, isServer, &hashes, &tlsFinished);
    }
    ssl_ReleaseSpecReadLock(ss);
    if (rv != SECSuccess) {
	goto fail;	/* err code was set by ssl3_ComputeHandshakeHashes */
    }

    if (isTLS) {
	if (isServer)
	    ss->ssl3.hs.finishedMsgs.tFinished[1] = tlsFinished;
	else
	    ss->ssl3.hs.finishedMsgs.tFinished[0] = tlsFinished;
	ss->ssl3.hs.finishedBytes = sizeof tlsFinished;
	rv = ssl3_AppendHandshakeHeader(ss, finished, sizeof tlsFinished);
	if (rv != SECSuccess) 
	    goto fail; 		/* err set by AppendHandshake. */
	rv = ssl3_AppendHandshake(ss, &tlsFinished, sizeof tlsFinished);
	if (rv != SECSuccess) 
	    goto fail; 		/* err set by AppendHandshake. */
    } else {
	if (isServer)
	    ss->ssl3.hs.finishedMsgs.sFinished[1] = hashes.u.s;
	else
	    ss->ssl3.hs.finishedMsgs.sFinished[0] = hashes.u.s;
	PORT_Assert(hashes.len == sizeof hashes.u.s);
	ss->ssl3.hs.finishedBytes = sizeof hashes.u.s;
	rv = ssl3_AppendHandshakeHeader(ss, finished, sizeof hashes.u.s);
	if (rv != SECSuccess) 
	    goto fail; 		/* err set by AppendHandshake. */
	rv = ssl3_AppendHandshake(ss, &hashes.u.s, sizeof hashes.u.s);
	if (rv != SECSuccess) 
	    goto fail; 		/* err set by AppendHandshake. */
    }
    rv = ssl3_FlushHandshake(ss, flags);
    if (rv != SECSuccess) {
	goto fail;	/* error code set by ssl3_FlushHandshake */
    }

    ssl3_RecordKeyLog(ss);

    return SECSuccess;

fail:
    return rv;
}

/* wrap the master secret, and put it into the SID.
 * Caller holds the Spec read lock.
 */
SECStatus
ssl3_CacheWrappedMasterSecret(sslSocket *ss, sslSessionID *sid,
    ssl3CipherSpec *spec, SSL3KEAType effectiveExchKeyType)
{
    PK11SymKey *      wrappingKey  = NULL;
    PK11SlotInfo *    symKeySlot;
    void *            pwArg        = ss->pkcs11PinArg;
    SECStatus         rv           = SECFailure;
    PRBool            isServer     = ss->sec.isServer;
    CK_MECHANISM_TYPE mechanism    = CKM_INVALID_MECHANISM;
    symKeySlot = PK11_GetSlotFromKey(spec->master_secret);
    if (!isServer) {
	int  wrapKeyIndex;
	int  incarnation;

	/* these next few functions are mere accessors and don't fail. */
	sid->u.ssl3.masterWrapIndex  = wrapKeyIndex =
				       PK11_GetCurrentWrapIndex(symKeySlot);
	PORT_Assert(wrapKeyIndex == 0);	/* array has only one entry! */

	sid->u.ssl3.masterWrapSeries = incarnation =
				       PK11_GetSlotSeries(symKeySlot);
	sid->u.ssl3.masterSlotID   = PK11_GetSlotID(symKeySlot);
	sid->u.ssl3.masterModuleID = PK11_GetModuleID(symKeySlot);
	sid->u.ssl3.masterValid    = PR_TRUE;
	/* Get the default wrapping key, for wrapping the master secret before
	 * placing it in the SID cache entry. */
	wrappingKey = PK11_GetWrapKey(symKeySlot, wrapKeyIndex,
				      CKM_INVALID_MECHANISM, incarnation,
				      pwArg);
	if (wrappingKey) {
	    mechanism = PK11_GetMechanism(wrappingKey); /* can't fail. */
	} else {
	    int keyLength;
	    /* if the wrappingKey doesn't exist, attempt to create it.
	     * Note: we intentionally ignore errors here.  If we cannot
	     * generate a wrapping key, it is not fatal to this SSL connection,
	     * but we will not be able to restart this session.
	     */
	    mechanism = PK11_GetBestWrapMechanism(symKeySlot);
	    keyLength = PK11_GetBestKeyLength(symKeySlot, mechanism);
	    /* Zero length means fixed key length algorithm, or error.
	     * It's ambiguous.
	     */
	    wrappingKey = PK11_KeyGen(symKeySlot, mechanism, NULL,
				      keyLength, pwArg);
	    if (wrappingKey) {
		PK11_SetWrapKey(symKeySlot, wrapKeyIndex, wrappingKey);
	    }
	}
    } else {
	/* server socket using session cache. */
	mechanism = PK11_GetBestWrapMechanism(symKeySlot);
	if (mechanism != CKM_INVALID_MECHANISM) {
	    wrappingKey =
		getWrappingKey(ss, symKeySlot, effectiveExchKeyType,
			       mechanism, pwArg);
	    if (wrappingKey) {
		mechanism = PK11_GetMechanism(wrappingKey); /* can't fail. */
	    }
	}
    }

    sid->u.ssl3.masterWrapMech = mechanism;
    PK11_FreeSlot(symKeySlot);

    if (wrappingKey) {
	SECItem wmsItem;

	wmsItem.data = sid->u.ssl3.keys.wrapped_master_secret;
	wmsItem.len  = sizeof sid->u.ssl3.keys.wrapped_master_secret;
	rv = PK11_WrapSymKey(mechanism, NULL, wrappingKey,
			     spec->master_secret, &wmsItem);
	/* rv is examined below. */
	sid->u.ssl3.keys.wrapped_master_secret_len = wmsItem.len;
	PK11_FreeSymKey(wrappingKey);
    }
    return rv;
}

/* Called from ssl3_HandleHandshakeMessage() when it has deciphered a complete
 * ssl3 Finished message from the peer.
 * Caller must hold Handshake and RecvBuf locks.
 */
static SECStatus
ssl3_HandleFinished(sslSocket *ss, SSL3Opaque *b, PRUint32 length,
		    const SSL3Hashes *hashes)
{
    sslSessionID *    sid	   = ss->sec.ci.sid;
    SECStatus         rv           = SECSuccess;
    PRBool            isServer     = ss->sec.isServer;
    PRBool            isTLS;
    SSL3KEAType       effectiveExchKeyType;

    PORT_Assert( ss->opt.noLocks || ssl_HaveRecvBufLock(ss) );
    PORT_Assert( ss->opt.noLocks || ssl_HaveSSL3HandshakeLock(ss) );

    SSL_TRC(3, ("%d: SSL3[%d]: handle finished handshake",
    	SSL_GETPID(), ss->fd));

    if (ss->ssl3.hs.ws != wait_finished) {
	SSL3_SendAlert(ss, alert_fatal, unexpected_message);
    	PORT_SetError(SSL_ERROR_RX_UNEXPECTED_FINISHED);
	return SECFailure;
    }

    if (!hashes) {
        PORT_Assert(0);
	SSL3_SendAlert(ss, alert_fatal, internal_error);
        PORT_SetError(SEC_ERROR_LIBRARY_FAILURE);
        return SECFailure;
    }

    isTLS = (PRBool)(ss->ssl3.crSpec->version > SSL_LIBRARY_VERSION_3_0);
    if (isTLS) {
	TLSFinished tlsFinished;

	if (length != sizeof tlsFinished) {
	    (void)SSL3_SendAlert(ss, alert_fatal, decode_error);
	    PORT_SetError(SSL_ERROR_RX_MALFORMED_FINISHED);
	    return SECFailure;
	}
	rv = ssl3_ComputeTLSFinished(ss->ssl3.crSpec, !isServer, 
	                             hashes, &tlsFinished);
	if (!isServer)
	    ss->ssl3.hs.finishedMsgs.tFinished[1] = tlsFinished;
	else
	    ss->ssl3.hs.finishedMsgs.tFinished[0] = tlsFinished;
	ss->ssl3.hs.finishedBytes = sizeof tlsFinished;
	if (rv != SECSuccess ||
	    0 != NSS_SecureMemcmp(&tlsFinished, b, length)) {
	    (void)SSL3_SendAlert(ss, alert_fatal, decrypt_error);
	    PORT_SetError(SSL_ERROR_BAD_HANDSHAKE_HASH_VALUE);
	    return SECFailure;
	}
    } else {
	if (length != sizeof(SSL3Finished)) {
	    (void)ssl3_IllegalParameter(ss);
	    PORT_SetError(SSL_ERROR_RX_MALFORMED_FINISHED);
	    return SECFailure;
	}

	if (!isServer)
	    ss->ssl3.hs.finishedMsgs.sFinished[1] = hashes->u.s;
	else
	    ss->ssl3.hs.finishedMsgs.sFinished[0] = hashes->u.s;
	PORT_Assert(hashes->len == sizeof hashes->u.s);
	ss->ssl3.hs.finishedBytes = sizeof hashes->u.s;
	if (0 != NSS_SecureMemcmp(&hashes->u.s, b, length)) {
	    (void)ssl3_HandshakeFailure(ss);
	    PORT_SetError(SSL_ERROR_BAD_HANDSHAKE_HASH_VALUE);
	    return SECFailure;
	}
    }

    ssl_GetXmitBufLock(ss);	/*************************************/

    if ((isServer && !ss->ssl3.hs.isResuming) ||
	(!isServer && ss->ssl3.hs.isResuming)) {
	PRInt32 flags = 0;

	/* Send a NewSessionTicket message if the client sent us
	 * either an empty session ticket, or one that did not verify.
	 * (Note that if either of these conditions was met, then the
	 * server has sent a SessionTicket extension in the
	 * ServerHello message.)
	 */
	if (isServer && !ss->ssl3.hs.isResuming &&
	    ssl3_ExtensionNegotiated(ss, ssl_session_ticket_xtn) &&
	    ssl3_KEAAllowsSessionTicket(ss->ssl3.hs.suite_def->key_exchange_alg)) {
	    /* RFC 5077 Section 3.3: "In the case of a full handshake, the
	     * server MUST verify the client's Finished message before sending
	     * the ticket." Presumably, this also means that the client's
	     * certificate, if any, must be verified beforehand too.
	     */
	    rv = ssl3_SendNewSessionTicket(ss);
	    if (rv != SECSuccess) {
		goto xmit_loser;
	    }
	}

	rv = ssl3_SendChangeCipherSpecs(ss);
	if (rv != SECSuccess) {
	    goto xmit_loser;	/* err is set. */
	}
	/* If this thread is in SSL_SecureSend (trying to write some data) 
	** then set the ssl_SEND_FLAG_FORCE_INTO_BUFFER flag, so that the 
	** last two handshake messages (change cipher spec and finished) 
	** will be sent in the same send/write call as the application data.
	*/
	if (ss->writerThread == PR_GetCurrentThread()) {
	    flags = ssl_SEND_FLAG_FORCE_INTO_BUFFER;
	}

	if (!isServer && !ss->firstHsDone) {
	    rv = ssl3_SendNextProto(ss);
	    if (rv != SECSuccess) {
		goto xmit_loser; /* err code was set. */
	    }
	}

	if (IS_DTLS(ss)) {
	    flags |= ssl_SEND_FLAG_NO_RETRANSMIT;
	}

	rv = ssl3_SendFinished(ss, flags);
	if (rv != SECSuccess) {
	    goto xmit_loser;	/* err is set. */
	}
    }

xmit_loser:
    ssl_ReleaseXmitBufLock(ss);	/*************************************/
    if (rv != SECSuccess) {
        return rv;
    }

    if (ss->ssl3.hs.kea_def->kea == kea_ecdhe_rsa ||
        ss->ssl3.hs.kea_def->kea == kea_dhe_rsa) {
	effectiveExchKeyType = kt_rsa;
    } else {
	effectiveExchKeyType = ss->ssl3.hs.kea_def->exchKeyType;
    }

    if (sid->cached == never_cached && !ss->opt.noCache && ss->sec.cache) {
	/* fill in the sid */
	sid->u.ssl3.cipherSuite = ss->ssl3.hs.cipher_suite;
	sid->u.ssl3.compression = ss->ssl3.hs.compression;
	sid->u.ssl3.policy      = ss->ssl3.policy;
#ifndef NSS_DISABLE_ECC
	sid->u.ssl3.negotiatedECCurves = ss->ssl3.hs.negotiatedECCurves;
#endif
	sid->u.ssl3.exchKeyType = effectiveExchKeyType;
	sid->version            = ss->version;
	sid->authAlgorithm      = ss->sec.authAlgorithm;
	sid->authKeyBits        = ss->sec.authKeyBits;
	sid->keaType            = ss->sec.keaType;
	sid->keaKeyBits         = ss->sec.keaKeyBits;
	sid->lastAccessTime     = sid->creationTime = ssl_Time();
	sid->expirationTime     = sid->creationTime + ssl3_sid_timeout;
	sid->localCert          = CERT_DupCertificate(ss->sec.localCert);

	ssl_GetSpecReadLock(ss);	/*************************************/

	/* Copy the master secret (wrapped or unwrapped) into the sid */
	if (ss->ssl3.crSpec->msItem.len && ss->ssl3.crSpec->msItem.data) {
	    sid->u.ssl3.keys.wrapped_master_secret_len = 
			    ss->ssl3.crSpec->msItem.len;
	    memcpy(sid->u.ssl3.keys.wrapped_master_secret, 
		   ss->ssl3.crSpec->msItem.data, ss->ssl3.crSpec->msItem.len);
	    sid->u.ssl3.masterValid    = PR_TRUE;
	    sid->u.ssl3.keys.msIsWrapped = PR_FALSE;
	    rv = SECSuccess;
	} else {
	    rv = ssl3_CacheWrappedMasterSecret(ss, ss->sec.ci.sid,
					       ss->ssl3.crSpec,
					       effectiveExchKeyType);
	    sid->u.ssl3.keys.msIsWrapped = PR_TRUE;
	}
	ssl_ReleaseSpecReadLock(ss);  /*************************************/

	/* If the wrap failed, we don't cache the sid.
	 * The connection continues normally however.
	 */
	ss->ssl3.hs.cacheSID = rv == SECSuccess;
    }

    if (ss->ssl3.hs.authCertificatePending) {
	if (ss->ssl3.hs.restartTarget) {
	    PR_NOT_REACHED("ssl3_HandleFinished: unexpected restartTarget");
	    PORT_SetError(SEC_ERROR_LIBRARY_FAILURE);
	    return SECFailure;
	}

	ss->ssl3.hs.restartTarget = ssl3_FinishHandshake;
	return SECWouldBlock;
    }

    rv = ssl3_FinishHandshake(ss);
    return rv;
}

/* The return type is SECStatus instead of void because this function needs
 * to have type sslRestartTarget.
 */
SECStatus
ssl3_FinishHandshake(sslSocket * ss)
{
    PORT_Assert( ss->opt.noLocks || ssl_HaveRecvBufLock(ss) );
    PORT_Assert( ss->opt.noLocks || ssl_HaveSSL3HandshakeLock(ss) );
    PORT_Assert( ss->ssl3.hs.restartTarget == NULL );

    /* The first handshake is now completed. */
    ss->handshake           = NULL;

    /* RFC 5077 Section 3.3: "The client MUST NOT treat the ticket as valid
     * until it has verified the server's Finished message." When the server
     * sends a NewSessionTicket in a resumption handshake, we must wait until
     * the handshake is finished (we have verified the server's Finished
     * AND the server's certificate) before we update the ticket in the sid.
     *
     * This must be done before we call (*ss->sec.cache)(ss->sec.ci.sid)
     * because CacheSID requires the session ticket to already be set, and also
     * because of the lazy lock creation scheme used by CacheSID and
     * ssl3_SetSIDSessionTicket.
     */
    if (ss->ssl3.hs.receivedNewSessionTicket) {
	PORT_Assert(!ss->sec.isServer);
	ssl3_SetSIDSessionTicket(ss->sec.ci.sid, &ss->ssl3.hs.newSessionTicket);
	/* The sid took over the ticket data */
	PORT_Assert(!ss->ssl3.hs.newSessionTicket.ticket.data);
        ss->ssl3.hs.receivedNewSessionTicket = PR_FALSE;
    }

    if (ss->ssl3.hs.cacheSID) {
	PORT_Assert(ss->sec.ci.sid->cached == never_cached);
	(*ss->sec.cache)(ss->sec.ci.sid);
	ss->ssl3.hs.cacheSID = PR_FALSE;
    }

    ss->ssl3.hs.canFalseStart = PR_FALSE; /* False Start phase is complete */
    ss->ssl3.hs.ws = idle_handshake;

    ssl_FinishHandshake(ss);

    return SECSuccess;
}

/* Called from ssl3_HandleHandshake() when it has gathered a complete ssl3
 * hanshake message.
 * Caller must hold Handshake and RecvBuf locks.
 */
SECStatus
ssl3_HandleHandshakeMessage(sslSocket *ss, SSL3Opaque *b, PRUint32 length)
{
    SECStatus         rv 	= SECSuccess;
    SSL3HandshakeType type 	= ss->ssl3.hs.msg_type;
    SSL3Hashes        hashes;	/* computed hashes are put here. */
    SSL3Hashes       *hashesPtr = NULL;  /* Set when hashes are computed */
    PRUint8           hdr[4];
    PRUint8           dtlsData[8];

    PORT_Assert( ss->opt.noLocks || ssl_HaveRecvBufLock(ss) );
    PORT_Assert( ss->opt.noLocks || ssl_HaveSSL3HandshakeLock(ss) );
    /*
     * We have to compute the hashes before we update them with the
     * current message.
     */
    ssl_GetSpecReadLock(ss);	/************************************/
    if(((type == finished) && (ss->ssl3.hs.ws == wait_finished)) ||
       ((type == certificate_verify) && (ss->ssl3.hs.ws == wait_cert_verify))) {
	SSL3Sender      sender = (SSL3Sender)0;
	ssl3CipherSpec *rSpec  = ss->ssl3.prSpec;

	if (type == finished) {
	    sender = ss->sec.isServer ? sender_client : sender_server;
	    rSpec  = ss->ssl3.crSpec;
	}
	rv = ssl3_ComputeHandshakeHashes(ss, rSpec, &hashes, sender);
        if (rv == SECSuccess) {
            hashesPtr = &hashes;
        }
    }
    ssl_ReleaseSpecReadLock(ss); /************************************/
    if (rv != SECSuccess) {
	return rv;	/* error code was set by ssl3_ComputeHandshakeHashes*/
    }
    SSL_TRC(30,("%d: SSL3[%d]: handle handshake message: %s", SSL_GETPID(),
		ss->fd, ssl3_DecodeHandshakeType(ss->ssl3.hs.msg_type)));

    hdr[0] = (PRUint8)ss->ssl3.hs.msg_type;
    hdr[1] = (PRUint8)(length >> 16);
    hdr[2] = (PRUint8)(length >>  8);
    hdr[3] = (PRUint8)(length      );

    /* Start new handshake hashes when we start a new handshake */
    if (ss->ssl3.hs.msg_type == client_hello) {
	rv = ssl3_RestartHandshakeHashes(ss);
	if (rv != SECSuccess) {
	    return rv;
	}
    }
    /* We should not include hello_request and hello_verify_request messages
     * in the handshake hashes */
    if ((ss->ssl3.hs.msg_type != hello_request) &&
	(ss->ssl3.hs.msg_type != hello_verify_request)) {
	rv = ssl3_UpdateHandshakeHashes(ss, (unsigned char*) hdr, 4);
	if (rv != SECSuccess) return rv;	/* err code already set. */

	/* Extra data to simulate a complete DTLS handshake fragment */
	if (IS_DTLS(ss)) {
	    /* Sequence number */
	    dtlsData[0] = MSB(ss->ssl3.hs.recvMessageSeq);
	    dtlsData[1] = LSB(ss->ssl3.hs.recvMessageSeq);

	    /* Fragment offset */
	    dtlsData[2] = 0;
	    dtlsData[3] = 0;
	    dtlsData[4] = 0;

	    /* Fragment length */
	    dtlsData[5] = (PRUint8)(length >> 16);
	    dtlsData[6] = (PRUint8)(length >>  8);
	    dtlsData[7] = (PRUint8)(length      );

	    rv = ssl3_UpdateHandshakeHashes(ss, (unsigned char*) dtlsData,
					    sizeof(dtlsData));
	    if (rv != SECSuccess) return rv;	/* err code already set. */
	}

	/* The message body */
	rv = ssl3_UpdateHandshakeHashes(ss, b, length);
	if (rv != SECSuccess) return rv;	/* err code already set. */
    }

    PORT_SetError(0);	/* each message starts with no error. */

    if (ss->ssl3.hs.ws == wait_certificate_status &&
        ss->ssl3.hs.msg_type != certificate_status) {
        /* If we negotiated the certificate_status extension then we deferred
         * certificate validation until we get the CertificateStatus messsage.
         * But the CertificateStatus message is optional. If the server did
         * not send it then we need to validate the certificate now. If the
         * server does send the CertificateStatus message then we will
         * authenticate the certificate in ssl3_HandleCertificateStatus.
         */
        rv = ssl3_AuthCertificate(ss); /* sets ss->ssl3.hs.ws */
        PORT_Assert(rv != SECWouldBlock);
        if (rv != SECSuccess) {
            return rv;
        }
    }

    switch (ss->ssl3.hs.msg_type) {
    case hello_request:
	if (length != 0) {
	    (void)ssl3_DecodeError(ss);
	    PORT_SetError(SSL_ERROR_RX_MALFORMED_HELLO_REQUEST);
	    return SECFailure;
	}
	if (ss->sec.isServer) {
	    (void)SSL3_SendAlert(ss, alert_fatal, unexpected_message);
	    PORT_SetError(SSL_ERROR_RX_UNEXPECTED_HELLO_REQUEST);
	    return SECFailure;
	}
	rv = ssl3_HandleHelloRequest(ss);
	break;
    case client_hello:
	if (!ss->sec.isServer) {
	    (void)SSL3_SendAlert(ss, alert_fatal, unexpected_message);
	    PORT_SetError(SSL_ERROR_RX_UNEXPECTED_CLIENT_HELLO);
	    return SECFailure;
	}
	rv = ssl3_HandleClientHello(ss, b, length);
	break;
    case server_hello:
	if (ss->sec.isServer) {
	    (void)SSL3_SendAlert(ss, alert_fatal, unexpected_message);
	    PORT_SetError(SSL_ERROR_RX_UNEXPECTED_SERVER_HELLO);
	    return SECFailure;
	}
	rv = ssl3_HandleServerHello(ss, b, length);
	break;
    case hello_verify_request:
	if (!IS_DTLS(ss) || ss->sec.isServer) {
	    (void)SSL3_SendAlert(ss, alert_fatal, unexpected_message);
	    PORT_SetError(SSL_ERROR_RX_UNEXPECTED_HELLO_VERIFY_REQUEST);
	    return SECFailure;
	}
	rv = dtls_HandleHelloVerifyRequest(ss, b, length);
	break;
    case certificate:
	rv = ssl3_HandleCertificate(ss, b, length);
	break;
    case certificate_status:
	rv = ssl3_HandleCertificateStatus(ss, b, length);
	break;
    case server_key_exchange:
	if (ss->sec.isServer) {
	    (void)SSL3_SendAlert(ss, alert_fatal, unexpected_message);
	    PORT_SetError(SSL_ERROR_RX_UNEXPECTED_SERVER_KEY_EXCH);
	    return SECFailure;
	}
	rv = ssl3_HandleServerKeyExchange(ss, b, length);
	break;
    case certificate_request:
	if (ss->sec.isServer) {
	    (void)SSL3_SendAlert(ss, alert_fatal, unexpected_message);
	    PORT_SetError(SSL_ERROR_RX_UNEXPECTED_CERT_REQUEST);
	    return SECFailure;
	}
	rv = ssl3_HandleCertificateRequest(ss, b, length);
	break;
    case server_hello_done:
	if (length != 0) {
	    (void)ssl3_DecodeError(ss);
	    PORT_SetError(SSL_ERROR_RX_MALFORMED_HELLO_DONE);
	    return SECFailure;
	}
	if (ss->sec.isServer) {
	    (void)SSL3_SendAlert(ss, alert_fatal, unexpected_message);
	    PORT_SetError(SSL_ERROR_RX_UNEXPECTED_HELLO_DONE);
	    return SECFailure;
	}
	rv = ssl3_HandleServerHelloDone(ss);
	break;
    case certificate_verify:
	if (!ss->sec.isServer) {
	    (void)SSL3_SendAlert(ss, alert_fatal, unexpected_message);
	    PORT_SetError(SSL_ERROR_RX_UNEXPECTED_CERT_VERIFY);
	    return SECFailure;
	}
	rv = ssl3_HandleCertificateVerify(ss, b, length, hashesPtr);
	break;
    case client_key_exchange:
	if (!ss->sec.isServer) {
	    (void)SSL3_SendAlert(ss, alert_fatal, unexpected_message);
	    PORT_SetError(SSL_ERROR_RX_UNEXPECTED_CLIENT_KEY_EXCH);
	    return SECFailure;
	}
	rv = ssl3_HandleClientKeyExchange(ss, b, length);
	break;
    case new_session_ticket:
	if (ss->sec.isServer) {
	    (void)SSL3_SendAlert(ss, alert_fatal, unexpected_message);
	    PORT_SetError(SSL_ERROR_RX_UNEXPECTED_NEW_SESSION_TICKET);
	    return SECFailure;
	}
	rv = ssl3_HandleNewSessionTicket(ss, b, length);
	break;
    case finished:
        rv = ssl3_HandleFinished(ss, b, length, hashesPtr);
	break;
    default:
	(void)SSL3_SendAlert(ss, alert_fatal, unexpected_message);
	PORT_SetError(SSL_ERROR_RX_UNKNOWN_HANDSHAKE);
	rv = SECFailure;
    }

    if (IS_DTLS(ss) && (rv != SECFailure)) {
	/* Increment the expected sequence number */
	ss->ssl3.hs.recvMessageSeq++;
    }

    return rv;
}

/* Called only from ssl3_HandleRecord, for each (deciphered) ssl3 record.
 * origBuf is the decrypted ssl record content.
 * Caller must hold the handshake and RecvBuf locks.
 */
static SECStatus
ssl3_HandleHandshake(sslSocket *ss, sslBuffer *origBuf)
{
    /*
     * There may be a partial handshake message already in the handshake
     * state. The incoming buffer may contain another portion, or a
     * complete message or several messages followed by another portion.
     *
     * Each message is made contiguous before being passed to the actual
     * message parser.
     */
    sslBuffer *buf = &ss->ssl3.hs.msgState; /* do not lose the original buffer pointer */
    SECStatus rv;

    PORT_Assert( ss->opt.noLocks || ssl_HaveRecvBufLock(ss) );
    PORT_Assert( ss->opt.noLocks || ssl_HaveSSL3HandshakeLock(ss) );

    if (buf->buf == NULL) {
	*buf = *origBuf;
    }
    while (buf->len > 0) {
	if (ss->ssl3.hs.header_bytes < 4) {
	    PRUint8 t;
	    t = *(buf->buf++);
	    buf->len--;
	    if (ss->ssl3.hs.header_bytes++ == 0)
		ss->ssl3.hs.msg_type = (SSL3HandshakeType)t;
	    else
		ss->ssl3.hs.msg_len = (ss->ssl3.hs.msg_len << 8) + t;
	    if (ss->ssl3.hs.header_bytes < 4)
	    	continue;

#define MAX_HANDSHAKE_MSG_LEN 0x1ffff	/* 128k - 1 */
	    if (ss->ssl3.hs.msg_len > MAX_HANDSHAKE_MSG_LEN) {
		(void)ssl3_DecodeError(ss);
		PORT_SetError(SSL_ERROR_RX_MALFORMED_HANDSHAKE);
		return SECFailure;
	    }
#undef MAX_HANDSHAKE_MSG_LEN

	    /* If msg_len is zero, be sure we fall through, 
	    ** even if buf->len is zero. 
	    */
	    if (ss->ssl3.hs.msg_len > 0) 
	    	continue;
	}

	/*
	 * Header has been gathered and there is at least one byte of new
	 * data available for this message. If it can be done right out
	 * of the original buffer, then use it from there.
	 */
	if (ss->ssl3.hs.msg_body.len == 0 && buf->len >= ss->ssl3.hs.msg_len) {
	    /* handle it from input buffer */
	    rv = ssl3_HandleHandshakeMessage(ss, buf->buf, ss->ssl3.hs.msg_len);
	    if (rv == SECFailure) {
		/* This test wants to fall through on either
		 * SECSuccess or SECWouldBlock.
		 * ssl3_HandleHandshakeMessage MUST set the error code.
		 */
		return rv;
	    }
	    buf->buf += ss->ssl3.hs.msg_len;
	    buf->len -= ss->ssl3.hs.msg_len;
	    ss->ssl3.hs.msg_len = 0;
	    ss->ssl3.hs.header_bytes = 0;
	    if (rv != SECSuccess) { /* return if SECWouldBlock. */
		return rv;
	    }
	} else {
	    /* must be copied to msg_body and dealt with from there */
	    unsigned int bytes;

	    PORT_Assert(ss->ssl3.hs.msg_body.len < ss->ssl3.hs.msg_len);
	    bytes = PR_MIN(buf->len, ss->ssl3.hs.msg_len - ss->ssl3.hs.msg_body.len);

	    /* Grow the buffer if needed */
	    rv = sslBuffer_Grow(&ss->ssl3.hs.msg_body, ss->ssl3.hs.msg_len);
	    if (rv != SECSuccess) {
		/* sslBuffer_Grow has set a memory error code. */
		return SECFailure;
	    }

	    PORT_Memcpy(ss->ssl3.hs.msg_body.buf + ss->ssl3.hs.msg_body.len,
		        buf->buf, bytes);
	    ss->ssl3.hs.msg_body.len += bytes;
	    buf->buf += bytes;
	    buf->len -= bytes;

	    PORT_Assert(ss->ssl3.hs.msg_body.len <= ss->ssl3.hs.msg_len);

	    /* if we have a whole message, do it */
	    if (ss->ssl3.hs.msg_body.len == ss->ssl3.hs.msg_len) {
		rv = ssl3_HandleHandshakeMessage(
		    ss, ss->ssl3.hs.msg_body.buf, ss->ssl3.hs.msg_len);
		if (rv == SECFailure) {
		    /* This test wants to fall through on either
		     * SECSuccess or SECWouldBlock.
		     * ssl3_HandleHandshakeMessage MUST set error code.
		     */
		    return rv;
		}
		ss->ssl3.hs.msg_body.len = 0;
		ss->ssl3.hs.msg_len = 0;
		ss->ssl3.hs.header_bytes = 0;
		if (rv != SECSuccess) { /* return if SECWouldBlock. */
		    return rv;
		}
	    } else {
		PORT_Assert(buf->len == 0);
		break;
	    }
	}
    }	/* end loop */

    origBuf->len = 0;	/* So ssl3_GatherAppDataRecord will keep looping. */
    buf->buf = NULL;	/* not a leak. */
    return SECSuccess;
}

/* These macros return the given value with the MSB copied to all the other
 * bits. They use the fact that arithmetic shift shifts-in the sign bit.
 * However, this is not ensured by the C standard so you may need to replace
 * them with something else for odd compilers. */
#define DUPLICATE_MSB_TO_ALL(x) ( (unsigned)( (int)(x) >> (sizeof(int)*8-1) ) )
#define DUPLICATE_MSB_TO_ALL_8(x) ((unsigned char)(DUPLICATE_MSB_TO_ALL(x)))

/* SECStatusToMask returns, in constant time, a mask value of all ones if
 * rv == SECSuccess.  Otherwise it returns zero. */
static unsigned int
SECStatusToMask(SECStatus rv)
{
    unsigned int good;
    /* rv ^ SECSuccess is zero iff rv == SECSuccess. Subtracting one results
     * in the MSB being set to one iff it was zero before. */
    good = rv ^ SECSuccess;
    good--;
    return DUPLICATE_MSB_TO_ALL(good);
}

/* ssl_ConstantTimeGE returns 0xff if a>=b and 0x00 otherwise. */
static unsigned char
ssl_ConstantTimeGE(unsigned int a, unsigned int b)
{
    a -= b;
    return DUPLICATE_MSB_TO_ALL(~a);
}

/* ssl_ConstantTimeEQ8 returns 0xff if a==b and 0x00 otherwise. */
static unsigned char
ssl_ConstantTimeEQ8(unsigned char a, unsigned char b)
{
    unsigned int c = a ^ b;
    c--;
    return DUPLICATE_MSB_TO_ALL_8(c);
}

static SECStatus
ssl_RemoveSSLv3CBCPadding(sslBuffer *plaintext,
			  unsigned int blockSize,
			  unsigned int macSize)
{
    unsigned int paddingLength, good, t;
    const unsigned int overhead = 1 /* padding length byte */ + macSize;

    /* These lengths are all public so we can test them in non-constant
     * time. */
    if (overhead > plaintext->len) {
	return SECFailure;
    }

    paddingLength = plaintext->buf[plaintext->len-1];
    /* SSLv3 padding bytes are random and cannot be checked. */
    t = plaintext->len;
    t -= paddingLength+overhead;
    /* If len >= paddingLength+overhead then the MSB of t is zero. */
    good = DUPLICATE_MSB_TO_ALL(~t);
    /* SSLv3 requires that the padding is minimal. */
    t = blockSize - (paddingLength+1);
    good &= DUPLICATE_MSB_TO_ALL(~t);
    plaintext->len -= good & (paddingLength+1);
    return (good & SECSuccess) | (~good & SECFailure);
}

static SECStatus
ssl_RemoveTLSCBCPadding(sslBuffer *plaintext, unsigned int macSize)
{
    unsigned int paddingLength, good, t, toCheck, i;
    const unsigned int overhead = 1 /* padding length byte */ + macSize;

    /* These lengths are all public so we can test them in non-constant
     * time. */
    if (overhead > plaintext->len) {
	return SECFailure;
    }

    paddingLength = plaintext->buf[plaintext->len-1];
    t = plaintext->len;
    t -= paddingLength+overhead;
    /* If len >= paddingLength+overhead then the MSB of t is zero. */
    good = DUPLICATE_MSB_TO_ALL(~t);

    /* The padding consists of a length byte at the end of the record and then
     * that many bytes of padding, all with the same value as the length byte.
     * Thus, with the length byte included, there are paddingLength+1 bytes of
     * padding.
     *
     * We can't check just |paddingLength+1| bytes because that leaks
     * decrypted information. Therefore we always have to check the maximum
     * amount of padding possible. (Again, the length of the record is
     * public information so we can use it.) */
    toCheck = 255; /* maximum amount of padding. */
    if (toCheck > plaintext->len-1) {
	toCheck = plaintext->len-1;
    }

    for (i = 0; i < toCheck; i++) {
	unsigned int t = paddingLength - i;
	/* If i <= paddingLength then the MSB of t is zero and mask is
	 * 0xff.  Otherwise, mask is 0. */
	unsigned char mask = DUPLICATE_MSB_TO_ALL(~t);
	unsigned char b = plaintext->buf[plaintext->len-1-i];
	/* The final |paddingLength+1| bytes should all have the value
	 * |paddingLength|. Therefore the XOR should be zero. */
	good &= ~(mask&(paddingLength ^ b));
    }

    /* If any of the final |paddingLength+1| bytes had the wrong value,
     * one or more of the lower eight bits of |good| will be cleared. We
     * AND the bottom 8 bits together and duplicate the result to all the
     * bits. */
    good &= good >> 4;
    good &= good >> 2;
    good &= good >> 1;
    good <<= sizeof(good)*8-1;
    good = DUPLICATE_MSB_TO_ALL(good);

    plaintext->len -= good & (paddingLength+1);
    return (good & SECSuccess) | (~good & SECFailure);
}

/* On entry:
 *   originalLength >= macSize
 *   macSize <= MAX_MAC_LENGTH
 *   plaintext->len >= macSize
 */
static void
ssl_CBCExtractMAC(sslBuffer *plaintext,
		  unsigned int originalLength,
		  SSL3Opaque* out,
		  unsigned int macSize)
{
    unsigned char rotatedMac[MAX_MAC_LENGTH];
    /* macEnd is the index of |plaintext->buf| just after the end of the
     * MAC. */
    unsigned macEnd = plaintext->len;
    unsigned macStart = macEnd - macSize;
    /* scanStart contains the number of bytes that we can ignore because
     * the MAC's position can only vary by 255 bytes. */
    unsigned scanStart = 0;
    unsigned i, j, divSpoiler;
    unsigned char rotateOffset;

    if (originalLength > macSize + 255 + 1)
	scanStart = originalLength - (macSize + 255 + 1);

    /* divSpoiler contains a multiple of macSize that is used to cause the
     * modulo operation to be constant time. Without this, the time varies
     * based on the amount of padding when running on Intel chips at least.
     *
     * The aim of right-shifting macSize is so that the compiler doesn't
     * figure out that it can remove divSpoiler as that would require it
     * to prove that macSize is always even, which I hope is beyond it. */
    divSpoiler = macSize >> 1;
    divSpoiler <<= (sizeof(divSpoiler)-1)*8;
    rotateOffset = (divSpoiler + macStart - scanStart) % macSize;

    memset(rotatedMac, 0, macSize);
    for (i = scanStart; i < originalLength;) {
	for (j = 0; j < macSize && i < originalLength; i++, j++) {
	    unsigned char macStarted = ssl_ConstantTimeGE(i, macStart);
	    unsigned char macEnded = ssl_ConstantTimeGE(i, macEnd);
	    unsigned char b = 0;
	    b = plaintext->buf[i];
	    rotatedMac[j] |= b & macStarted & ~macEnded;
	}
    }

    /* Now rotate the MAC. If we knew that the MAC fit into a CPU cache line
     * we could line-align |rotatedMac| and rotate in place. */
    memset(out, 0, macSize);
    for (i = 0; i < macSize; i++) {
	unsigned char offset =
	    (divSpoiler + macSize - rotateOffset + i) % macSize;
	for (j = 0; j < macSize; j++) {
	    out[j] |= rotatedMac[i] & ssl_ConstantTimeEQ8(j, offset);
	}
    }
}

/* if cText is non-null, then decipher, check MAC, and decompress the
 * SSL record from cText->buf (typically gs->inbuf)
 * into databuf (typically gs->buf), and any previous contents of databuf
 * is lost.  Then handle databuf according to its SSL record type,
 * unless it's an application record.
 *
 * If cText is NULL, then the ciphertext has previously been deciphered and
 * checked, and is already sitting in databuf.  It is processed as an SSL
 * Handshake message.
 *
 * DOES NOT process the decrypted/decompressed application data.
 * On return, databuf contains the decrypted/decompressed record.
 *
 * Called from ssl3_GatherCompleteHandshake
 *             ssl3_RestartHandshakeAfterCertReq
 *
 * Caller must hold the RecvBufLock.
 *
 * This function aquires and releases the SSL3Handshake Lock, holding the
 * lock around any calls to functions that handle records other than
 * Application Data records.
 */
SECStatus
ssl3_HandleRecord(sslSocket *ss, SSL3Ciphertext *cText, sslBuffer *databuf)
{
    const ssl3BulkCipherDef *cipher_def;
    ssl3CipherSpec *     crSpec;
    SECStatus            rv;
    unsigned int         hashBytes = MAX_MAC_LENGTH + 1;
    PRBool               isTLS;
    SSL3ContentType      rType;
    SSL3Opaque           hash[MAX_MAC_LENGTH];
    SSL3Opaque           givenHashBuf[MAX_MAC_LENGTH];
    SSL3Opaque          *givenHash;
    sslBuffer           *plaintext;
    sslBuffer            temp_buf;
    PRUint64             dtls_seq_num = 0;
    unsigned int         ivLen = 0;
    unsigned int         originalLen = 0;
    unsigned int         good;
    unsigned int         minLength;
    unsigned char        header[13];
    unsigned int         headerLen;

    PORT_Assert( ss->opt.noLocks || ssl_HaveRecvBufLock(ss) );

    if (!ss->ssl3.initialized) {
	ssl_GetSSL3HandshakeLock(ss);
	rv = ssl3_InitState(ss);
	ssl_ReleaseSSL3HandshakeLock(ss);
	if (rv != SECSuccess) {
	    return rv;		/* ssl3_InitState has set the error code. */
    	}
    }

    /* check for Token Presence */
    if (!ssl3_ClientAuthTokenPresent(ss->sec.ci.sid)) {
	PORT_SetError(SSL_ERROR_TOKEN_INSERTION_REMOVAL);
	return SECFailure;
    }

    /* cText is NULL when we're called from ssl3_RestartHandshakeAfterXXX().
     * This implies that databuf holds a previously deciphered SSL Handshake
     * message.
     */
    if (cText == NULL) {
	SSL_DBG(("%d: SSL3[%d]: HandleRecord, resuming handshake",
		 SSL_GETPID(), ss->fd));
	rType = content_handshake;
	goto process_it;
    }

    ssl_GetSpecReadLock(ss); /******************************************/

    crSpec = ss->ssl3.crSpec;
    cipher_def = crSpec->cipher_def;

    /* 
     * DTLS relevance checks:
     * Note that this code currently ignores all out-of-epoch packets,
     * which means we lose some in the case of rehandshake +
     * loss/reordering. Since DTLS is explicitly unreliable, this
     * seems like a good tradeoff for implementation effort and is
     * consistent with the guidance of RFC 6347 Sections 4.1 and 4.2.4.1
     */
    if (IS_DTLS(ss)) {
	DTLSEpoch epoch = (cText->seq_num.high >> 16) & 0xffff;
	
	if (crSpec->epoch != epoch) {
	    ssl_ReleaseSpecReadLock(ss);
	    SSL_DBG(("%d: SSL3[%d]: HandleRecord, received packet "
		     "from irrelevant epoch %d", SSL_GETPID(), ss->fd, epoch));
	    /* Silently drop the packet */
            databuf->len = 0; /* Needed to ensure data not left around */
	    return SECSuccess;
	}

	dtls_seq_num = (((PRUint64)(cText->seq_num.high & 0xffff)) << 32) |
			((PRUint64)cText->seq_num.low);

	if (dtls_RecordGetRecvd(&crSpec->recvdRecords, dtls_seq_num) != 0) {
	    ssl_ReleaseSpecReadLock(ss);
	    SSL_DBG(("%d: SSL3[%d]: HandleRecord, rejecting "
		     "potentially replayed packet", SSL_GETPID(), ss->fd));
	    /* Silently drop the packet */
            databuf->len = 0; /* Needed to ensure data not left around */
	    return SECSuccess;
	}
    }

    good = ~0U;
    minLength = crSpec->mac_size;
    if (cipher_def->type == type_block) {
	/* CBC records have a padding length byte at the end. */
	minLength++;
	if (crSpec->version >= SSL_LIBRARY_VERSION_TLS_1_1) {
	    /* With >= TLS 1.1, CBC records have an explicit IV. */
	    minLength += cipher_def->iv_size;
	}
    } else if (cipher_def->type == type_aead) {
	minLength = cipher_def->explicit_nonce_size + cipher_def->tag_size;
    }

    /* We can perform this test in variable time because the record's total
     * length and the ciphersuite are both public knowledge. */
    if (cText->buf->len < minLength) {
	goto decrypt_loser;
    }

    if (cipher_def->type == type_block &&
	crSpec->version >= SSL_LIBRARY_VERSION_TLS_1_1) {
	/* Consume the per-record explicit IV. RFC 4346 Section 6.2.3.2 states
	 * "The receiver decrypts the entire GenericBlockCipher structure and
	 * then discards the first cipher block corresponding to the IV
	 * component." Instead, we decrypt the first cipher block and then
	 * discard it before decrypting the rest.
	 */
	SSL3Opaque iv[MAX_IV_LENGTH];
	int decoded;

	ivLen = cipher_def->iv_size;
	if (ivLen < 8 || ivLen > sizeof(iv)) {
	    ssl_ReleaseSpecReadLock(ss);
	    PORT_SetError(SEC_ERROR_LIBRARY_FAILURE);
	    return SECFailure;
	}

	PRINT_BUF(80, (ss, "IV (ciphertext):", cText->buf->buf, ivLen));

	/* The decryption result is garbage, but since we just throw away
	 * the block it doesn't matter.  The decryption of the next block
	 * depends only on the ciphertext of the IV block.
	 */
	rv = crSpec->decode(crSpec->decodeContext, iv, &decoded,
			    sizeof(iv), cText->buf->buf, ivLen);

	good &= SECStatusToMask(rv);
    }

    /* If we will be decompressing the buffer we need to decrypt somewhere
     * other than into databuf */
    if (crSpec->decompressor) {
	temp_buf.buf = NULL;
	temp_buf.space = 0;
	plaintext = &temp_buf;
    } else {
	plaintext = databuf;
    }

    plaintext->len = 0; /* filled in by decode call below. */
    if (plaintext->space < MAX_FRAGMENT_LENGTH) {
	rv = sslBuffer_Grow(plaintext, MAX_FRAGMENT_LENGTH + 2048);
	if (rv != SECSuccess) {
	    ssl_ReleaseSpecReadLock(ss);
	    SSL_DBG(("%d: SSL3[%d]: HandleRecord, tried to get %d bytes",
		     SSL_GETPID(), ss->fd, MAX_FRAGMENT_LENGTH + 2048));
	    /* sslBuffer_Grow has set a memory error code. */
	    /* Perhaps we should send an alert. (but we have no memory!) */
	    return SECFailure;
	}
    }

    PRINT_BUF(80, (ss, "ciphertext:", cText->buf->buf + ivLen,
				      cText->buf->len - ivLen));

    isTLS = (PRBool)(crSpec->version > SSL_LIBRARY_VERSION_3_0);

    if (isTLS && cText->buf->len - ivLen > (MAX_FRAGMENT_LENGTH + 2048)) {
	ssl_ReleaseSpecReadLock(ss);
	SSL3_SendAlert(ss, alert_fatal, record_overflow);
	PORT_SetError(SSL_ERROR_RX_RECORD_TOO_LONG);
	return SECFailure;
    }

    rType = cText->type;
    if (cipher_def->type == type_aead) {
	/* XXX For many AEAD ciphers, the plaintext is shorter than the
	 * ciphertext by a fixed byte count, but it is not true in general.
	 * Each AEAD cipher should provide a function that returns the
	 * plaintext length for a given ciphertext. */
	unsigned int decryptedLen =
	    cText->buf->len - cipher_def->explicit_nonce_size -
	    cipher_def->tag_size;
	headerLen = ssl3_BuildRecordPseudoHeader(
	    header, IS_DTLS(ss) ? cText->seq_num : crSpec->read_seq_num,
	    rType, isTLS, cText->version, IS_DTLS(ss), decryptedLen);
	PORT_Assert(headerLen <= sizeof(header));
	rv = crSpec->aead(
		ss->sec.isServer ? &crSpec->client : &crSpec->server,
		PR_TRUE,                          /* do decrypt */
		plaintext->buf,                   /* out */
		(int*) &plaintext->len,           /* outlen */
		plaintext->space,                 /* maxout */
		cText->buf->buf,                  /* in */
		cText->buf->len,                  /* inlen */
		header, headerLen);
	if (rv != SECSuccess) {
	    good = 0;
	}
    } else {
	if (cipher_def->type == type_block &&
	    ((cText->buf->len - ivLen) % cipher_def->block_size) != 0) {
	    goto decrypt_loser;
	}

	/* decrypt from cText buf to plaintext. */
	rv = crSpec->decode(
	    crSpec->decodeContext, plaintext->buf, (int *)&plaintext->len,
	    plaintext->space, cText->buf->buf + ivLen, cText->buf->len - ivLen);
	if (rv != SECSuccess) {
	    goto decrypt_loser;
	}

	PRINT_BUF(80, (ss, "cleartext:", plaintext->buf, plaintext->len));

	originalLen = plaintext->len;

	/* If it's a block cipher, check and strip the padding. */
	if (cipher_def->type == type_block) {
	    const unsigned int blockSize = cipher_def->block_size;
	    const unsigned int macSize = crSpec->mac_size;

	    if (!isTLS) {
		good &= SECStatusToMask(ssl_RemoveSSLv3CBCPadding(
			    plaintext, blockSize, macSize));
	    } else {
		good &= SECStatusToMask(ssl_RemoveTLSCBCPadding(
			    plaintext, macSize));
	    }
	}

	/* compute the MAC */
	headerLen = ssl3_BuildRecordPseudoHeader(
	    header, IS_DTLS(ss) ? cText->seq_num : crSpec->read_seq_num,
	    rType, isTLS, cText->version, IS_DTLS(ss),
	    plaintext->len - crSpec->mac_size);
	PORT_Assert(headerLen <= sizeof(header));
	if (cipher_def->type == type_block) {
	    rv = ssl3_ComputeRecordMACConstantTime(
		crSpec, (PRBool)(!ss->sec.isServer), header, headerLen,
		plaintext->buf, plaintext->len, originalLen,
		hash, &hashBytes);

	    ssl_CBCExtractMAC(plaintext, originalLen, givenHashBuf,
			      crSpec->mac_size);
	    givenHash = givenHashBuf;

	    /* plaintext->len will always have enough space to remove the MAC
	     * because in ssl_Remove{SSLv3|TLS}CBCPadding we only adjust
	     * plaintext->len if the result has enough space for the MAC and we
	     * tested the unadjusted size against minLength, above. */
	    plaintext->len -= crSpec->mac_size;
	} else {
	    /* This is safe because we checked the minLength above. */
	    plaintext->len -= crSpec->mac_size;

	    rv = ssl3_ComputeRecordMAC(
		crSpec, (PRBool)(!ss->sec.isServer), header, headerLen,
		plaintext->buf, plaintext->len, hash, &hashBytes);

	    /* We can read the MAC directly from the record because its location
	     * is public when a stream cipher is used. */
	    givenHash = plaintext->buf + plaintext->len;
	}

	good &= SECStatusToMask(rv);

	if (hashBytes != (unsigned)crSpec->mac_size ||
	    NSS_SecureMemcmp(givenHash, hash, crSpec->mac_size) != 0) {
	    /* We're allowed to leak whether or not the MAC check was correct */
	    good = 0;
	}
    }

    if (good == 0) {
decrypt_loser:
	/* must not hold spec lock when calling SSL3_SendAlert. */
	ssl_ReleaseSpecReadLock(ss);

	SSL_DBG(("%d: SSL3[%d]: decryption failed", SSL_GETPID(), ss->fd));

	if (!IS_DTLS(ss)) {
	    SSL3_SendAlert(ss, alert_fatal, bad_record_mac);
	    /* always log mac error, in case attacker can read server logs. */
	    PORT_SetError(SSL_ERROR_BAD_MAC_READ);
	    return SECFailure;
	} else {
	    /* Silently drop the packet */
            databuf->len = 0; /* Needed to ensure data not left around */
	    return SECSuccess;
	}
    }

    if (!IS_DTLS(ss)) {
	ssl3_BumpSequenceNumber(&crSpec->read_seq_num);
    } else {
	dtls_RecordSetRecvd(&crSpec->recvdRecords, dtls_seq_num);
    }

    ssl_ReleaseSpecReadLock(ss); /*****************************************/

    /*
     * The decrypted data is now in plaintext.
     */

    /* possibly decompress the record. If we aren't using compression then
     * plaintext == databuf and so the uncompressed data is already in
     * databuf. */
    if (crSpec->decompressor) {
	if (databuf->space < plaintext->len + SSL3_COMPRESSION_MAX_EXPANSION) {
	    rv = sslBuffer_Grow(
	        databuf, plaintext->len + SSL3_COMPRESSION_MAX_EXPANSION);
	    if (rv != SECSuccess) {
		SSL_DBG(("%d: SSL3[%d]: HandleRecord, tried to get %d bytes",
			 SSL_GETPID(), ss->fd,
			 plaintext->len + SSL3_COMPRESSION_MAX_EXPANSION));
		/* sslBuffer_Grow has set a memory error code. */
		/* Perhaps we should send an alert. (but we have no memory!) */
		PORT_Free(plaintext->buf);
		return SECFailure;
	    }
	}

	rv = crSpec->decompressor(crSpec->decompressContext,
				  databuf->buf,
				  (int*) &databuf->len,
				  databuf->space,
				  plaintext->buf,
				  plaintext->len);

	if (rv != SECSuccess) {
	    int err = ssl_MapLowLevelError(SSL_ERROR_DECOMPRESSION_FAILURE);
	    SSL3_SendAlert(ss, alert_fatal,
			   isTLS ? decompression_failure : bad_record_mac);

	    /* There appears to be a bug with (at least) Apache + OpenSSL where
	     * resumed SSLv3 connections don't actually use compression. See
	     * comments 93-95 of
	     * https://bugzilla.mozilla.org/show_bug.cgi?id=275744
	     *
	     * So, if we get a decompression error, and the record appears to
	     * be already uncompressed, then we return a more specific error
	     * code to hopefully save somebody some debugging time in the
	     * future.
	     */
	    if (plaintext->len >= 4) {
		unsigned int len = ((unsigned int) plaintext->buf[1] << 16) |
		                   ((unsigned int) plaintext->buf[2] << 8) |
		                   (unsigned int) plaintext->buf[3];
		if (len == plaintext->len - 4) {
		    /* This appears to be uncompressed already */
		    err = SSL_ERROR_RX_UNEXPECTED_UNCOMPRESSED_RECORD;
		}
	    }

	    PORT_Free(plaintext->buf);
	    PORT_SetError(err);
	    return SECFailure;
	}

	PORT_Free(plaintext->buf);
    }

    /*
    ** Having completed the decompression, check the length again. 
    */
    if (isTLS && databuf->len > (MAX_FRAGMENT_LENGTH + 1024)) {
	SSL3_SendAlert(ss, alert_fatal, record_overflow);
	PORT_SetError(SSL_ERROR_RX_RECORD_TOO_LONG);
	return SECFailure;
    }

    /* Application data records are processed by the caller of this
    ** function, not by this function.
    */
    if (rType == content_application_data) {
	if (ss->firstHsDone)
	    return SECSuccess;
	(void)SSL3_SendAlert(ss, alert_fatal, unexpected_message);
	PORT_SetError(SSL_ERROR_RX_UNEXPECTED_APPLICATION_DATA);
	return SECFailure;
    }

    /* It's a record that must be handled by ssl itself, not the application.
    */
process_it:
    /* XXX  Get the xmit lock here.  Odds are very high that we'll be xmiting
     * data ang getting the xmit lock here prevents deadlocks.
     */
    ssl_GetSSL3HandshakeLock(ss);

    /* All the functions called in this switch MUST set error code if
    ** they return SECFailure or SECWouldBlock.
    */
    switch (rType) {
    case content_change_cipher_spec:
	rv = ssl3_HandleChangeCipherSpecs(ss, databuf);
	break;
    case content_alert:
	rv = ssl3_HandleAlert(ss, databuf);
	break;
    case content_handshake:
	if (!IS_DTLS(ss)) {
	    rv = ssl3_HandleHandshake(ss, databuf);
	} else {
	    rv = dtls_HandleHandshake(ss, databuf);
	}
	break;
    /*
    case content_application_data is handled before this switch
    */
    default:
	SSL_DBG(("%d: SSL3[%d]: bogus content type=%d",
		 SSL_GETPID(), ss->fd, cText->type));
	/* XXX Send an alert ???  */
	PORT_SetError(SSL_ERROR_RX_UNKNOWN_RECORD_TYPE);
	rv = SECFailure;
	break;
    }

    ssl_ReleaseSSL3HandshakeLock(ss);
    return rv;
}

/*
 * Initialization functions
 */

/* Called from ssl3_InitState, immediately below. */
/* Caller must hold the SpecWriteLock. */
static void
ssl3_InitCipherSpec(sslSocket *ss, ssl3CipherSpec *spec)
{
    spec->cipher_def               = &bulk_cipher_defs[cipher_null];
    PORT_Assert(spec->cipher_def->cipher == cipher_null);
    spec->mac_def                  = &mac_defs[mac_null];
    PORT_Assert(spec->mac_def->mac == mac_null);
    spec->encode                   = Null_Cipher;
    spec->decode                   = Null_Cipher;
    spec->destroy                  = NULL;
    spec->compressor               = NULL;
    spec->decompressor             = NULL;
    spec->destroyCompressContext   = NULL;
    spec->destroyDecompressContext = NULL;
    spec->mac_size                 = 0;
    spec->master_secret            = NULL;
    spec->bypassCiphers            = PR_FALSE;

    spec->msItem.data              = NULL;
    spec->msItem.len               = 0;

    spec->client.write_key         = NULL;
    spec->client.write_mac_key     = NULL;
    spec->client.write_mac_context = NULL;

    spec->server.write_key         = NULL;
    spec->server.write_mac_key     = NULL;
    spec->server.write_mac_context = NULL;

    spec->write_seq_num.high       = 0;
    spec->write_seq_num.low        = 0;

    spec->read_seq_num.high        = 0;
    spec->read_seq_num.low         = 0;

    spec->epoch                    = 0;
    dtls_InitRecvdRecords(&spec->recvdRecords);

    spec->version                  = ss->vrange.max;
}

/* Called from:	ssl3_SendRecord
**		ssl3_StartHandshakeHash() <- ssl2_BeginClientHandshake()
**		ssl3_SendClientHello()
**		ssl3_HandleV2ClientHello()
**		ssl3_HandleRecord()
**
** This function should perhaps acquire and release the SpecWriteLock.
**
**
*/
static SECStatus
ssl3_InitState(sslSocket *ss)
{
    PORT_Assert( ss->opt.noLocks || ssl_HaveSSL3HandshakeLock(ss));

    if (ss->ssl3.initialized)
    	return SECSuccess;	/* Function should be idempotent */

    ss->ssl3.policy = SSL_ALLOWED;

    ssl_GetSpecWriteLock(ss);
    ss->ssl3.crSpec = ss->ssl3.cwSpec = &ss->ssl3.specs[0];
    ss->ssl3.prSpec = ss->ssl3.pwSpec = &ss->ssl3.specs[1];
    ss->ssl3.hs.sendingSCSV = PR_FALSE;
    ssl3_InitCipherSpec(ss, ss->ssl3.crSpec);
    ssl3_InitCipherSpec(ss, ss->ssl3.prSpec);
    ss->ssl3.hs.preliminaryInfo = 0;

    ss->ssl3.hs.ws = (ss->sec.isServer) ? wait_client_hello : wait_server_hello;
#ifndef NSS_DISABLE_ECC
    ss->ssl3.hs.negotiatedECCurves = ssl3_GetSupportedECCurveMask(ss);
#endif
    ssl_ReleaseSpecWriteLock(ss);

    PORT_Memset(&ss->xtnData, 0, sizeof(TLSExtensionData));

    if (IS_DTLS(ss)) {
	ss->ssl3.hs.sendMessageSeq = 0;
	ss->ssl3.hs.recvMessageSeq = 0;
	ss->ssl3.hs.rtTimeoutMs = INITIAL_DTLS_TIMEOUT_MS;
	ss->ssl3.hs.rtRetries = 0;
	ss->ssl3.hs.recvdHighWater = -1;
	PR_INIT_CLIST(&ss->ssl3.hs.lastMessageFlight);
	dtls_SetMTU(ss, 0); /* Set the MTU to the highest plateau */
    }

    PORT_Assert(!ss->ssl3.hs.messages.buf && !ss->ssl3.hs.messages.space);
    ss->ssl3.hs.messages.buf = NULL;
    ss->ssl3.hs.messages.space = 0;

    ss->ssl3.hs.receivedNewSessionTicket = PR_FALSE;
    PORT_Memset(&ss->ssl3.hs.newSessionTicket, 0,
		sizeof(ss->ssl3.hs.newSessionTicket));

    ss->ssl3.initialized = PR_TRUE;
    return SECSuccess;
}

/* Returns a reference counted object that contains a key pair.
 * Or NULL on failure.  Initial ref count is 1.
 * Uses the keys in the pair as input.
 */
ssl3KeyPair *
ssl3_NewKeyPair( SECKEYPrivateKey * privKey, SECKEYPublicKey * pubKey)
{
    ssl3KeyPair * pair;

    if (!privKey || !pubKey) {
	PORT_SetError(PR_INVALID_ARGUMENT_ERROR);
    	return NULL;
    }
    pair = PORT_ZNew(ssl3KeyPair);
    if (!pair)
    	return NULL;			/* error code is set. */
    pair->refCount = 1;
    pair->privKey  = privKey;
    pair->pubKey   = pubKey;
    return pair;			/* success */
}

ssl3KeyPair *
ssl3_GetKeyPairRef(ssl3KeyPair * keyPair)
{
    PR_ATOMIC_INCREMENT(&keyPair->refCount);
    return keyPair;
}

void
ssl3_FreeKeyPair(ssl3KeyPair * keyPair)
{
    PRInt32 newCount =  PR_ATOMIC_DECREMENT(&keyPair->refCount);
    if (!newCount) {
	if (keyPair->privKey)
	    SECKEY_DestroyPrivateKey(keyPair->privKey);
	if (keyPair->pubKey)
	    SECKEY_DestroyPublicKey( keyPair->pubKey);
    	PORT_Free(keyPair);
    }
}

/*
 * Creates the public and private RSA keys for SSL Step down.
 * Called from SSL_ConfigSecureServer in sslsecur.c
 */
SECStatus
ssl3_CreateRSAStepDownKeys(sslSocket *ss)
{
    SECStatus             rv  	 = SECSuccess;
    SECKEYPrivateKey *    privKey;		/* RSA step down key */
    SECKEYPublicKey *     pubKey;		/* RSA step down key */

    if (ss->stepDownKeyPair)
	ssl3_FreeKeyPair(ss->stepDownKeyPair);
    ss->stepDownKeyPair = NULL;
#ifndef HACKED_EXPORT_SERVER
    /* Sigh, should have a get key strength call for private keys */
    if (PK11_GetPrivateModulusLen(ss->serverCerts[kt_rsa].SERVERKEY) >
                                                     EXPORT_RSA_KEY_LENGTH) {
	/* need to ask for the key size in bits */
	privKey = SECKEY_CreateRSAPrivateKey(EXPORT_RSA_KEY_LENGTH * BPB,
					     &pubKey, NULL);
    	if (!privKey || !pubKey ||
	    !(ss->stepDownKeyPair = ssl3_NewKeyPair(privKey, pubKey))) {
	    ssl_MapLowLevelError(SEC_ERROR_KEYGEN_FAIL);
	    rv = SECFailure;
	}
    }
#endif
    return rv;
}

/* record the export policy for this cipher suite */
SECStatus
ssl3_SetPolicy(ssl3CipherSuite which, int policy)
{
    ssl3CipherSuiteCfg *suite;

    suite = ssl_LookupCipherSuiteCfg(which, cipherSuites);
    if (suite == NULL) {
	return SECFailure; /* err code was set by ssl_LookupCipherSuiteCfg */
    }
    suite->policy = policy;

    return SECSuccess;
}

SECStatus
ssl3_GetPolicy(ssl3CipherSuite which, PRInt32 *oPolicy)
{
    ssl3CipherSuiteCfg *suite;
    PRInt32             policy;
    SECStatus           rv;

    suite = ssl_LookupCipherSuiteCfg(which, cipherSuites);
    if (suite) {
    	policy = suite->policy;
	rv     = SECSuccess;
    } else {
    	policy = SSL_NOT_ALLOWED;
	rv     = SECFailure;	/* err code was set by Lookup. */
    }
    *oPolicy = policy;
    return rv;
}

/* record the user preference for this suite */
SECStatus
ssl3_CipherPrefSetDefault(ssl3CipherSuite which, PRBool enabled)
{
    ssl3CipherSuiteCfg *suite;

    suite = ssl_LookupCipherSuiteCfg(which, cipherSuites);
    if (suite == NULL) {
	return SECFailure; /* err code was set by ssl_LookupCipherSuiteCfg */
    }
    suite->enabled = enabled;
    return SECSuccess;
}

/* return the user preference for this suite */
SECStatus
ssl3_CipherPrefGetDefault(ssl3CipherSuite which, PRBool *enabled)
{
    ssl3CipherSuiteCfg *suite;
    PRBool              pref;
    SECStatus           rv;

    suite = ssl_LookupCipherSuiteCfg(which, cipherSuites);
    if (suite) {
    	pref   = suite->enabled;
	rv     = SECSuccess;
    } else {
    	pref   = SSL_NOT_ALLOWED;
	rv     = SECFailure;	/* err code was set by Lookup. */
    }
    *enabled = pref;
    return rv;
}

SECStatus
ssl3_CipherPrefSet(sslSocket *ss, ssl3CipherSuite which, PRBool enabled)
{
    ssl3CipherSuiteCfg *suite;

    suite = ssl_LookupCipherSuiteCfg(which, ss->cipherSuites);
    if (suite == NULL) {
	return SECFailure; /* err code was set by ssl_LookupCipherSuiteCfg */
    }
    suite->enabled = enabled;
    return SECSuccess;
}

SECStatus
ssl3_CipherPrefGet(sslSocket *ss, ssl3CipherSuite which, PRBool *enabled)
{
    ssl3CipherSuiteCfg *suite;
    PRBool              pref;
    SECStatus           rv;

    suite = ssl_LookupCipherSuiteCfg(which, ss->cipherSuites);
    if (suite) {
    	pref   = suite->enabled;
	rv     = SECSuccess;
    } else {
    	pref   = SSL_NOT_ALLOWED;
	rv     = SECFailure;	/* err code was set by Lookup. */
    }
    *enabled = pref;
    return rv;
}

SECStatus
SSL_SignaturePrefSet(PRFileDesc *fd, const SSLSignatureAndHashAlg *algorithms,
                     unsigned int count)
{
    sslSocket *ss;
    unsigned int i;

    ss = ssl_FindSocket(fd);
    if (!ss) {
        SSL_DBG(("%d: SSL[%d]: bad socket in SSL_SignaturePrefSet",
                 SSL_GETPID(), fd));
        PORT_SetError(SEC_ERROR_INVALID_ARGS);
        return SECFailure;
    }

    if (!count || count > MAX_SIGNATURE_ALGORITHMS) {
        PORT_SetError(SEC_ERROR_INVALID_ARGS);
        return SECFailure;
    }

    ss->ssl3.signatureAlgorithmCount = 0;
    for (i = 0; i < count; ++i) {
        if (!ssl3_IsSupportedSignatureAlgorithm(&algorithms[i])) {
            SSL_DBG(("%d: SSL[%d]: invalid signature algorithm set %d/%d",
                     SSL_GETPID(), fd, algorithms[i].sigAlg,
                     algorithms[i].hashAlg));
            continue;
        }

        ss->ssl3.signatureAlgorithms[ss->ssl3.signatureAlgorithmCount++] =
                algorithms[i];
    }

    if (ss->ssl3.signatureAlgorithmCount == 0) {
        PORT_SetError(SSL_ERROR_NO_SUPPORTED_SIGNATURE_ALGORITHM);
        return SECFailure;
    }
    return SECSuccess;
}

SECStatus
SSL_SignaturePrefGet(PRFileDesc *fd, SSLSignatureAndHashAlg *algorithms,
                     unsigned int *count, unsigned int maxCount)
{
    sslSocket *ss;
    unsigned int requiredSpace;

    ss = ssl_FindSocket(fd);
    if (!ss) {
        SSL_DBG(("%d: SSL[%d]: bad socket in SSL_SignaturePrefGet",
                 SSL_GETPID(), fd));
        PORT_SetError(SEC_ERROR_INVALID_ARGS);
        return SECFailure;
    }

    if (!algorithms || !count ||
        maxCount < ss->ssl3.signatureAlgorithmCount) {
        PORT_SetError(SEC_ERROR_INVALID_ARGS);
        return SECFailure;
    }

    requiredSpace =
            ss->ssl3.signatureAlgorithmCount * sizeof(SSLSignatureAndHashAlg);
    PORT_Memcpy(algorithms, ss->ssl3.signatureAlgorithms, requiredSpace);
    *count = ss->ssl3.signatureAlgorithmCount;
    return SECSuccess;
}

unsigned int
SSL_SignatureMaxCount() {
    return MAX_SIGNATURE_ALGORITHMS;
}

/* copy global default policy into socket. */
void
ssl3_InitSocketPolicy(sslSocket *ss)
{
    PORT_Memcpy(ss->cipherSuites, cipherSuites, sizeof cipherSuites);
    PORT_Memcpy(ss->ssl3.signatureAlgorithms, defaultSignatureAlgorithms,
                sizeof(defaultSignatureAlgorithms));
    ss->ssl3.signatureAlgorithmCount = PR_ARRAY_SIZE(defaultSignatureAlgorithms);
}

/* ssl3_config_match_init must have already been called by
 * the caller of this function.
 */
SECStatus
ssl3_ConstructV2CipherSpecsHack(sslSocket *ss, unsigned char *cs, int *size)
{
    int i, count = 0;

    PORT_Assert(ss != 0);
    if (!ss) {
	PORT_SetError(PR_INVALID_ARGUMENT_ERROR);
	return SECFailure;
    }
    if (SSL3_ALL_VERSIONS_DISABLED(&ss->vrange)) {
    	*size = 0;
	return SECSuccess;
    }
    if (cs == NULL) {
	*size = count_cipher_suites(ss, SSL_ALLOWED, PR_TRUE);
	return SECSuccess;
    }

    /* ssl3_config_match_init was called by the caller of this function. */
    for (i = 0; i < ssl_V3_SUITES_IMPLEMENTED; i++) {
	ssl3CipherSuiteCfg *suite = &ss->cipherSuites[i];
	if (config_match(suite, SSL_ALLOWED, PR_TRUE, &ss->vrange, ss)) {
	    if (cs != NULL) {
		*cs++ = 0x00;
		*cs++ = (suite->cipher_suite >> 8) & 0xFF;
		*cs++ =  suite->cipher_suite       & 0xFF;
	    }
	    count++;
	}
    }
    *size = count;
    return SECSuccess;
}

/*
** If ssl3 socket has completed the first handshake, and is in idle state, 
** then start a new handshake.
** If flushCache is true, the SID cache will be flushed first, forcing a
** "Full" handshake (not a session restart handshake), to be done.
**
** called from SSL_RedoHandshake(), which already holds the handshake locks.
*/
SECStatus
ssl3_RedoHandshake(sslSocket *ss, PRBool flushCache)
{
    sslSessionID *   sid = ss->sec.ci.sid;
    SECStatus        rv;

    PORT_Assert( ss->opt.noLocks || ssl_HaveSSL3HandshakeLock(ss) );

    if (!ss->firstHsDone ||
        ((ss->version >= SSL_LIBRARY_VERSION_3_0) &&
	 ss->ssl3.initialized && 
	 (ss->ssl3.hs.ws != idle_handshake))) {
	PORT_SetError(SSL_ERROR_HANDSHAKE_NOT_COMPLETED);
	return SECFailure;
    }

    if (IS_DTLS(ss)) {
	dtls_RehandshakeCleanup(ss);
    }

    if (ss->opt.enableRenegotiation == SSL_RENEGOTIATE_NEVER) {
	PORT_SetError(SSL_ERROR_RENEGOTIATION_NOT_ALLOWED);
	return SECFailure;
    }
    if (sid && flushCache) {
        if (ss->sec.uncache)
            ss->sec.uncache(sid); /* remove it from whichever cache it's in. */
	ssl_FreeSID(sid);	/* dec ref count and free if zero. */
	ss->sec.ci.sid = NULL;
    }

    ssl_GetXmitBufLock(ss);	/**************************************/

    /* start off a new handshake. */
    rv = (ss->sec.isServer) ? ssl3_SendHelloRequest(ss)
                            : ssl3_SendClientHello(ss, PR_FALSE);

    ssl_ReleaseXmitBufLock(ss);	/**************************************/
    return rv;
}

/* Called from ssl_DestroySocketContents() in sslsock.c */
void
ssl3_DestroySSL3Info(sslSocket *ss)
{

    if (ss->ssl3.clientCertificate != NULL)
	CERT_DestroyCertificate(ss->ssl3.clientCertificate);

    if (ss->ssl3.clientPrivateKey != NULL)
	SECKEY_DestroyPrivateKey(ss->ssl3.clientPrivateKey);

    if (ss->ssl3.peerCertArena != NULL)
	ssl3_CleanupPeerCerts(ss);

    if (ss->ssl3.clientCertChain != NULL) {
       CERT_DestroyCertificateList(ss->ssl3.clientCertChain);
       ss->ssl3.clientCertChain = NULL;
    }

    /* clean up handshake */
#ifndef NO_PKCS11_BYPASS
    if (ss->opt.bypassPKCS11) {
	if (ss->ssl3.hs.hashType == handshake_hash_combo) {
	    SHA1_DestroyContext((SHA1Context *)ss->ssl3.hs.sha_cx, PR_FALSE);
	    MD5_DestroyContext((MD5Context *)ss->ssl3.hs.md5_cx, PR_FALSE);
	} else if (ss->ssl3.hs.hashType == handshake_hash_single) {
	    ss->ssl3.hs.sha_obj->destroy(ss->ssl3.hs.sha_cx, PR_FALSE);
	}
    } 
#endif
    if (ss->ssl3.hs.md5) {
	PK11_DestroyContext(ss->ssl3.hs.md5,PR_TRUE);
    }
    if (ss->ssl3.hs.sha) {
	PK11_DestroyContext(ss->ssl3.hs.sha,PR_TRUE);
    }
    if (ss->ssl3.hs.clientSigAndHash) {
	PORT_Free(ss->ssl3.hs.clientSigAndHash);
    }
    if (ss->ssl3.hs.messages.buf) {
    	PORT_Free(ss->ssl3.hs.messages.buf);
	ss->ssl3.hs.messages.buf = NULL;
	ss->ssl3.hs.messages.len = 0;
	ss->ssl3.hs.messages.space = 0;
    }

    /* free the SSL3Buffer (msg_body) */
    PORT_Free(ss->ssl3.hs.msg_body.buf);

    SECITEM_FreeItem(&ss->ssl3.hs.newSessionTicket.ticket, PR_FALSE);

    /* free up the CipherSpecs */
    ssl3_DestroyCipherSpec(&ss->ssl3.specs[0], PR_TRUE/*freeSrvName*/);
    ssl3_DestroyCipherSpec(&ss->ssl3.specs[1], PR_TRUE/*freeSrvName*/);

    /* Destroy the DTLS data */
    if (IS_DTLS(ss)) {
	dtls_FreeHandshakeMessages(&ss->ssl3.hs.lastMessageFlight);
	if (ss->ssl3.hs.recvdFragments.buf) {
	    PORT_Free(ss->ssl3.hs.recvdFragments.buf);
	}
    }

    if (ss->ssl3.dheGroups) {
	PORT_Free(ss->ssl3.dheGroups);
    }

    ss->ssl3.initialized = PR_FALSE;

    SECITEM_FreeItem(&ss->ssl3.nextProto, PR_FALSE);
}

typedef struct {
    SSL3ProtocolVersion num;
    SSLProtocolVariant variant;
} rangeDef;

static const rangeDef rangeList[] = {
    {SSL_LIBRARY_VERSION_2, ssl_variant_stream},
    {SSL_LIBRARY_VERSION_3_0, ssl_variant_stream},
    {SSL_LIBRARY_VERSION_TLS_1_0, ssl_variant_stream},
    {SSL_LIBRARY_VERSION_TLS_1_1, ssl_variant_stream},
    {SSL_LIBRARY_VERSION_TLS_1_2, ssl_variant_stream},
    {SSL_LIBRARY_VERSION_TLS_1_1, ssl_variant_datagram},
    {SSL_LIBRARY_VERSION_TLS_1_2, ssl_variant_datagram},
};

SECStatus SSL_applyNSSPolicy(void)
 {
    unsigned i;
    SECStatus rv;
    PRUint32 policy = 0;
    SSLVersionRange range;
    SSLProtocolVariant variant;
    const ssl3CipherSuiteDef *suite;

    rv = NSS_GetAlgorithmPolicy(SEC_OID_APPLY_SSL_POLICY, &policy);
    if (rv != SECSuccess || !(policy & NSS_USE_POLICY_IN_SSL)) {
        return SECSuccess;      /* do nothing */
    }

    /* disable every ciphersuite */
    for (i = 0; i < PR_ARRAY_SIZE(cipher_suite_defs); ++i) {
        SSL_CipherPrefSetDefault(cipher_suite_defs[i].cipher_suite, PR_FALSE);

        suite = &cipher_suite_defs[i];

        rv = NSS_GetAlgorithmPolicy(kea_defs[suite->key_exchange_alg].oid, &policy);
        if (rv != SECSuccess || !(policy & NSS_USE_ALG_IN_SSL_KX)) {
	        SSL_CipherPolicySet(cipher_suite_defs[i].cipher_suite, SSL_NOT_ALLOWED);
        	continue;
	}

        rv = NSS_GetAlgorithmPolicy(bulk_cipher_defs[suite->bulk_cipher_alg].oid, &policy);
        if (rv != SECSuccess || !(policy & NSS_USE_ALG_IN_SSL)) {
	        SSL_CipherPolicySet(cipher_suite_defs[i].cipher_suite, SSL_NOT_ALLOWED);
         	continue;
	}

	if (bulk_cipher_defs[suite->bulk_cipher_alg].type != type_aead) {
	        rv = NSS_GetAlgorithmPolicy(mac_defs[suite->mac_alg].oid, &policy);
	        if (rv != SECSuccess || !(policy & NSS_USE_ALG_IN_SSL)) {
		        SSL_CipherPolicySet(cipher_suite_defs[i].cipher_suite, SSL_NOT_ALLOWED);
	        	continue;
		}
	}

	/*fprintf(stderr, "enabling: %.4x\n", cipher_suite_defs[i].cipher_suite);*/
        rv = SSL_CipherPrefSetDefault(cipher_suite_defs[i].cipher_suite, PR_TRUE);
        if (rv != SECSuccess) {
             /* could not apply ciphersuite! */
         }
    }

    for (variant = ssl_variant_stream; variant <= ssl_variant_datagram; variant++) {
        range.min = 0;
	for (i = 0; i < PR_ARRAY_SIZE(rangeList); i++) {
            if (rangeList[i].variant != variant)
            	continue;
            rv = NSS_GetAlgorithmPolicy(rangeList[i].num, &policy);
            if (rv == SECSuccess && (policy & NSS_USE_ALG_IN_SSL_KX)) {
               range.min = rangeList[i].num;
               variant = rangeList[i].variant;
               break;
            }
        }

        if (range.min != 0) {
            range.max = range.min;
            for (i = PR_ARRAY_SIZE(rangeList)-1; i>=0; i--) {
                if (rangeList[i].variant != variant)
                    continue;

                rv = NSS_GetAlgorithmPolicy(rangeList[i].num, &policy);
                if (rv == SECSuccess && (policy & NSS_USE_ALG_IN_SSL_KX)) {
                    range.max = rangeList[i].num;
                    break;
                }
            }
            SSL_VersionRangeSetDefault(variant, &range);
        }
    }

    return SECSuccess;
}

/* End of ssl3con.c */<|MERGE_RESOLUTION|>--- conflicted
+++ resolved
@@ -25,10 +25,7 @@
 #include "pratom.h"
 #include "prthread.h"
 #include "nss.h"
-<<<<<<< HEAD
-=======
 #include "nssoptions.h"
->>>>>>> ecd35775
 
 #include "pk11func.h"
 #include "secmod.h"
@@ -272,58 +269,34 @@
 
 /* indexed by SSL3BulkCipher */
 static const ssl3BulkCipherDef bulk_cipher_defs[] = {
-    /*                                       |--------- Lengths --------|    */
-    /* cipher             calg               k  s  type         i  b  t  n    */
-    /*                                       e  e               v  l  a  o  o */
-    /*                                       y  c               |  o  g  n  i */
-    /*                                       |  r               |  c  |  c  d */
-    /*                                       |  e               |  k  |  e  | */
-    /*                                       |  t               |  |  |  |  | */
-    {cipher_null,         calg_null,         0, 0, type_stream, 0, 0, 0, 0, SEC_OID_NULL_CIPHER},
-    {cipher_rc4,          calg_rc4,         16,16, type_stream, 0, 0, 0, 0, SEC_OID_RC4},
-    {cipher_rc4_40,       calg_rc4,         16, 5, type_stream, 0, 0, 0, 0, SEC_OID_RC4_40},
-    {cipher_rc4_56,       calg_rc4,         16, 7, type_stream, 0, 0, 0, 0, SEC_OID_RC4_56},
-    {cipher_rc2,          calg_rc2,         16,16, type_block,  8, 8, 0, 0, SEC_OID_RC2_CBC},
-    {cipher_rc2_40,       calg_rc2,         16, 5, type_block,  8, 8, 0, 0, SEC_OID_RC2_40_CBC},
-    {cipher_des,          calg_des,          8, 8, type_block,  8, 8, 0, 0, SEC_OID_DES_CBC},
-    {cipher_3des,         calg_3des,        24,24, type_block,  8, 8, 0, 0, SEC_OID_DES_EDE3_CBC},
-    {cipher_des40,        calg_des,          8, 5, type_block,  8, 8, 0, 0, SEC_OID_DES_40_CBC},
-    {cipher_idea,         calg_idea,        16,16, type_block,  8, 8, 0, 0, SEC_OID_IDEA_CBC},
-    {cipher_aes_128,      calg_aes,         16,16, type_block, 16,16, 0, 0, SEC_OID_AES_128_CBC},
-    {cipher_aes_256,      calg_aes,         32,32, type_block, 16,16, 0, 0, SEC_OID_AES_256_CBC},
-    {cipher_camellia_128, calg_camellia,    16,16, type_block, 16,16, 0, 0, SEC_OID_CAMELLIA_128_CBC},
-    {cipher_camellia_256, calg_camellia,    32,32, type_block, 16,16, 0, 0, SEC_OID_CAMELLIA_256_CBC},
-    {cipher_seed,         calg_seed,        16,16, type_block, 16,16, 0, 0, SEC_OID_SEED_CBC},
-    {cipher_aes_128_gcm,  calg_aes_gcm,     16,16, type_aead,   4, 0,16, 8, SEC_OID_AES_128_GCM},
-    {cipher_missing,      calg_null,         0, 0, type_stream, 0, 0, 0, 0, 0},
+    /*                                       |--------- Lengths --------| */
+    /* cipher             calg               k  s  type         i  b  t  n */
+    /*                                       e  e               v  l  a  o */
+    /*                                       y  c               |  o  g  n */
+    /*                                       |  r               |  c  |  c */
+    /*                                       |  e               |  k  |  e */
+    /*                                       |  t               |  |  |  | */
+    {cipher_null,         calg_null,         0, 0, type_stream, 0, 0, 0, 0},
+    {cipher_rc4,          calg_rc4,         16,16, type_stream, 0, 0, 0, 0},
+    {cipher_rc4_40,       calg_rc4,         16, 5, type_stream, 0, 0, 0, 0},
+    {cipher_rc4_56,       calg_rc4,         16, 7, type_stream, 0, 0, 0, 0},
+    {cipher_rc2,          calg_rc2,         16,16, type_block,  8, 8, 0, 0},
+    {cipher_rc2_40,       calg_rc2,         16, 5, type_block,  8, 8, 0, 0},
+    {cipher_des,          calg_des,          8, 8, type_block,  8, 8, 0, 0},
+    {cipher_3des,         calg_3des,        24,24, type_block,  8, 8, 0, 0},
+    {cipher_des40,        calg_des,          8, 5, type_block,  8, 8, 0, 0},
+    {cipher_idea,         calg_idea,        16,16, type_block,  8, 8, 0, 0},
+    {cipher_aes_128,      calg_aes,         16,16, type_block, 16,16, 0, 0},
+    {cipher_aes_256,      calg_aes,         32,32, type_block, 16,16, 0, 0},
+    {cipher_camellia_128, calg_camellia,    16,16, type_block, 16,16, 0, 0},
+    {cipher_camellia_256, calg_camellia,    32,32, type_block, 16,16, 0, 0},
+    {cipher_seed,         calg_seed,        16,16, type_block, 16,16, 0, 0},
+    {cipher_aes_128_gcm,  calg_aes_gcm,     16,16, type_aead,   4, 0,16, 8},
+    {cipher_missing,      calg_null,         0, 0, type_stream, 0, 0, 0, 0},
 };
 
 static const ssl3KEADef kea_defs[] =
 { /* indexed by SSL3KeyExchangeAlgorithm */
-<<<<<<< HEAD
-    /* kea              exchKeyType signKeyType is_limited limit  tls_keygen  oid*/
-    {kea_null,           kt_null,     sign_null, PR_FALSE,   0, PR_FALSE, 0},
-    {kea_rsa,            kt_rsa,      sign_rsa,  PR_FALSE,   0, PR_FALSE, SEC_OID_TLS_RSA},
-    {kea_rsa_export,     kt_rsa,      sign_rsa,  PR_TRUE,  512, PR_FALSE, SEC_OID_TLS_RSA_EXPORT},
-    {kea_rsa_export_1024,kt_rsa,      sign_rsa,  PR_TRUE, 1024, PR_FALSE, SEC_OID_TLS_RSA_EXPORT},
-    {kea_dh_dss,         kt_dh,       sign_dsa,  PR_FALSE,   0, PR_FALSE, SEC_OID_TLS_DH_DSS},
-    {kea_dh_dss_export,  kt_dh,       sign_dsa,  PR_TRUE,  512, PR_FALSE, SEC_OID_TLS_DH_DSS},
-    {kea_dh_rsa,         kt_dh,       sign_rsa,  PR_FALSE,   0, PR_FALSE, SEC_OID_TLS_DH_RSA},
-    {kea_dh_rsa_export,  kt_dh,       sign_rsa,  PR_TRUE,  512, PR_FALSE, SEC_OID_TLS_DH_RSA},
-    {kea_dhe_dss,        kt_dh,       sign_dsa,  PR_FALSE,   0, PR_FALSE, SEC_OID_TLS_DHE_DSS},
-    {kea_dhe_dss_export, kt_dh,       sign_dsa,  PR_TRUE,  512, PR_FALSE, SEC_OID_TLS_DHE_DSS},
-    {kea_dhe_rsa,        kt_dh,       sign_rsa,  PR_FALSE,   0, PR_FALSE, SEC_OID_TLS_DHE_RSA},
-    {kea_dhe_rsa_export, kt_dh,       sign_rsa,  PR_TRUE,  512, PR_FALSE, SEC_OID_TLS_DHE_RSA},
-    {kea_dh_anon,        kt_dh,       sign_null, PR_FALSE,   0, PR_FALSE, SEC_OID_TLS_DH_ANON},
-    {kea_dh_anon_export, kt_dh,       sign_null, PR_TRUE,  512, PR_FALSE, SEC_OID_TLS_DH_ANON},
-    {kea_rsa_fips,       kt_rsa,      sign_rsa,  PR_FALSE,   0, PR_TRUE,  SEC_OID_TLS_RSA},
-#ifndef NSS_DISABLE_ECC
-    {kea_ecdh_ecdsa,     kt_ecdh,     sign_ecdsa,  PR_FALSE, 0, PR_FALSE,   SEC_OID_TLS_ECDH_ECDSA},
-    {kea_ecdhe_ecdsa,    kt_ecdh,     sign_ecdsa,  PR_FALSE,   0, PR_FALSE, SEC_OID_TLS_ECDHE_ECDSA},
-    {kea_ecdh_rsa,       kt_ecdh,     sign_rsa,  PR_FALSE,   0, PR_FALSE,   SEC_OID_TLS_ECDH_RSA},
-    {kea_ecdhe_rsa,      kt_ecdh,     sign_rsa,  PR_FALSE,   0, PR_FALSE,   SEC_OID_TLS_ECDHE_RSA},
-    {kea_ecdh_anon,      kt_ecdh,     sign_null,  PR_FALSE,   0, PR_FALSE,  SEC_OID_TLS_ECDH_ANON},
-=======
     /* kea            exchKeyType signKeyType is_limited limit tls_keygen ephemeral */
     {kea_null,           kt_null, sign_null,  PR_FALSE,   0, PR_FALSE, PR_FALSE},
     {kea_rsa,            kt_rsa,  sign_rsa,   PR_FALSE,   0, PR_FALSE, PR_FALSE},
@@ -346,7 +319,6 @@
     {kea_ecdh_rsa,       kt_ecdh, sign_rsa,   PR_FALSE,   0, PR_FALSE, PR_FALSE},
     {kea_ecdhe_rsa,      kt_ecdh, sign_rsa,   PR_FALSE,   0, PR_FALSE, PR_TRUE},
     {kea_ecdh_anon,      kt_ecdh, sign_null,  PR_FALSE,   0, PR_FALSE, PR_TRUE},
->>>>>>> ecd35775
 #endif /* NSS_DISABLE_ECC */
 };
 
@@ -528,13 +500,13 @@
 static const ssl3MACDef mac_defs[] = { /* indexed by SSL3MACAlgorithm */
     /* pad_size is only used for SSL 3.0 MAC. See RFC 6101 Sec. 5.2.3.1. */
     /* mac      mmech       pad_size  mac_size                       */
-    { mac_null, mmech_invalid,    0,  0         ,  0},
-    { mac_md5,  mmech_md5,       48,  MD5_LENGTH,  SEC_OID_HMAC_MD5 },
-    { mac_sha,  mmech_sha,       40,  SHA1_LENGTH, SEC_OID_HMAC_SHA1},
-    {hmac_md5,  mmech_md5_hmac,   0,  MD5_LENGTH,  SEC_OID_HMAC_MD5},
-    {hmac_sha,  mmech_sha_hmac,   0,  SHA1_LENGTH, SEC_OID_HMAC_SHA1},
-    {hmac_sha256, mmech_sha256_hmac, 0, SHA256_LENGTH, SEC_OID_HMAC_SHA256},
-    { mac_aead, mmech_invalid,    0,  0, 0 },
+    { mac_null, mmech_invalid,    0,  0          },
+    { mac_md5,  mmech_md5,       48,  MD5_LENGTH },
+    { mac_sha,  mmech_sha,       40,  SHA1_LENGTH},
+    {hmac_md5,  mmech_md5_hmac,   0,  MD5_LENGTH },
+    {hmac_sha,  mmech_sha_hmac,   0,  SHA1_LENGTH},
+    {hmac_sha256, mmech_sha256_hmac, 0, SHA256_LENGTH},
+    { mac_aead, mmech_invalid,    0,  0          },
 };
 
 /* indexed by SSL3BulkCipher */
@@ -6985,29 +6957,15 @@
 	SECItem          dh_p      = {siBuffer, NULL, 0};
 	SECItem          dh_g      = {siBuffer, NULL, 0};
 	SECItem          dh_Ys     = {siBuffer, NULL, 0};
-<<<<<<< HEAD
-        PRInt32          minDH;
-
-        rv = NSS_OptionGet(NSS_DH_MIN_KEY_SIZE, &minDH);
-    	if (rv != SECSuccess) {
-            minDH = 512/8;
-        } else {
-            minDH /= 8;
-	}
-=======
         unsigned dh_p_bits;
         unsigned dh_g_bits;
         unsigned dh_Ys_bits;
         PRInt32  minDH;
->>>>>>> ecd35775
 
     	rv = ssl3_ConsumeHandshakeVariable(ss, &dh_p, 2, &b, &length);
     	if (rv != SECSuccess) {
 	    goto loser;		/* malformed. */
 	}
-<<<<<<< HEAD
-        if (dh_p.len < minDH) {
-=======
 
 	rv = NSS_OptionGet(NSS_DH_MIN_KEY_SIZE, &minDH);
 	if (rv != SECSuccess) {
@@ -7015,7 +6973,6 @@
 	}
         dh_p_bits = SECKEY_BigIntegerBitLength(&dh_p);
         if (dh_p_bits < minDH) {
->>>>>>> ecd35775
 	    errCode = SSL_ERROR_WEAK_SERVER_EPHEMERAL_DH_KEY;
 	    goto alert_loser;
 	}
@@ -9240,11 +9197,7 @@
 ssl3_PickSignatureHashAlgorithm(sslSocket *ss,
                                 SSLSignatureAndHashAlg* out)
 {
-<<<<<<< HEAD
-    TLSSignatureAlgorithm sigAlg;
-=======
     SSLSignType sigAlg;
->>>>>>> ecd35775
     PRUint32 policy;
     unsigned int i, j;
 
@@ -9292,23 +9245,6 @@
         return SECSuccess;
     }
 
-<<<<<<< HEAD
-    for (i = 0; i < PR_ARRAY_SIZE(hashPreference); i++) {
-	for (j = 0; j < ss->ssl3.hs.numClientSigAndHash; j++) {
-	    const SSL3SignatureAndHashAlgorithm* sh =
-		&ss->ssl3.hs.clientSigAndHash[j];
-
-	    if (NSS_GetAlgorithmPolicy(sh->hashAlg, &policy) != SECSuccess ||
-	    	!(policy & NSS_USE_ALG_IN_SSL_KX)) {
-	    	/* We ignore hashes we don't support */
-	    	continue;
-	    }
-
-	    if (sh->sigAlg == sigAlg && sh->hashAlg == hashPreference[i]) {
-		out->hashAlg = sh->hashAlg;
-		return SECSuccess;
-	    }
-=======
     /* Here we look for the first server preference that the client has
      * indicated support for in their signature_algorithms extension. */
     for (i = 0; i < ss->ssl3.signatureAlgorithmCount; ++i) {
@@ -9323,7 +9259,6 @@
 	    && !(policy & NSS_USE_ALG_IN_SSL_KX)) {
 	    /* we ignore hashes we don't support */
 	    continue;
->>>>>>> ecd35775
 	}
         for (j = 0; j < ss->ssl3.hs.numClientSigAndHash; j++) {
             const SSLSignatureAndHashAlg *clientPref =
@@ -13016,98 +12951,4 @@
     SECITEM_FreeItem(&ss->ssl3.nextProto, PR_FALSE);
 }
 
-typedef struct {
-    SSL3ProtocolVersion num;
-    SSLProtocolVariant variant;
-} rangeDef;
-
-static const rangeDef rangeList[] = {
-    {SSL_LIBRARY_VERSION_2, ssl_variant_stream},
-    {SSL_LIBRARY_VERSION_3_0, ssl_variant_stream},
-    {SSL_LIBRARY_VERSION_TLS_1_0, ssl_variant_stream},
-    {SSL_LIBRARY_VERSION_TLS_1_1, ssl_variant_stream},
-    {SSL_LIBRARY_VERSION_TLS_1_2, ssl_variant_stream},
-    {SSL_LIBRARY_VERSION_TLS_1_1, ssl_variant_datagram},
-    {SSL_LIBRARY_VERSION_TLS_1_2, ssl_variant_datagram},
-};
-
-SECStatus SSL_applyNSSPolicy(void)
- {
-    unsigned i;
-    SECStatus rv;
-    PRUint32 policy = 0;
-    SSLVersionRange range;
-    SSLProtocolVariant variant;
-    const ssl3CipherSuiteDef *suite;
-
-    rv = NSS_GetAlgorithmPolicy(SEC_OID_APPLY_SSL_POLICY, &policy);
-    if (rv != SECSuccess || !(policy & NSS_USE_POLICY_IN_SSL)) {
-        return SECSuccess;      /* do nothing */
-    }
-
-    /* disable every ciphersuite */
-    for (i = 0; i < PR_ARRAY_SIZE(cipher_suite_defs); ++i) {
-        SSL_CipherPrefSetDefault(cipher_suite_defs[i].cipher_suite, PR_FALSE);
-
-        suite = &cipher_suite_defs[i];
-
-        rv = NSS_GetAlgorithmPolicy(kea_defs[suite->key_exchange_alg].oid, &policy);
-        if (rv != SECSuccess || !(policy & NSS_USE_ALG_IN_SSL_KX)) {
-	        SSL_CipherPolicySet(cipher_suite_defs[i].cipher_suite, SSL_NOT_ALLOWED);
-        	continue;
-	}
-
-        rv = NSS_GetAlgorithmPolicy(bulk_cipher_defs[suite->bulk_cipher_alg].oid, &policy);
-        if (rv != SECSuccess || !(policy & NSS_USE_ALG_IN_SSL)) {
-	        SSL_CipherPolicySet(cipher_suite_defs[i].cipher_suite, SSL_NOT_ALLOWED);
-         	continue;
-	}
-
-	if (bulk_cipher_defs[suite->bulk_cipher_alg].type != type_aead) {
-	        rv = NSS_GetAlgorithmPolicy(mac_defs[suite->mac_alg].oid, &policy);
-	        if (rv != SECSuccess || !(policy & NSS_USE_ALG_IN_SSL)) {
-		        SSL_CipherPolicySet(cipher_suite_defs[i].cipher_suite, SSL_NOT_ALLOWED);
-	        	continue;
-		}
-	}
-
-	/*fprintf(stderr, "enabling: %.4x\n", cipher_suite_defs[i].cipher_suite);*/
-        rv = SSL_CipherPrefSetDefault(cipher_suite_defs[i].cipher_suite, PR_TRUE);
-        if (rv != SECSuccess) {
-             /* could not apply ciphersuite! */
-         }
-    }
-
-    for (variant = ssl_variant_stream; variant <= ssl_variant_datagram; variant++) {
-        range.min = 0;
-	for (i = 0; i < PR_ARRAY_SIZE(rangeList); i++) {
-            if (rangeList[i].variant != variant)
-            	continue;
-            rv = NSS_GetAlgorithmPolicy(rangeList[i].num, &policy);
-            if (rv == SECSuccess && (policy & NSS_USE_ALG_IN_SSL_KX)) {
-               range.min = rangeList[i].num;
-               variant = rangeList[i].variant;
-               break;
-            }
-        }
-
-        if (range.min != 0) {
-            range.max = range.min;
-            for (i = PR_ARRAY_SIZE(rangeList)-1; i>=0; i--) {
-                if (rangeList[i].variant != variant)
-                    continue;
-
-                rv = NSS_GetAlgorithmPolicy(rangeList[i].num, &policy);
-                if (rv == SECSuccess && (policy & NSS_USE_ALG_IN_SSL_KX)) {
-                    range.max = rangeList[i].num;
-                    break;
-                }
-            }
-            SSL_VersionRangeSetDefault(variant, &range);
-        }
-    }
-
-    return SECSuccess;
-}
-
 /* End of ssl3con.c */
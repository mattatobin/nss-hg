--- conflicted
+++ resolved
@@ -91,37 +91,6 @@
     no_alert = 256
 } SSL3AlertDescription;
 
-<<<<<<< HEAD
-typedef struct {
-    SSL3AlertLevel level;
-    SSL3AlertDescription description;
-} SSL3Alert;
-
-typedef enum {
-    hello_request = 0,
-    client_hello = 1,
-    server_hello = 2,
-    hello_verify_request = 3,
-    new_session_ticket = 4,
-    hello_retry_request = 6,
-    encrypted_extensions = 8,
-    certificate = 11,
-    server_key_exchange = 12,
-    certificate_request = 13,
-    server_hello_done = 14,
-    certificate_verify = 15,
-    client_key_exchange = 16,
-    finished = 20,
-    certificate_status = 22,
-    next_proto = 67
-} SSL3HandshakeType;
-
-typedef struct {
-    PRUint8 empty;
-} SSL3HelloRequest;
-
-=======
->>>>>>> bb79a3b5
 typedef PRUint8 SSL3Random[SSL3_RANDOM_LENGTH];
 
 typedef struct {

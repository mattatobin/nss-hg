/* -*- Mode: C; tab-width: 8; indent-tabs-mode: nil; c-basic-offset: 4 -*- */
/* Private header file of libSSL.
 * Various and sundry protocol constants. DON'T CHANGE THESE. These
 * values are defined by the SSL 3.0 protocol specification.
 *
 * This Source Code Form is subject to the terms of the Mozilla Public
 * License, v. 2.0. If a copy of the MPL was not distributed with this
 * file, You can obtain one at http://mozilla.org/MPL/2.0/. */

#ifndef __ssl3proto_h_
#define __ssl3proto_h_

typedef PRUint16 SSL3ProtocolVersion;
/* version numbers are defined in sslproto.h */

/* The TLS 1.3 draft version. Used to avoid negotiating
 * between incompatible pre-standard TLS 1.3 drafts.
 * TODO(ekr@rtfm.com): Remove when TLS 1.3 is published. */
#define TLS_1_3_DRAFT_VERSION 21

typedef PRUint16 ssl3CipherSuite;
/* The cipher suites are defined in sslproto.h */

#define MAX_CERT_TYPES 10
#define MAX_COMPRESSION_METHODS 10
#define MAX_MAC_LENGTH 64
#define MAX_PADDING_LENGTH 64
#define MAX_KEY_LENGTH 64
#define EXPORT_KEY_LENGTH 5
#define SSL3_RANDOM_LENGTH 32

#define SSL3_RECORD_HEADER_LENGTH 5

/* SSL3_RECORD_HEADER_LENGTH + epoch/sequence_number */
#define DTLS_RECORD_HEADER_LENGTH 13

#define MAX_FRAGMENT_LENGTH 16384

typedef enum {
    content_change_cipher_spec = 20,
    content_alert = 21,
    content_handshake = 22,
    content_application_data = 23,
    content_alt_handshake = 24
} SSL3ContentType;

typedef struct {
    SSL3ContentType type;
    SSL3ProtocolVersion version;
    PRUint16 length;
    SECItem fragment;
} SSL3Plaintext;

typedef struct {
    SSL3ContentType type;
    SSL3ProtocolVersion version;
    PRUint16 length;
    SECItem fragment;
} SSL3Compressed;

typedef struct {
    SECItem content;
    PRUint8 MAC[MAX_MAC_LENGTH];
} SSL3GenericStreamCipher;

typedef struct {
    SECItem content;
    PRUint8 MAC[MAX_MAC_LENGTH];
    PRUint8 padding[MAX_PADDING_LENGTH];
    PRUint8 padding_length;
} SSL3GenericBlockCipher;

typedef enum { change_cipher_spec_choice = 1 } SSL3ChangeCipherSpecChoice;

typedef struct {
    SSL3ChangeCipherSpecChoice choice;
} SSL3ChangeCipherSpec;

typedef enum { alert_warning = 1,
               alert_fatal = 2 } SSL3AlertLevel;

typedef enum {
    close_notify = 0,
    unexpected_message = 10,
    bad_record_mac = 20,
    decryption_failed_RESERVED = 21, /* do not send; see RFC 5246 */
    record_overflow = 22,            /* TLS only */
    decompression_failure = 30,
    handshake_failure = 40,
    no_certificate = 41, /* SSL3 only, NOT TLS */
    bad_certificate = 42,
    unsupported_certificate = 43,
    certificate_revoked = 44,
    certificate_expired = 45,
    certificate_unknown = 46,
    illegal_parameter = 47,

    /* All alerts below are TLS only. */
    unknown_ca = 48,
    access_denied = 49,
    decode_error = 50,
    decrypt_error = 51,
    export_restriction = 60,
    protocol_version = 70,
    insufficient_security = 71,
    internal_error = 80,
    inappropriate_fallback = 86, /* could also be sent for SSLv3 */
    user_canceled = 90,
    no_renegotiation = 100,

    /* Alerts for client hello extensions */
    missing_extension = 109,
    unsupported_extension = 110,
    certificate_unobtainable = 111,
    unrecognized_name = 112,
    bad_certificate_status_response = 113,
    bad_certificate_hash_value = 114,
    no_application_protocol = 120,

    /* invalid alert */
    no_alert = 256
} SSL3AlertDescription;

typedef struct {
    SSL3AlertLevel level;
    SSL3AlertDescription description;
} SSL3Alert;

typedef struct {
    PRUint8 empty;
} SSL3HelloRequest;

typedef struct {
    PRUint8 rand[SSL3_RANDOM_LENGTH];
} SSL3Random;

typedef struct {
    PRUint8 id[32];
    PRUint8 length;
} SSL3SessionID;

typedef struct {
    SSL3ProtocolVersion client_version;
    SSL3Random random;
    SSL3SessionID session_id;
    SECItem cipher_suites;
    PRUint8 cm_count;
    SSLCompressionMethod compression_methods[MAX_COMPRESSION_METHODS];
} SSL3ClientHello;

typedef struct {
    SSL3ProtocolVersion server_version;
    SSL3Random random;
    SSL3SessionID session_id;
    ssl3CipherSuite cipher_suite;
    SSLCompressionMethod compression_method;
} SSL3ServerHello;

typedef struct {
    SECItem list;
} SSL3Certificate;

/* SSL3SignType moved to ssl.h */

/* The SSL key exchange method used */
typedef enum {
    kea_null,
    kea_rsa,
    kea_dh_dss,
    kea_dh_rsa,
    kea_dhe_dss,
    kea_dhe_rsa,
    kea_dh_anon,
    kea_ecdh_ecdsa,
    kea_ecdhe_ecdsa,
    kea_ecdh_rsa,
    kea_ecdhe_rsa,
    kea_ecdh_anon,
    kea_ecdhe_psk,
    kea_dhe_psk,
    kea_tls13_any,
} SSL3KeyExchangeAlgorithm;

typedef struct {
    SECItem modulus;
    SECItem exponent;
} SSL3ServerRSAParams;

typedef struct {
    SECItem p;
    SECItem g;
    SECItem Ys;
} SSL3ServerDHParams;

typedef struct {
    union {
        SSL3ServerDHParams dh;
        SSL3ServerRSAParams rsa;
    } u;
} SSL3ServerParams;

/* SSL3HashesIndividually contains a combination MD5/SHA1 hash, as used in TLS
 * prior to 1.2. */
typedef struct {
    PRUint8 md5[16];
    PRUint8 sha[20];
} SSL3HashesIndividually;

/* SSL3Hashes contains an SSL hash value. The digest is contained in |u.raw|
 * which, if |hashAlg==ssl_hash_none| is also a SSL3HashesIndividually
 * struct. */
typedef struct {
    unsigned int len;
    SSLHashType hashAlg;
    union {
        PRUint8 raw[64];
        SSL3HashesIndividually s;
<<<<<<< HEAD
        unsigned int transcriptLen;
=======
>>>>>>> 16c281f2
    } u;
} SSL3Hashes;

typedef struct {
    union {
        PRUint8 anonymous;
        SSL3Hashes certified;
    } u;
} SSL3ServerKeyExchange;

typedef enum {
    ct_RSA_sign = 1,
    ct_DSS_sign = 2,
    ct_RSA_fixed_DH = 3,
    ct_DSS_fixed_DH = 4,
    ct_RSA_ephemeral_DH = 5,
    ct_DSS_ephemeral_DH = 6,
    ct_ECDSA_sign = 64,
    ct_RSA_fixed_ECDH = 65,
    ct_ECDSA_fixed_ECDH = 66

} SSL3ClientCertificateType;

typedef struct {
    PRUint8 client_version[2];
    PRUint8 random[46];
} SSL3RSAPreMasterSecret;

typedef PRUint8 SSL3MasterSecret[48];

typedef enum {
    sender_client = 0x434c4e54,
    sender_server = 0x53525652
} SSL3Sender;

typedef SSL3HashesIndividually SSL3Finished;

typedef struct {
    PRUint8 verify_data[12];
} TLSFinished;

/*
 * TLS extension related data structures and constants.
 */

/* SessionTicket extension related data structures. */

/* NewSessionTicket handshake message. */
typedef struct {
    PRTime received_timestamp;
    PRUint32 ticket_lifetime_hint;
    PRUint32 flags;
    PRUint32 ticket_age_add;
    PRUint32 max_early_data_size;
    SECItem ticket;
} NewSessionTicket;

typedef enum {
    tls13_psk_ke = 0,
    tls13_psk_dh_ke = 1
} TLS13PskKEModes;

typedef enum {
    CLIENT_AUTH_ANONYMOUS = 0,
    CLIENT_AUTH_CERTIFICATE = 1
} ClientAuthenticationType;

#define SELF_ENCRYPT_KEY_NAME_LEN 16
#define SELF_ENCRYPT_KEY_NAME_PREFIX "NSS!"
#define SELF_ENCRYPT_KEY_NAME_PREFIX_LEN 4
#define SELF_ENCRYPT_KEY_VAR_NAME_LEN 12

#endif /* __ssl3proto_h_ */<|MERGE_RESOLUTION|>--- conflicted
+++ resolved
@@ -215,10 +215,6 @@
     union {
         PRUint8 raw[64];
         SSL3HashesIndividually s;
-<<<<<<< HEAD
-        unsigned int transcriptLen;
-=======
->>>>>>> 16c281f2
     } u;
 } SSL3Hashes;
 

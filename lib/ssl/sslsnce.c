/* -*- Mode: C; tab-width: 8; indent-tabs-mode: nil; c-basic-offset: 4 -*- */
/* This file implements the SERVER Session ID cache.
 * NOTE:  The contents of this file are NOT used by the client.
 *
 * This Source Code Form is subject to the terms of the Mozilla Public
 * License, v. 2.0. If a copy of the MPL was not distributed with this
 * file, You can obtain one at http://mozilla.org/MPL/2.0/. */

/* Note: ssl_FreeSID() in sslnonce.c gets used for both client and server
 * cache sids!
 *
 * About record locking among different server processes:
 *
 * All processes that are part of the same conceptual server (serving on
 * the same address and port) MUST share a common SSL session cache.
 * This code makes the content of the shared cache accessible to all
 * processes on the same "server".  This code works on Unix and Win32 only.
 *
 * We use NSPR anonymous shared memory and move data to & from shared memory.
 * We must do explicit locking of the records for all reads and writes.
 * The set of Cache entries are divided up into "sets" of 128 entries.
 * Each set is protected by a lock.  There may be one or more sets protected
 * by each lock.  That is, locks to sets are 1:N.
 * There is one lock for the entire cert cache.
 * There is one lock for the set of wrapped sym wrap keys.
 *
 * The anonymous shared memory is laid out as if it were declared like this:
 *
 * struct {
 *     cacheDescriptor          desc;
 *     sidCacheLock             sidCacheLocks[ numSIDCacheLocks];
 *     sidCacheLock             keyCacheLock;
 *     sidCacheLock             certCacheLock;
 *     sidCacheSet              sidCacheSets[ numSIDCacheSets ];
 *     sidCacheEntry            sidCacheData[ numSIDCacheEntries];
 *     certCacheEntry           certCacheData[numCertCacheEntries];
 *     SSLWrappedSymWrappingKey keyCacheData[SSL_NUM_WRAP_KEYS][SSL_NUM_WRAP_MECHS];
 *     PRUint8                  keyNameSuffix[SELF_ENCRYPT_KEY_VAR_NAME_LEN]
 *     encKeyCacheEntry         ticketEncKey; // Wrapped
 *     encKeyCacheEntry         ticketMacKey; // Wrapped
 *     PRBool                   ticketKeysValid;
 *     sidCacheLock             srvNameCacheLock;
 *     srvNameCacheEntry        srvNameData[ numSrvNameCacheEntries ];
 * } cacheMemCacheData;
 */
#include "seccomon.h"

#if defined(XP_UNIX) || defined(XP_WIN32) || defined(XP_OS2) || defined(XP_BEOS)

#include "cert.h"
#include "ssl.h"
#include "sslimpl.h"
#include "sslproto.h"
#include "pk11func.h"
#include "base64.h"
#include "keyhi.h"
#include "blapit.h"
#include "nss.h" /* for NSS_RegisterShutdown */
#include "sechash.h"
#include "selfencrypt.h"
#include <stdio.h>

#if defined(XP_UNIX) || defined(XP_BEOS)

#include <syslog.h>
#include <fcntl.h>
#include <unistd.h>
#include <errno.h>
#include <signal.h>
#include "unix_err.h"

#else

#ifdef XP_WIN32
#include <wtypes.h>
#include "win32err.h"
#endif

#endif
#include <sys/types.h>

#include "nspr.h"
#include "sslmutex.h"

/*
** Format of a cache entry in the shared memory.
*/
PR_STATIC_ASSERT(sizeof(PRTime) == 8);
struct sidCacheEntryStr {
    /* 16 */ PRIPv6Addr addr; /* client's IP address */
    /*  8 */ PRTime creationTime;
    /*  8 */ PRTime lastAccessTime;
    /*  8 */ PRTime expirationTime;
    /*  2 */ PRUint16 version;
    /*  1 */ PRUint8 valid;
    /*  1 */ PRUint8 sessionIDLength;
    /* 32 */ PRUint8 sessionID[SSL3_SESSIONID_BYTES];
    /*  2 */ PRUint16 authType;
    /*  2 */ PRUint16 authKeyBits;
    /*  2 */ PRUint16 keaType;
    /*  2 */ PRUint16 keaKeyBits;
<<<<<<< HEAD
    /* 84  - common header total */
=======
    /*  4 */ PRUint32 signatureScheme;
    /*  4 */ PRUint32 keaGroup;
    /* 80  - common header total */
>>>>>>> 13cb3091

    union {
        struct {
            /*  2 */ ssl3CipherSuite cipherSuite;
            /*  2 */ PRUint16 compression; /* SSLCompressionMethod */

            /* 54 */ ssl3SidKeys keys; /* keys, wrapped as needed. */

            /*  4 */ PRUint32 masterWrapMech;
            /*  4 */ PRInt32 certIndex;
            /*  4 */ PRInt32 srvNameIndex;
            /* 32 */ PRUint8 srvNameHash[SHA256_LENGTH]; /* SHA256 name hash */
            /*  2 */ PRUint16 namedCurve;
/*104 */} ssl3;

/* force sizeof(sidCacheEntry) to be a multiple of cache line size */
struct {
<<<<<<< HEAD
    /*124 */ PRUint8 filler[124]; /* 84+124==208, a multiple of 16 */
=======
    /*112 */ PRUint8 filler[112]; /* 80+112==192, a multiple of 16 */
>>>>>>> 13cb3091
} forceSize;
    } u;
};
typedef struct sidCacheEntryStr sidCacheEntry;

/* The length of this struct is supposed to be a power of 2, e.g. 4KB */
struct certCacheEntryStr {
    PRUint16 certLength;                     /*    2 */
    PRUint16 sessionIDLength;                /*    2 */
    PRUint8 sessionID[SSL3_SESSIONID_BYTES]; /*   32 */
    PRUint8 cert[SSL_MAX_CACHED_CERT_LEN];   /* 4060 */
};                                           /* total   4096 */
typedef struct certCacheEntryStr certCacheEntry;

struct sidCacheLockStr {
    PRUint32 timeStamp;
    sslMutex mutex;
    sslPID pid;
};
typedef struct sidCacheLockStr sidCacheLock;

struct sidCacheSetStr {
    PRIntn next;
};
typedef struct sidCacheSetStr sidCacheSet;

struct encKeyCacheEntryStr {
    PRUint8 bytes[512];
    PRInt32 length;
};
typedef struct encKeyCacheEntryStr encKeyCacheEntry;

#define SSL_MAX_DNS_HOST_NAME 1024

struct srvNameCacheEntryStr {
    PRUint16 type;                            /*    2 */
    PRUint16 nameLen;                         /*    2 */
    PRUint8 name[SSL_MAX_DNS_HOST_NAME + 12]; /* 1034 */
    PRUint8 nameHash[SHA256_LENGTH];          /*   32 */
                                              /* 1072 */
};
typedef struct srvNameCacheEntryStr srvNameCacheEntry;

struct cacheDescStr {

    PRUint32 cacheMemSize;

    PRUint32 numSIDCacheLocks;
    PRUint32 numSIDCacheSets;
    PRUint32 numSIDCacheSetsPerLock;

    PRUint32 numSIDCacheEntries;
    PRUint32 sidCacheSize;

    PRUint32 numCertCacheEntries;
    PRUint32 certCacheSize;

    PRUint32 numKeyCacheEntries;
    PRUint32 keyCacheSize;

    PRUint32 numSrvNameCacheEntries;
    PRUint32 srvNameCacheSize;

    PRUint32 ssl3Timeout;

    PRUint32 numSIDCacheLocksInitialized;

    /* These values are volatile, and are accessed through sharedCache-> */
    PRUint32 nextCertCacheEntry; /* certCacheLock protects */
    PRBool stopPolling;
    PRBool everInherited;

    /* The private copies of these values are pointers into shared mem */
    /* The copies of these values in shared memory are merely offsets */
    sidCacheLock *sidCacheLocks;
    sidCacheLock *keyCacheLock;
    sidCacheLock *certCacheLock;
    sidCacheLock *srvNameCacheLock;
    sidCacheSet *sidCacheSets;
    sidCacheEntry *sidCacheData;
    certCacheEntry *certCacheData;
    SSLWrappedSymWrappingKey *keyCacheData;
    PRUint8 *ticketKeyNameSuffix;
    encKeyCacheEntry *ticketEncKey;
    encKeyCacheEntry *ticketMacKey;
    PRUint32 *ticketKeysValid;
    srvNameCacheEntry *srvNameCacheData;

    /* Only the private copies of these pointers are valid */
    char *cacheMem;
    struct cacheDescStr *sharedCache; /* shared copy of this struct */
    PRFileMap *cacheMemMap;
    PRThread *poller;
    PRUint32 mutexTimeout;
    PRBool shared;
};
typedef struct cacheDescStr cacheDesc;

static cacheDesc globalCache;

static const char envVarName[] = { SSL_ENV_VAR_NAME };

static PRBool isMultiProcess = PR_FALSE;

#define DEF_SID_CACHE_ENTRIES 10000
#define DEF_CERT_CACHE_ENTRIES 250
#define MIN_CERT_CACHE_ENTRIES 125 /* the effective size in old releases. */
#define DEF_KEY_CACHE_ENTRIES 250
#define DEF_NAME_CACHE_ENTRIES 1000

#define SID_CACHE_ENTRIES_PER_SET 128
#define SID_ALIGNMENT 16

#define DEF_SSL3_TIMEOUT 86400L /* 24 hours */
#define MAX_SSL3_TIMEOUT 86400L /* 24 hours */
#define MIN_SSL3_TIMEOUT 5      /* seconds  */

#if defined(AIX) || defined(LINUX) || defined(NETBSD) || defined(OPENBSD)
#define MAX_SID_CACHE_LOCKS 8 /* two FDs per lock */
#elif defined(OSF1)
#define MAX_SID_CACHE_LOCKS 16 /* one FD per lock */
#else
#define MAX_SID_CACHE_LOCKS 256
#endif

#define SID_HOWMANY(val, size) (((val) + ((size)-1)) / (size))
#define SID_ROUNDUP(val, size) ((size)*SID_HOWMANY((val), (size)))

static sslPID myPid;
static PRUint32 ssl_max_sid_cache_locks = MAX_SID_CACHE_LOCKS;

/* forward static function declarations */
static PRUint32 SIDindex(cacheDesc *cache, const PRIPv6Addr *addr, PRUint8 *s,
                         unsigned nl);
static SECStatus LaunchLockPoller(cacheDesc *cache);
static SECStatus StopLockPoller(cacheDesc *cache);

struct inheritanceStr {
    PRUint32 cacheMemSize;
    PRUint32 fmStrLen;
};

typedef struct inheritanceStr inheritance;

#if defined(_WIN32) || defined(XP_OS2)

#define DEFAULT_CACHE_DIRECTORY "\\temp"

#endif /* _win32 */

#if defined(XP_UNIX) || defined(XP_BEOS)

#define DEFAULT_CACHE_DIRECTORY "/tmp"

#endif /* XP_UNIX || XP_BEOS */

/************************************************************************/

static PRUint32
LockSidCacheLock(sidCacheLock *lock, PRUint32 now)
{
    SECStatus rv = sslMutex_Lock(&lock->mutex);
    if (rv != SECSuccess)
        return 0;
    if (!now)
        now = ssl_TimeSec();
    lock->timeStamp = now;
    lock->pid = myPid;
    return now;
}

static SECStatus
UnlockSidCacheLock(sidCacheLock *lock)
{
    SECStatus rv;

    lock->pid = 0;
    rv = sslMutex_Unlock(&lock->mutex);
    return rv;
}

/* returns the value of ssl_TimeSec on success, zero on failure. */
static PRUint32
LockSet(cacheDesc *cache, PRUint32 set, PRUint32 now)
{
    PRUint32 lockNum = set % cache->numSIDCacheLocks;
    sidCacheLock *lock = cache->sidCacheLocks + lockNum;

    return LockSidCacheLock(lock, now);
}

static SECStatus
UnlockSet(cacheDesc *cache, PRUint32 set)
{
    PRUint32 lockNum = set % cache->numSIDCacheLocks;
    sidCacheLock *lock = cache->sidCacheLocks + lockNum;

    return UnlockSidCacheLock(lock);
}

/************************************************************************/

/* Put a certificate in the cache.  Update the cert index in the sce.
*/
static PRUint32
CacheCert(cacheDesc *cache, CERTCertificate *cert, sidCacheEntry *sce)
{
    PRUint32 now;
    certCacheEntry cce;

    if ((cert->derCert.len > SSL_MAX_CACHED_CERT_LEN) ||
        (cert->derCert.len <= 0) ||
        (cert->derCert.data == NULL)) {
        PORT_SetError(SEC_ERROR_INVALID_ARGS);
        return 0;
    }

    cce.sessionIDLength = sce->sessionIDLength;
    PORT_Memcpy(cce.sessionID, sce->sessionID, cce.sessionIDLength);

    cce.certLength = cert->derCert.len;
    PORT_Memcpy(cce.cert, cert->derCert.data, cce.certLength);

    /* get lock on cert cache */
    now = LockSidCacheLock(cache->certCacheLock, 0);
    if (now) {

        /* Find where to place the next cert cache entry. */
        cacheDesc *sharedCache = cache->sharedCache;
        PRUint32 ndx = sharedCache->nextCertCacheEntry;

        /* write the entry */
        cache->certCacheData[ndx] = cce;

        /* remember where we put it. */
        sce->u.ssl3.certIndex = ndx;

        /* update the "next" cache entry index */
        sharedCache->nextCertCacheEntry =
            (ndx + 1) % cache->numCertCacheEntries;

        UnlockSidCacheLock(cache->certCacheLock);
    }
    return now;
}

/* Server configuration hash tables need to account the SECITEM.type
 * field as well. These functions accomplish that. */
static PLHashNumber
Get32BitNameHash(const SECItem *name)
{
    PLHashNumber rv = SECITEM_Hash(name);

    PRUint8 *rvc = (PRUint8 *)&rv;
    rvc[name->len % sizeof(rv)] ^= name->type;

    return rv;
}

/* Put a name in the cache.  Update the cert index in the sce.
*/
static PRUint32
CacheSrvName(cacheDesc *cache, SECItem *name, sidCacheEntry *sce)
{
    PRUint32 now;
    PRUint32 ndx;
    srvNameCacheEntry snce;

    if (!name || name->len <= 0 ||
        name->len > SSL_MAX_DNS_HOST_NAME) {
        PORT_SetError(SEC_ERROR_INVALID_ARGS);
        return 0;
    }

    snce.type = name->type;
    snce.nameLen = name->len;
    PORT_Memcpy(snce.name, name->data, snce.nameLen);
    HASH_HashBuf(HASH_AlgSHA256, snce.nameHash, name->data, name->len);

    /* get index of the next name */
    ndx = Get32BitNameHash(name);
    /* get lock on cert cache */
    now = LockSidCacheLock(cache->srvNameCacheLock, 0);
    if (now) {
        if (cache->numSrvNameCacheEntries > 0) {
            /* Fit the index into array */
            ndx %= cache->numSrvNameCacheEntries;
            /* write the entry */
            cache->srvNameCacheData[ndx] = snce;
            /* remember where we put it. */
            sce->u.ssl3.srvNameIndex = ndx;
            /* Copy hash into sid hash */
            PORT_Memcpy(sce->u.ssl3.srvNameHash, snce.nameHash, SHA256_LENGTH);
        }
        UnlockSidCacheLock(cache->srvNameCacheLock);
    }
    return now;
}

/*
** Convert local SID to shared memory one
*/
static void
ConvertFromSID(sidCacheEntry *to, sslSessionID *from)
{
    to->valid = 1;
    to->version = from->version;
    to->addr = from->addr;
    to->creationTime = from->creationTime;
    to->lastAccessTime = from->lastAccessTime;
    to->expirationTime = from->expirationTime;
    to->authType = from->authType;
    to->authKeyBits = from->authKeyBits;
    to->keaType = from->keaType;
    to->keaKeyBits = from->keaKeyBits;
    to->keaGroup = from->keaGroup;
    to->signatureScheme = from->sigScheme;

    to->u.ssl3.cipherSuite = from->u.ssl3.cipherSuite;
    to->u.ssl3.compression = (PRUint16)from->u.ssl3.compression;
    to->u.ssl3.keys = from->u.ssl3.keys;
    to->u.ssl3.masterWrapMech = from->u.ssl3.masterWrapMech;
    to->sessionIDLength = from->u.ssl3.sessionIDLength;
    to->u.ssl3.certIndex = -1;
    to->u.ssl3.srvNameIndex = -1;
    PORT_Memcpy(to->sessionID, from->u.ssl3.sessionID,
                to->sessionIDLength);
    to->u.ssl3.namedCurve = 0U;
    if (from->authType == ssl_auth_ecdsa ||
        from->authType == ssl_auth_ecdh_rsa ||
        from->authType == ssl_auth_ecdh_ecdsa) {
        PORT_Assert(from->namedCurve);
        to->u.ssl3.namedCurve = (PRUint16)from->namedCurve->name;
    }

    SSL_TRC(8, ("%d: SSL3: ConvertSID: time=%d addr=0x%08x%08x%08x%08x "
                "cipherSuite=%d",
                myPid, to->creationTime / PR_USEC_PER_SEC,
                to->addr.pr_s6_addr32[0], to->addr.pr_s6_addr32[1],
                to->addr.pr_s6_addr32[2], to->addr.pr_s6_addr32[3],
                to->u.ssl3.cipherSuite));
}

/*
** Convert shared memory cache-entry to local memory based one
** This is only called from ServerSessionIDLookup().
*/
static sslSessionID *
ConvertToSID(sidCacheEntry *from,
             certCacheEntry *pcce,
             srvNameCacheEntry *psnce,
             CERTCertDBHandle *dbHandle)
{
    sslSessionID *to;

    to = PORT_ZNew(sslSessionID);
    if (!to) {
        return 0;
    }

    to->u.ssl3.sessionIDLength = from->sessionIDLength;
    to->u.ssl3.cipherSuite = from->u.ssl3.cipherSuite;
    to->u.ssl3.compression = (SSLCompressionMethod)from->u.ssl3.compression;
    to->u.ssl3.keys = from->u.ssl3.keys;
    to->u.ssl3.masterWrapMech = from->u.ssl3.masterWrapMech;
    if (from->u.ssl3.srvNameIndex != -1 && psnce) {
        SECItem name;
        SECStatus rv;
        name.type = psnce->type;
        name.len = psnce->nameLen;
        name.data = psnce->name;
        rv = SECITEM_CopyItem(NULL, &to->u.ssl3.srvName, &name);
        if (rv != SECSuccess) {
            goto loser;
        }
    }

    PORT_Memcpy(to->u.ssl3.sessionID, from->sessionID, from->sessionIDLength);

    /* the portions of the SID that are only restored on the client
     * are set to invalid values on the server.
     */
    to->u.ssl3.clientWriteKey = NULL;
    to->u.ssl3.serverWriteKey = NULL;

    to->urlSvrName = NULL;

    to->u.ssl3.masterModuleID = (SECMODModuleID)-1; /* invalid value */
    to->u.ssl3.masterSlotID = (CK_SLOT_ID)-1;       /* invalid value */
    to->u.ssl3.masterWrapIndex = 0;
    to->u.ssl3.masterWrapSeries = 0;
    to->u.ssl3.masterValid = PR_FALSE;

    to->u.ssl3.clAuthModuleID = (SECMODModuleID)-1; /* invalid value */
    to->u.ssl3.clAuthSlotID = (CK_SLOT_ID)-1;       /* invalid value */
    to->u.ssl3.clAuthSeries = 0;
    to->u.ssl3.clAuthValid = PR_FALSE;

    if (from->u.ssl3.certIndex != -1 && pcce) {
        SECItem derCert;

        derCert.len = pcce->certLength;
        derCert.data = pcce->cert;

        to->peerCert = CERT_NewTempCertificate(dbHandle, &derCert, NULL,
                                               PR_FALSE, PR_TRUE);
        if (to->peerCert == NULL)
            goto loser;
    }
    if (from->authType == ssl_auth_ecdsa ||
        from->authType == ssl_auth_ecdh_rsa ||
        from->authType == ssl_auth_ecdh_ecdsa) {
        to->namedCurve =
            ssl_LookupNamedGroup((SSLNamedGroup)from->u.ssl3.namedCurve);
    }

    to->version = from->version;
    to->creationTime = from->creationTime;
    to->lastAccessTime = from->lastAccessTime;
    to->expirationTime = from->expirationTime;
    to->cached = in_server_cache;
    to->addr = from->addr;
    to->references = 1;
    to->authType = from->authType;
    to->authKeyBits = from->authKeyBits;
    to->keaType = from->keaType;
    to->keaKeyBits = from->keaKeyBits;
    to->keaGroup = from->keaGroup;
    to->sigScheme = from->signatureScheme;

    return to;

loser:
    if (to) {
        SECITEM_FreeItem(&to->u.ssl3.srvName, PR_FALSE);
        PORT_Free(to);
    }
    return NULL;
}

/*
** Perform some mumbo jumbo on the ip-address and the session-id value to
** compute a hash value.
*/
static PRUint32
SIDindex(cacheDesc *cache, const PRIPv6Addr *addr, PRUint8 *s, unsigned nl)
{
    PRUint32 rv;
    PRUint32 x[8];

    memset(x, 0, sizeof x);
    if (nl > sizeof x)
        nl = sizeof x;
    memcpy(x, s, nl);

    rv = (addr->pr_s6_addr32[0] ^ addr->pr_s6_addr32[1] ^
          addr->pr_s6_addr32[2] ^ addr->pr_s6_addr32[3] ^
          x[0] ^ x[1] ^ x[2] ^ x[3] ^ x[4] ^ x[5] ^ x[6] ^ x[7]) %
         cache->numSIDCacheSets;
    return rv;
}

/*
** Look something up in the cache. This will invalidate old entries
** in the process. Caller has locked the cache set!
** Returns PR_TRUE if found a valid match.  PR_FALSE otherwise.
*/
static sidCacheEntry *
FindSID(cacheDesc *cache, PRUint32 setNum, PRUint32 now,
        const PRIPv6Addr *addr, unsigned char *sessionID,
        unsigned sessionIDLength)
{
    PRUint32 ndx = cache->sidCacheSets[setNum].next;
    int i;

    sidCacheEntry *set = cache->sidCacheData +
                         (setNum * SID_CACHE_ENTRIES_PER_SET);

    for (i = SID_CACHE_ENTRIES_PER_SET; i > 0; --i) {
        sidCacheEntry *sce;

        ndx = (ndx - 1) % SID_CACHE_ENTRIES_PER_SET;
        sce = set + ndx;

        if (!sce->valid)
            continue;

        if (now > sce->expirationTime) {
            /* SessionID has timed out. Invalidate the entry. */
            SSL_TRC(7, ("%d: timed out sid entry addr=%08x%08x%08x%08x now=%x "
                        "time+=%x",
                        myPid, sce->addr.pr_s6_addr32[0],
                        sce->addr.pr_s6_addr32[1], sce->addr.pr_s6_addr32[2],
                        sce->addr.pr_s6_addr32[3], now,
                        sce->expirationTime));
            sce->valid = 0;
            continue;
        }

        /*
        ** Next, examine specific session-id/addr data to see if the cache
        ** entry matches our addr+session-id value
        */
        if (sessionIDLength == sce->sessionIDLength &&
            !memcmp(&sce->addr, addr, sizeof(PRIPv6Addr)) &&
            !memcmp(sce->sessionID, sessionID, sessionIDLength)) {
            /* Found it */
            return sce;
        }
    }

    PORT_SetError(SSL_ERROR_SESSION_NOT_FOUND);
    return NULL;
}

/************************************************************************/

/* This is the primary function for finding entries in the server's sid cache.
 * Although it is static, this function is called via the global function
 * pointer ssl_sid_lookup.
 */
static sslSessionID *
ServerSessionIDLookup(const PRIPv6Addr *addr,
                      unsigned char *sessionID,
                      unsigned int sessionIDLength,
                      CERTCertDBHandle *dbHandle)
{
    sslSessionID *sid = 0;
    sidCacheEntry *psce;
    certCacheEntry *pcce = 0;
    srvNameCacheEntry *psnce = 0;
    cacheDesc *cache = &globalCache;
    PRUint32 now;
    PRUint32 set;
    PRInt32 cndx;
    sidCacheEntry sce;
    certCacheEntry cce;
    srvNameCacheEntry snce;

    set = SIDindex(cache, addr, sessionID, sessionIDLength);
    now = LockSet(cache, set, 0);
    if (!now)
        return NULL;

    psce = FindSID(cache, set, now, addr, sessionID, sessionIDLength);
    if (psce) {
        if ((cndx = psce->u.ssl3.certIndex) != -1) {
            PRUint32 gotLock = LockSidCacheLock(cache->certCacheLock, now);
            if (gotLock) {
                pcce = &cache->certCacheData[cndx];

                /* See if the cert's session ID matches the sce cache. */
                if ((pcce->sessionIDLength == psce->sessionIDLength) &&
                    !PORT_Memcmp(pcce->sessionID, psce->sessionID,
                                 pcce->sessionIDLength)) {
                    cce = *pcce;
                } else {
                    /* The cert doesen't match the SID cache entry,
                    ** so invalidate the SID cache entry.
                    */
                    psce->valid = 0;
                    psce = 0;
                    pcce = 0;
                }
                UnlockSidCacheLock(cache->certCacheLock);
            } else {
                /* what the ??.  Didn't get the cert cache lock.
                ** Don't invalidate the SID cache entry, but don't find it.
                */
                PORT_Assert(!("Didn't get cert Cache Lock!"));
                psce = 0;
                pcce = 0;
            }
        }
        if (psce && ((cndx = psce->u.ssl3.srvNameIndex) != -1)) {
            PRUint32 gotLock = LockSidCacheLock(cache->srvNameCacheLock,
                                                now);
            if (gotLock) {
                psnce = &cache->srvNameCacheData[cndx];

                if (!PORT_Memcmp(psnce->nameHash, psce->u.ssl3.srvNameHash,
                                 SHA256_LENGTH)) {
                    snce = *psnce;
                } else {
                    /* The name doesen't match the SID cache entry,
                    ** so invalidate the SID cache entry.
                    */
                    psce->valid = 0;
                    psce = 0;
                    psnce = 0;
                }
                UnlockSidCacheLock(cache->srvNameCacheLock);
            } else {
                /* what the ??.  Didn't get the cert cache lock.
                ** Don't invalidate the SID cache entry, but don't find it.
                */
                PORT_Assert(!("Didn't get name Cache Lock!"));
                psce = 0;
                psnce = 0;
            }
        }
        if (psce) {
            psce->lastAccessTime = now;
            sce = *psce; /* grab a copy while holding the lock */
        }
    }
    UnlockSet(cache, set);
    if (psce) {
        /* sce conains a copy of the cache entry.
        ** Convert shared memory format to local format
        */
        sid = ConvertToSID(&sce, pcce ? &cce : 0, psnce ? &snce : 0, dbHandle);
    }
    return sid;
}

/*
** Place a sid into the cache, if it isn't already there.
*/
static void
ServerSessionIDCache(sslSessionID *sid)
{
    sidCacheEntry sce;
    PRUint32 now = 0;
    cacheDesc *cache = &globalCache;

    if (sid->u.ssl3.sessionIDLength == 0) {
        return;
    }

    if (sid->cached == never_cached || sid->cached == invalid_cache) {
        PRUint32 set;
        SECItem *name;

        PORT_Assert(sid->creationTime != 0);
        if (!sid->creationTime)
            sid->lastAccessTime = sid->creationTime = ssl_TimeUsec();
        /* override caller's expiration time, which uses client timeout
         * duration, not server timeout duration.
         */
        sid->expirationTime =
            sid->creationTime + cache->ssl3Timeout * PR_USEC_PER_SEC;
        SSL_TRC(8, ("%d: SSL: CacheMT: cached=%d addr=0x%08x%08x%08x%08x time=%x "
                    "cipherSuite=%d",
                    myPid, sid->cached,
                    sid->addr.pr_s6_addr32[0], sid->addr.pr_s6_addr32[1],
                    sid->addr.pr_s6_addr32[2], sid->addr.pr_s6_addr32[3],
                    sid->creationTime / PR_USEC_PER_SEC,
                    sid->u.ssl3.cipherSuite));
        PRINT_BUF(8, (0, "sessionID:", sid->u.ssl3.sessionID,
                      sid->u.ssl3.sessionIDLength));

        ConvertFromSID(&sce, sid);

        name = &sid->u.ssl3.srvName;
        if (name->len && name->data) {
            now = CacheSrvName(cache, name, &sce);
        }
        if (sid->peerCert != NULL) {
            now = CacheCert(cache, sid->peerCert, &sce);
        }

        set = SIDindex(cache, &sce.addr, sce.sessionID, sce.sessionIDLength);
        now = LockSet(cache, set, now);
        if (now) {
            PRUint32 next = cache->sidCacheSets[set].next;
            PRUint32 ndx = set * SID_CACHE_ENTRIES_PER_SET + next;

            /* Write out new cache entry */
            cache->sidCacheData[ndx] = sce;

            cache->sidCacheSets[set].next =
                (next + 1) % SID_CACHE_ENTRIES_PER_SET;

            UnlockSet(cache, set);
            sid->cached = in_server_cache;
        }
    }
}

/*
** Although this is static, it is called from ssl via global function pointer
**  ssl_sid_uncache.  This invalidates the referenced cache entry.
*/
static void
ServerSessionIDUncache(sslSessionID *sid)
{
    cacheDesc *cache = &globalCache;
    PRUint8 *sessionID;
    unsigned int sessionIDLength;
    PRErrorCode err;
    PRUint32 set;
    PRUint32 now;
    sidCacheEntry *psce;

    if (sid == NULL)
        return;

    /* Uncaching a SID should never change the error code.
    ** So save it here and restore it before exiting.
    */
    err = PR_GetError();

    sessionID = sid->u.ssl3.sessionID;
    sessionIDLength = sid->u.ssl3.sessionIDLength;
    SSL_TRC(8, ("%d: SSL3: UncacheMT: valid=%d addr=0x%08x%08x%08x%08x time=%x "
                "cipherSuite=%d",
                myPid, sid->cached,
                sid->addr.pr_s6_addr32[0], sid->addr.pr_s6_addr32[1],
                sid->addr.pr_s6_addr32[2], sid->addr.pr_s6_addr32[3],
                sid->creationTime / PR_USEC_PER_SEC,
                sid->u.ssl3.cipherSuite));
    PRINT_BUF(8, (0, "sessionID:", sessionID, sessionIDLength));
    set = SIDindex(cache, &sid->addr, sessionID, sessionIDLength);
    now = LockSet(cache, set, 0);
    if (now) {
        psce = FindSID(cache, set, now, &sid->addr, sessionID, sessionIDLength);
        if (psce) {
            psce->valid = 0;
        }
        UnlockSet(cache, set);
    }
    sid->cached = invalid_cache;
    PORT_SetError(err);
}

#ifdef XP_OS2

#define INCL_DOSPROCESS
#include <os2.h>

long
gettid(void)
{
    PTIB ptib;
    PPIB ppib;
    DosGetInfoBlocks(&ptib, &ppib);
    return ((long)ptib->tib_ordinal); /* thread id */
}
#endif

static void
CloseCache(cacheDesc *cache)
{
    int locks_initialized = cache->numSIDCacheLocksInitialized;

    if (cache->cacheMem) {
        if (cache->sharedCache) {
            sidCacheLock *pLock = cache->sidCacheLocks;
            for (; locks_initialized > 0; --locks_initialized, ++pLock) {
                /* If everInherited is true, this shared cache was (and may
                ** still be) in use by multiple processes.  We do not wish to
                ** destroy the mutexes while they are still in use, but we do
                ** want to free mutex resources associated with this process.
                */
                sslMutex_Destroy(&pLock->mutex,
                                 cache->sharedCache->everInherited);
            }
        }
        if (cache->shared) {
            PR_MemUnmap(cache->cacheMem, cache->cacheMemSize);
        } else {
            PORT_Free(cache->cacheMem);
        }
        cache->cacheMem = NULL;
    }
    if (cache->cacheMemMap) {
        PR_CloseFileMap(cache->cacheMemMap);
        cache->cacheMemMap = NULL;
    }
    memset(cache, 0, sizeof *cache);
}

static SECStatus
InitCache(cacheDesc *cache, int maxCacheEntries, int maxCertCacheEntries,
          int maxSrvNameCacheEntries, PRUint32 ssl3_timeout,
          const char *directory, PRBool shared)
{
    ptrdiff_t ptr;
    sidCacheLock *pLock;
    char *cacheMem;
    PRFileMap *cacheMemMap;
    char *cfn = NULL; /* cache file name */
    int locks_initialized = 0;
    int locks_to_initialize = 0;
    PRUint32 init_time;

    if ((!cache) || (maxCacheEntries < 0) || (!directory)) {
        PORT_SetError(SEC_ERROR_INVALID_ARGS);
        return SECFailure;
    }

    if (cache->cacheMem) {
        /* Already done */
        return SECSuccess;
    }

    /* make sure loser can clean up properly */
    cache->shared = shared;
    cache->cacheMem = cacheMem = NULL;
    cache->cacheMemMap = cacheMemMap = NULL;
    cache->sharedCache = (cacheDesc *)0;

    cache->numSIDCacheLocksInitialized = 0;
    cache->nextCertCacheEntry = 0;
    cache->stopPolling = PR_FALSE;
    cache->everInherited = PR_FALSE;
    cache->poller = NULL;
    cache->mutexTimeout = 0;

    cache->numSIDCacheEntries = maxCacheEntries ? maxCacheEntries
                                                : DEF_SID_CACHE_ENTRIES;
    cache->numSIDCacheSets =
        SID_HOWMANY(cache->numSIDCacheEntries, SID_CACHE_ENTRIES_PER_SET);

    cache->numSIDCacheEntries =
        cache->numSIDCacheSets * SID_CACHE_ENTRIES_PER_SET;

    cache->numSIDCacheLocks =
        PR_MIN(cache->numSIDCacheSets, ssl_max_sid_cache_locks);

    cache->numSIDCacheSetsPerLock =
        SID_HOWMANY(cache->numSIDCacheSets, cache->numSIDCacheLocks);

    cache->numCertCacheEntries = (maxCertCacheEntries > 0) ? maxCertCacheEntries
                                                           : 0;
    cache->numSrvNameCacheEntries = (maxSrvNameCacheEntries >= 0) ? maxSrvNameCacheEntries
                                                                  : DEF_NAME_CACHE_ENTRIES;

    /* compute size of shared memory, and offsets of all pointers */
    ptr = 0;
    cache->cacheMem = (char *)ptr;
    ptr += SID_ROUNDUP(sizeof(cacheDesc), SID_ALIGNMENT);

    cache->sidCacheLocks = (sidCacheLock *)ptr;
    cache->keyCacheLock = cache->sidCacheLocks + cache->numSIDCacheLocks;
    cache->certCacheLock = cache->keyCacheLock + 1;
    cache->srvNameCacheLock = cache->certCacheLock + 1;
    ptr = (ptrdiff_t)(cache->srvNameCacheLock + 1);
    ptr = SID_ROUNDUP(ptr, SID_ALIGNMENT);

    cache->sidCacheSets = (sidCacheSet *)ptr;
    ptr = (ptrdiff_t)(cache->sidCacheSets + cache->numSIDCacheSets);
    ptr = SID_ROUNDUP(ptr, SID_ALIGNMENT);

    cache->sidCacheData = (sidCacheEntry *)ptr;
    ptr = (ptrdiff_t)(cache->sidCacheData + cache->numSIDCacheEntries);
    ptr = SID_ROUNDUP(ptr, SID_ALIGNMENT);

    cache->certCacheData = (certCacheEntry *)ptr;
    cache->sidCacheSize =
        (char *)cache->certCacheData - (char *)cache->sidCacheData;

    if (cache->numCertCacheEntries < MIN_CERT_CACHE_ENTRIES) {
        /* This is really a poor way to computer this! */
        cache->numCertCacheEntries = cache->sidCacheSize / sizeof(certCacheEntry);
        if (cache->numCertCacheEntries < MIN_CERT_CACHE_ENTRIES)
            cache->numCertCacheEntries = MIN_CERT_CACHE_ENTRIES;
    }
    ptr = (ptrdiff_t)(cache->certCacheData + cache->numCertCacheEntries);
    ptr = SID_ROUNDUP(ptr, SID_ALIGNMENT);

    cache->keyCacheData = (SSLWrappedSymWrappingKey *)ptr;
    cache->certCacheSize =
        (char *)cache->keyCacheData - (char *)cache->certCacheData;

    cache->numKeyCacheEntries = SSL_NUM_WRAP_KEYS * SSL_NUM_WRAP_MECHS;
    ptr = (ptrdiff_t)(cache->keyCacheData + cache->numKeyCacheEntries);
    ptr = SID_ROUNDUP(ptr, SID_ALIGNMENT);

    cache->keyCacheSize = (char *)ptr - (char *)cache->keyCacheData;

    cache->ticketKeyNameSuffix = (PRUint8 *)ptr;
    ptr = (ptrdiff_t)(cache->ticketKeyNameSuffix +
                      SELF_ENCRYPT_KEY_VAR_NAME_LEN);
    ptr = SID_ROUNDUP(ptr, SID_ALIGNMENT);

    cache->ticketEncKey = (encKeyCacheEntry *)ptr;
    ptr = (ptrdiff_t)(cache->ticketEncKey + 1);
    ptr = SID_ROUNDUP(ptr, SID_ALIGNMENT);

    cache->ticketMacKey = (encKeyCacheEntry *)ptr;
    ptr = (ptrdiff_t)(cache->ticketMacKey + 1);
    ptr = SID_ROUNDUP(ptr, SID_ALIGNMENT);

    cache->ticketKeysValid = (PRUint32 *)ptr;
    ptr = (ptrdiff_t)(cache->ticketKeysValid + 1);
    ptr = SID_ROUNDUP(ptr, SID_ALIGNMENT);

    cache->srvNameCacheData = (srvNameCacheEntry *)ptr;
    cache->srvNameCacheSize =
        cache->numSrvNameCacheEntries * sizeof(srvNameCacheEntry);
    ptr = (ptrdiff_t)(cache->srvNameCacheData + cache->numSrvNameCacheEntries);
    ptr = SID_ROUNDUP(ptr, SID_ALIGNMENT);

    cache->cacheMemSize = ptr;

    if (ssl3_timeout) {
        if (ssl3_timeout > MAX_SSL3_TIMEOUT) {
            ssl3_timeout = MAX_SSL3_TIMEOUT;
        }
        if (ssl3_timeout < MIN_SSL3_TIMEOUT) {
            ssl3_timeout = MIN_SSL3_TIMEOUT;
        }
        cache->ssl3Timeout = ssl3_timeout;
    } else {
        cache->ssl3Timeout = DEF_SSL3_TIMEOUT;
    }

    if (shared) {
/* Create file names */
#if defined(XP_UNIX) || defined(XP_BEOS)
        /* there's some confusion here about whether PR_OpenAnonFileMap wants
        ** a directory name or a file name for its first argument.
        cfn = PR_smprintf("%s/.sslsvrcache.%d", directory, myPid);
        */
        cfn = PR_smprintf("%s", directory);
#elif defined(XP_WIN32)
        cfn = PR_smprintf("%s/svrcache_%d_%x.ssl", directory, myPid,
                          GetCurrentThreadId());
#elif defined(XP_OS2)
        cfn = PR_smprintf("%s/svrcache_%d_%x.ssl", directory, myPid,
                          gettid());
#else
#error "Don't know how to create file name for this platform!"
#endif
        if (!cfn) {
            goto loser;
        }

        /* Create cache */
        cacheMemMap = PR_OpenAnonFileMap(cfn, cache->cacheMemSize,
                                         PR_PROT_READWRITE);

        PR_smprintf_free(cfn);
        if (!cacheMemMap) {
            goto loser;
        }

        cacheMem = PR_MemMap(cacheMemMap, 0, cache->cacheMemSize);
    } else {
        cacheMem = PORT_Alloc(cache->cacheMemSize);
    }

    if (!cacheMem) {
        goto loser;
    }

    /* Initialize shared memory. This may not be necessary on all platforms */
    memset(cacheMem, 0, cache->cacheMemSize);

    /* Copy cache descriptor header into shared memory */
    memcpy(cacheMem, cache, sizeof *cache);

    /* save private copies of these values */
    cache->cacheMemMap = cacheMemMap;
    cache->cacheMem = cacheMem;
    cache->sharedCache = (cacheDesc *)cacheMem;

    /* Fix pointers in our private copy of cache descriptor to point to
    ** spaces in shared memory
    */
    cache->sidCacheLocks = (sidCacheLock *)(cache->cacheMem + (ptrdiff_t)cache->sidCacheLocks);
    cache->keyCacheLock = (sidCacheLock *)(cache->cacheMem + (ptrdiff_t)cache->keyCacheLock);
    cache->certCacheLock = (sidCacheLock *)(cache->cacheMem + (ptrdiff_t)cache->certCacheLock);
    cache->srvNameCacheLock = (sidCacheLock *)(cache->cacheMem + (ptrdiff_t)cache->srvNameCacheLock);
    cache->sidCacheSets = (sidCacheSet *)(cache->cacheMem + (ptrdiff_t)cache->sidCacheSets);
    cache->sidCacheData = (sidCacheEntry *)(cache->cacheMem + (ptrdiff_t)cache->sidCacheData);
    cache->certCacheData = (certCacheEntry *)(cache->cacheMem + (ptrdiff_t)cache->certCacheData);
    cache->keyCacheData = (SSLWrappedSymWrappingKey *)(cache->cacheMem + (ptrdiff_t)cache->keyCacheData);
    cache->ticketKeyNameSuffix = (PRUint8 *)(cache->cacheMem + (ptrdiff_t)cache->ticketKeyNameSuffix);
    cache->ticketEncKey = (encKeyCacheEntry *)(cache->cacheMem + (ptrdiff_t)cache->ticketEncKey);
    cache->ticketMacKey = (encKeyCacheEntry *)(cache->cacheMem + (ptrdiff_t)cache->ticketMacKey);
    cache->ticketKeysValid = (PRUint32 *)(cache->cacheMem + (ptrdiff_t)cache->ticketKeysValid);
    cache->srvNameCacheData = (srvNameCacheEntry *)(cache->cacheMem + (ptrdiff_t)cache->srvNameCacheData);

    /* initialize the locks */
    init_time = ssl_TimeSec();
    pLock = cache->sidCacheLocks;
    for (locks_to_initialize = cache->numSIDCacheLocks + 3;
         locks_initialized < locks_to_initialize;
         ++locks_initialized, ++pLock) {

        SECStatus err = sslMutex_Init(&pLock->mutex, shared);
        if (err) {
            cache->numSIDCacheLocksInitialized = locks_initialized;
            goto loser;
        }
        pLock->timeStamp = init_time;
        pLock->pid = 0;
    }
    cache->numSIDCacheLocksInitialized = locks_initialized;

    return SECSuccess;

loser:
    CloseCache(cache);
    PORT_SetError(SEC_ERROR_LIBRARY_FAILURE);
    return SECFailure;
}

PRUint32
SSL_GetMaxServerCacheLocks(void)
{
    return ssl_max_sid_cache_locks + 2;
    /* The extra two are the cert cache lock and the key cache lock. */
}

SECStatus
SSL_SetMaxServerCacheLocks(PRUint32 maxLocks)
{
    /* Minimum is 1 sid cache lock, 1 cert cache lock and 1 key cache lock.
    ** We'd like to test for a maximum value, but not all platforms' header
    ** files provide a symbol or function or other means of determining
    ** the maximum, other than trial and error.
    */
    if (maxLocks < 3) {
        PORT_SetError(SEC_ERROR_INVALID_ARGS);
        return SECFailure;
    }
    ssl_max_sid_cache_locks = maxLocks - 2;
    /* The extra two are the cert cache lock and the key cache lock. */
    return SECSuccess;
}

PR_STATIC_ASSERT(sizeof(sidCacheEntry) % 16 == 0);
PR_STATIC_ASSERT(sizeof(certCacheEntry) == 4096);
PR_STATIC_ASSERT(sizeof(srvNameCacheEntry) == 1072);

static SECStatus
ssl_ConfigServerSessionIDCacheInstanceWithOpt(cacheDesc *cache,
                                              PRUint32 ssl3_timeout,
                                              const char *directory,
                                              PRBool shared,
                                              int maxCacheEntries,
                                              int maxCertCacheEntries,
                                              int maxSrvNameCacheEntries)
{
    SECStatus rv;

    rv = ssl_Init();
    if (rv != SECSuccess) {
        return rv;
    }

    myPid = SSL_GETPID();
    if (!directory) {
        directory = DEFAULT_CACHE_DIRECTORY;
    }
    rv = InitCache(cache, maxCacheEntries, maxCertCacheEntries,
                   maxSrvNameCacheEntries, ssl3_timeout, directory, shared);
    if (rv) {
        return SECFailure;
    }

    ssl_sid_lookup = ServerSessionIDLookup;
    ssl_sid_cache = ServerSessionIDCache;
    ssl_sid_uncache = ServerSessionIDUncache;
    return SECSuccess;
}

SECStatus
SSL_ConfigServerSessionIDCacheInstance(cacheDesc *cache,
                                       int maxCacheEntries,
                                       PRUint32 ssl2_timeout,
                                       PRUint32 ssl3_timeout,
                                       const char *directory, PRBool shared)
{
    return ssl_ConfigServerSessionIDCacheInstanceWithOpt(cache,
                                                         ssl3_timeout,
                                                         directory,
                                                         shared,
                                                         maxCacheEntries,
                                                         -1, -1);
}

SECStatus
SSL_ConfigServerSessionIDCache(int maxCacheEntries,
                               PRUint32 ssl2_timeout,
                               PRUint32 ssl3_timeout,
                               const char *directory)
{
    ssl_InitSessionCacheLocks(PR_FALSE);
    return SSL_ConfigServerSessionIDCacheInstance(&globalCache,
                                                  maxCacheEntries, ssl2_timeout, ssl3_timeout, directory, PR_FALSE);
}

SECStatus
SSL_ShutdownServerSessionIDCacheInstance(cacheDesc *cache)
{
    CloseCache(cache);
    return SECSuccess;
}

SECStatus
SSL_ShutdownServerSessionIDCache(void)
{
#if defined(XP_UNIX) || defined(XP_BEOS)
    /* Stop the thread that polls cache for expired locks on Unix */
    StopLockPoller(&globalCache);
#endif
    SSL3_ShutdownServerCache();
    return SSL_ShutdownServerSessionIDCacheInstance(&globalCache);
}

/* Use this function, instead of SSL_ConfigServerSessionIDCache,
 * if the cache will be shared by multiple processes.
 */
static SECStatus
ssl_ConfigMPServerSIDCacheWithOpt(PRUint32 ssl3_timeout,
                                  const char *directory,
                                  int maxCacheEntries,
                                  int maxCertCacheEntries,
                                  int maxSrvNameCacheEntries)
{
    char *envValue;
    char *inhValue;
    cacheDesc *cache = &globalCache;
    PRUint32 fmStrLen;
    SECStatus result;
    PRStatus prStatus;
    SECStatus putEnvFailed;
    inheritance inherit;
    char fmString[PR_FILEMAP_STRING_BUFSIZE];

    isMultiProcess = PR_TRUE;
    result = ssl_ConfigServerSessionIDCacheInstanceWithOpt(cache,
                                                           ssl3_timeout, directory, PR_TRUE,
                                                           maxCacheEntries, maxCacheEntries, maxSrvNameCacheEntries);
    if (result != SECSuccess)
        return result;

    prStatus = PR_ExportFileMapAsString(cache->cacheMemMap,
                                        sizeof fmString, fmString);
    if ((prStatus != PR_SUCCESS) || !(fmStrLen = strlen(fmString))) {
        PORT_SetError(SEC_ERROR_LIBRARY_FAILURE);
        return SECFailure;
    }

    inherit.cacheMemSize = cache->cacheMemSize;
    inherit.fmStrLen = fmStrLen;

    inhValue = BTOA_DataToAscii((unsigned char *)&inherit, sizeof inherit);
    if (!inhValue || !strlen(inhValue)) {
        PORT_SetError(SEC_ERROR_LIBRARY_FAILURE);
        return SECFailure;
    }
    envValue = PR_smprintf("%s,%s", inhValue, fmString);
    if (!envValue || !strlen(envValue)) {
        PORT_SetError(SEC_ERROR_LIBRARY_FAILURE);
        return SECFailure;
    }
    PORT_Free(inhValue);

    putEnvFailed = (SECStatus)NSS_PutEnv(envVarName, envValue);
    PR_smprintf_free(envValue);
    if (putEnvFailed) {
        PORT_SetError(SEC_ERROR_LIBRARY_FAILURE);
        result = SECFailure;
    }

#if defined(XP_UNIX) || defined(XP_BEOS)
    /* Launch thread to poll cache for expired locks on Unix */
    LaunchLockPoller(cache);
#endif
    return result;
}

/* Use this function, instead of SSL_ConfigServerSessionIDCache,
 * if the cache will be shared by multiple processes.
 */
SECStatus
SSL_ConfigMPServerSIDCache(int maxCacheEntries,
                           PRUint32 ssl2_timeout,
                           PRUint32 ssl3_timeout,
                           const char *directory)
{
    return ssl_ConfigMPServerSIDCacheWithOpt(ssl3_timeout,
                                             directory,
                                             maxCacheEntries,
                                             -1, -1);
}

SECStatus
SSL_ConfigServerSessionIDCacheWithOpt(
    PRUint32 ssl2_timeout,
    PRUint32 ssl3_timeout,
    const char *directory,
    int maxCacheEntries,
    int maxCertCacheEntries,
    int maxSrvNameCacheEntries,
    PRBool enableMPCache)
{
    if (!enableMPCache) {
        ssl_InitSessionCacheLocks(PR_FALSE);
        return ssl_ConfigServerSessionIDCacheInstanceWithOpt(&globalCache,
                                                             ssl3_timeout, directory, PR_FALSE,
                                                             maxCacheEntries, maxCertCacheEntries, maxSrvNameCacheEntries);
    } else {
        return ssl_ConfigMPServerSIDCacheWithOpt(ssl3_timeout, directory,
                                                 maxCacheEntries, maxCertCacheEntries, maxSrvNameCacheEntries);
    }
}

SECStatus
SSL_InheritMPServerSIDCacheInstance(cacheDesc *cache, const char *envString)
{
    unsigned char *decoString = NULL;
    char *fmString = NULL;
    char *myEnvString = NULL;
    unsigned int decoLen;
    inheritance inherit;
    cacheDesc my;
#ifdef WINNT
    sidCacheLock *newLocks;
    int locks_initialized = 0;
    int locks_to_initialize = 0;
#endif
    SECStatus status = ssl_Init();

    if (status != SECSuccess) {
        return status;
    }

    myPid = SSL_GETPID();

    /* If this child was created by fork(), and not by exec() on unix,
    ** then isMultiProcess will already be set.
    ** If not, we'll set it below.
    */
    if (isMultiProcess) {
        if (cache && cache->sharedCache) {
            cache->sharedCache->everInherited = PR_TRUE;
        }
        return SECSuccess; /* already done. */
    }

    ssl_InitSessionCacheLocks(PR_FALSE);

    ssl_sid_lookup = ServerSessionIDLookup;
    ssl_sid_cache = ServerSessionIDCache;
    ssl_sid_uncache = ServerSessionIDUncache;

    if (!envString) {
        envString = PR_GetEnvSecure(envVarName);
        if (!envString) {
            PORT_SetError(SEC_ERROR_LIBRARY_FAILURE);
            return SECFailure;
        }
    }
    myEnvString = PORT_Strdup(envString);
    if (!myEnvString)
        return SECFailure;
    fmString = strchr(myEnvString, ',');
    if (!fmString)
        goto loser;
    *fmString++ = 0;

    decoString = ATOB_AsciiToData(myEnvString, &decoLen);
    if (!decoString) {
        goto loser;
    }
    if (decoLen != sizeof inherit) {
        goto loser;
    }

    PORT_Memcpy(&inherit, decoString, sizeof inherit);

    if (strlen(fmString) != inherit.fmStrLen) {
        goto loser;
    }

    memset(cache, 0, sizeof *cache);
    cache->cacheMemSize = inherit.cacheMemSize;

    /* Create cache */
    cache->cacheMemMap = PR_ImportFileMapFromString(fmString);
    if (!cache->cacheMemMap) {
        goto loser;
    }
    cache->cacheMem = PR_MemMap(cache->cacheMemMap, 0, cache->cacheMemSize);
    if (!cache->cacheMem) {
        goto loser;
    }
    cache->sharedCache = (cacheDesc *)cache->cacheMem;

    if (cache->sharedCache->cacheMemSize != cache->cacheMemSize) {
        goto loser;
    }

    /* We're now going to overwrite the local cache instance with the
    ** shared copy of the cache struct, then update several values in
    ** the local cache using the values for cache->cacheMemMap and
    ** cache->cacheMem computed just above.  So, we copy cache into
    ** the automatic variable "my", to preserve the variables while
    ** cache is overwritten.
    */
    my = *cache;                                      /* save values computed above. */
    memcpy(cache, cache->sharedCache, sizeof *cache); /* overwrite */

    /* Fix pointers in our private copy of cache descriptor to point to
    ** spaces in shared memory, whose address is now in "my".
    */
    cache->sidCacheLocks = (sidCacheLock *)(my.cacheMem + (ptrdiff_t)cache->sidCacheLocks);
    cache->keyCacheLock = (sidCacheLock *)(my.cacheMem + (ptrdiff_t)cache->keyCacheLock);
    cache->certCacheLock = (sidCacheLock *)(my.cacheMem + (ptrdiff_t)cache->certCacheLock);
    cache->srvNameCacheLock = (sidCacheLock *)(my.cacheMem + (ptrdiff_t)cache->srvNameCacheLock);
    cache->sidCacheSets = (sidCacheSet *)(my.cacheMem + (ptrdiff_t)cache->sidCacheSets);
    cache->sidCacheData = (sidCacheEntry *)(my.cacheMem + (ptrdiff_t)cache->sidCacheData);
    cache->certCacheData = (certCacheEntry *)(my.cacheMem + (ptrdiff_t)cache->certCacheData);
    cache->keyCacheData = (SSLWrappedSymWrappingKey *)(my.cacheMem + (ptrdiff_t)cache->keyCacheData);
    cache->ticketKeyNameSuffix = (PRUint8 *)(my.cacheMem + (ptrdiff_t)cache->ticketKeyNameSuffix);
    cache->ticketEncKey = (encKeyCacheEntry *)(my.cacheMem + (ptrdiff_t)cache->ticketEncKey);
    cache->ticketMacKey = (encKeyCacheEntry *)(my.cacheMem + (ptrdiff_t)cache->ticketMacKey);
    cache->ticketKeysValid = (PRUint32 *)(my.cacheMem + (ptrdiff_t)cache->ticketKeysValid);
    cache->srvNameCacheData = (srvNameCacheEntry *)(my.cacheMem + (ptrdiff_t)cache->srvNameCacheData);

    cache->cacheMemMap = my.cacheMemMap;
    cache->cacheMem = my.cacheMem;
    cache->sharedCache = (cacheDesc *)cache->cacheMem;

#ifdef WINNT
    /*  On Windows NT we need to "fix" the sidCacheLocks here to support fibers
    **  When NT fibers are used in a multi-process server, a second level of
    **  locking is needed to prevent a deadlock, in case a fiber acquires the
    **  cross-process mutex, yields, and another fiber is later scheduled on
    **  the same native thread and tries to acquire the cross-process mutex.
    **  We do this by using a PRLock in the sslMutex. However, it is stored in
    **  shared memory as part of sidCacheLocks, and we don't want to overwrite
    **  the PRLock of the parent process. So we need to make new, private
    **  copies of sidCacheLocks before modifying the sslMutex with our own
    **  PRLock
    */

    /* note from jpierre : this should be free'd in child processes when
    ** a function is added to delete the SSL session cache in the future.
    */
    locks_to_initialize = cache->numSIDCacheLocks + 3;
    newLocks = PORT_NewArray(sidCacheLock, locks_to_initialize);
    if (!newLocks)
        goto loser;
    /* copy the old locks */
    memcpy(newLocks, cache->sidCacheLocks,
           locks_to_initialize * sizeof(sidCacheLock));
    cache->sidCacheLocks = newLocks;
    /* fix the locks */
    for (; locks_initialized < locks_to_initialize; ++locks_initialized) {
        /* now, make a local PRLock in this sslMutex for this child process */
        SECStatus err;
        err = sslMutex_2LevelInit(&newLocks[locks_initialized].mutex);
        if (err != SECSuccess) {
            cache->numSIDCacheLocksInitialized = locks_initialized;
            goto loser;
        }
    }
    cache->numSIDCacheLocksInitialized = locks_initialized;

    /* also fix the key and cert cache which use the last 2 lock entries */
    cache->keyCacheLock = cache->sidCacheLocks + cache->numSIDCacheLocks;
    cache->certCacheLock = cache->keyCacheLock + 1;
    cache->srvNameCacheLock = cache->certCacheLock + 1;
#endif

    PORT_Free(myEnvString);
    PORT_Free(decoString);

    /* mark that we have inherited this. */
    cache->sharedCache->everInherited = PR_TRUE;
    isMultiProcess = PR_TRUE;

    return SECSuccess;

loser:
    PORT_Free(myEnvString);
    if (decoString)
        PORT_Free(decoString);
    CloseCache(cache);
    PORT_SetError(SEC_ERROR_LIBRARY_FAILURE);
    return SECFailure;
}

SECStatus
SSL_InheritMPServerSIDCache(const char *envString)
{
    return SSL_InheritMPServerSIDCacheInstance(&globalCache, envString);
}

#if defined(XP_UNIX) || defined(XP_BEOS)

#define SID_LOCK_EXPIRATION_TIMEOUT 30 /* seconds */

static void
LockPoller(void *arg)
{
    cacheDesc *cache = (cacheDesc *)arg;
    cacheDesc *sharedCache = cache->sharedCache;
    sidCacheLock *pLock;
    PRIntervalTime timeout;
    PRUint32 now;
    PRUint32 then;
    int locks_polled = 0;
    int locks_to_poll = cache->numSIDCacheLocks + 2;
    PRUint32 expiration = cache->mutexTimeout;

    timeout = PR_SecondsToInterval(expiration);
    while (!sharedCache->stopPolling) {
        PR_Sleep(timeout);
        if (sharedCache->stopPolling)
            break;

        now = ssl_TimeSec();
        then = now - expiration;
        for (pLock = cache->sidCacheLocks, locks_polled = 0;
             locks_to_poll > locks_polled && !sharedCache->stopPolling;
             ++locks_polled, ++pLock) {
            pid_t pid;

            if (pLock->timeStamp < then &&
                pLock->timeStamp != 0 &&
                (pid = pLock->pid) != 0) {

                /* maybe we should try the lock? */
                int result = kill(pid, 0);
                if (result < 0 && errno == ESRCH) {
                    SECStatus rv;
                    /* No process exists by that pid any more.
                    ** Treat this mutex as abandoned.
                    */
                    pLock->timeStamp = now;
                    pLock->pid = 0;
                    rv = sslMutex_Unlock(&pLock->mutex);
                    if (rv != SECSuccess) {
                        /* Now what? */
                    }
                }
            }
        } /* end of loop over locks */
    }     /* end of entire polling loop */
}

/* Launch thread to poll cache for expired locks */
static SECStatus
LaunchLockPoller(cacheDesc *cache)
{
    const char *timeoutString;
    PRThread *pollerThread;

    cache->mutexTimeout = SID_LOCK_EXPIRATION_TIMEOUT;
    timeoutString = PR_GetEnvSecure("NSS_SSL_SERVER_CACHE_MUTEX_TIMEOUT");
    if (timeoutString) {
        long newTime = strtol(timeoutString, 0, 0);
        if (newTime == 0)
            return SECSuccess; /* application doesn't want poller thread */
        if (newTime > 0)
            cache->mutexTimeout = (PRUint32)newTime;
        /* if error (newTime < 0) ignore it and use default */
    }

    pollerThread =
        PR_CreateThread(PR_USER_THREAD, LockPoller, cache, PR_PRIORITY_NORMAL,
                        PR_GLOBAL_THREAD, PR_JOINABLE_THREAD, 0);
    if (!pollerThread) {
        return SECFailure;
    }
    cache->poller = pollerThread;
    return SECSuccess;
}

/* Stop the thread that polls cache for expired locks */
static SECStatus
StopLockPoller(cacheDesc *cache)
{
    if (!cache->poller) {
        return SECSuccess;
    }
    cache->sharedCache->stopPolling = PR_TRUE;
    if (PR_Interrupt(cache->poller) != PR_SUCCESS) {
        return SECFailure;
    }
    if (PR_JoinThread(cache->poller) != PR_SUCCESS) {
        return SECFailure;
    }
    cache->poller = NULL;
    return SECSuccess;
}
#endif

/************************************************************************
 *  Code dealing with shared wrapped symmetric wrapping keys below      *
 ************************************************************************/

/* The asymmetric key we use for wrapping the self-encryption keys. This is a
 * global structure that can be initialized without a socket. Access is
 * synchronized on the reader-writer lock. This is setup either by calling
 * SSL_SetSessionTicketKeyPair() or by configuring a certificate of the
 * ssl_auth_rsa_decrypt type. */
static struct {
    PRCallOnceType setup;
    PRRWLock *lock;
    SECKEYPublicKey *pubKey;
    SECKEYPrivateKey *privKey;
    PRBool configured;
} ssl_self_encrypt_key_pair;

/* The symmetric self-encryption keys. This requires a socket to construct
 * and requires that the global structure be initialized before use.
 */
static sslSelfEncryptKeys ssl_self_encrypt_keys;

/* Externalize the self encrypt keys. Purely used for testing. */
sslSelfEncryptKeys *
ssl_GetSelfEncryptKeysInt()
{
    return &ssl_self_encrypt_keys;
}

static void
ssl_CleanupSelfEncryptKeyPair()
{
    if (ssl_self_encrypt_key_pair.pubKey) {
        PORT_Assert(ssl_self_encrypt_key_pair.privKey);
        SECKEY_DestroyPublicKey(ssl_self_encrypt_key_pair.pubKey);
        SECKEY_DestroyPrivateKey(ssl_self_encrypt_key_pair.privKey);
    }
}

void
ssl_ResetSelfEncryptKeys()
{
    if (ssl_self_encrypt_keys.encKey) {
        PORT_Assert(ssl_self_encrypt_keys.macKey);
        PK11_FreeSymKey(ssl_self_encrypt_keys.encKey);
        PK11_FreeSymKey(ssl_self_encrypt_keys.macKey);
    }
    PORT_Memset(&ssl_self_encrypt_keys, 0,
                sizeof(ssl_self_encrypt_keys));
}

static SECStatus
ssl_SelfEncryptShutdown(void *appData, void *nssData)
{
    ssl_CleanupSelfEncryptKeyPair();
    PR_DestroyRWLock(ssl_self_encrypt_key_pair.lock);
    PORT_Memset(&ssl_self_encrypt_key_pair, 0,
                sizeof(ssl_self_encrypt_key_pair));

    ssl_ResetSelfEncryptKeys();
    return SECSuccess;
}

static PRStatus
ssl_SelfEncryptSetup(void)
{
    SECStatus rv = NSS_RegisterShutdown(ssl_SelfEncryptShutdown, NULL);
    if (rv != SECSuccess) {
        return PR_FAILURE;
    }
    ssl_self_encrypt_key_pair.lock = PR_NewRWLock(PR_RWLOCK_RANK_NONE, NULL);
    if (!ssl_self_encrypt_key_pair.lock) {
        return PR_FAILURE;
    }
    return PR_SUCCESS;
}

/* Configure a self encryption key pair.  |explicitConfig| is set to true for
 * calls to SSL_SetSessionTicketKeyPair(), false for implicit configuration.
 * This assumes that the setup has been run. */
static SECStatus
ssl_SetSelfEncryptKeyPair(SECKEYPublicKey *pubKey,
                          SECKEYPrivateKey *privKey,
                          PRBool explicitConfig)
{
    SECKEYPublicKey *pubKeyCopy;
    SECKEYPrivateKey *privKeyCopy;

    PORT_Assert(ssl_self_encrypt_key_pair.lock);

    pubKeyCopy = SECKEY_CopyPublicKey(pubKey);
    if (!pubKeyCopy) {
        PORT_SetError(SEC_ERROR_NO_MEMORY);
        return SECFailure;
    }

    privKeyCopy = SECKEY_CopyPrivateKey(privKey);
    if (!privKeyCopy) {
        SECKEY_DestroyPublicKey(pubKeyCopy);
        PORT_SetError(SEC_ERROR_NO_MEMORY);
        return SECFailure;
    }

    PR_RWLock_Wlock(ssl_self_encrypt_key_pair.lock);
    ssl_CleanupSelfEncryptKeyPair();
    ssl_self_encrypt_key_pair.pubKey = pubKeyCopy;
    ssl_self_encrypt_key_pair.privKey = privKeyCopy;
    ssl_self_encrypt_key_pair.configured = explicitConfig;
    PR_RWLock_Unlock(ssl_self_encrypt_key_pair.lock);
    return SECSuccess;
}

/* This is really the self-encryption keys but it has the
 * wrong name for historical API stability reasons. */
SECStatus
SSL_SetSessionTicketKeyPair(SECKEYPublicKey *pubKey,
                            SECKEYPrivateKey *privKey)
{
    if (SECKEY_GetPublicKeyType(pubKey) != rsaKey ||
        SECKEY_GetPrivateKeyType(privKey) != rsaKey) {
        PORT_SetError(SEC_ERROR_INVALID_ARGS);
        return SECFailure;
    }

    if (PR_SUCCESS != PR_CallOnce(&ssl_self_encrypt_key_pair.setup,
                                  &ssl_SelfEncryptSetup)) {
        PORT_SetError(SEC_ERROR_LIBRARY_FAILURE);
        return SECFailure;
    }

    return ssl_SetSelfEncryptKeyPair(pubKey, privKey, PR_TRUE);
}

/* When configuring a server cert, we should save the RSA key in case it is
 * needed for self-encryption. This saves the latest copy, unless there has
 * been an explicit call to SSL_SetSessionTicketKeyPair(). */
SECStatus
ssl_MaybeSetSelfEncryptKeyPair(const sslKeyPair *keyPair)
{
    PRBool configured;

    if (PR_SUCCESS != PR_CallOnce(&ssl_self_encrypt_key_pair.setup,
                                  &ssl_SelfEncryptSetup)) {
        PORT_SetError(SEC_ERROR_LIBRARY_FAILURE);
        return SECFailure;
    }

    PR_RWLock_Rlock(ssl_self_encrypt_key_pair.lock);
    configured = ssl_self_encrypt_key_pair.configured;
    PR_RWLock_Unlock(ssl_self_encrypt_key_pair.lock);
    if (configured) {
        return SECSuccess;
    }
    return ssl_SetSelfEncryptKeyPair(keyPair->pubKey,
                                     keyPair->privKey, PR_FALSE);
}

static SECStatus
ssl_GetSelfEncryptKeyPair(SECKEYPublicKey **pubKey,
                          SECKEYPrivateKey **privKey)
{
    if (PR_SUCCESS != PR_CallOnce(&ssl_self_encrypt_key_pair.setup,
                                  &ssl_SelfEncryptSetup)) {
        PORT_SetError(SEC_ERROR_LIBRARY_FAILURE);
        return SECFailure;
    }

    PR_RWLock_Rlock(ssl_self_encrypt_key_pair.lock);
    *pubKey = ssl_self_encrypt_key_pair.pubKey;
    *privKey = ssl_self_encrypt_key_pair.privKey;
    PR_RWLock_Unlock(ssl_self_encrypt_key_pair.lock);
    if (!*pubKey) {
        PORT_Assert(!*privKey);
        PORT_SetError(SEC_ERROR_LIBRARY_FAILURE);
        return SECFailure;
    }
    PORT_Assert(*privKey);
    return SECSuccess;
}

static PRBool
ssl_GenerateSelfEncryptKeys(void *pwArg, PRUint8 *keyName,
                            PK11SymKey **aesKey, PK11SymKey **macKey);

static PRStatus
ssl_GenerateSelfEncryptKeysOnce(void *arg)
{
    SECStatus rv;

    /* Get a copy of the session keys from shared memory. */
    PORT_Memcpy(ssl_self_encrypt_keys.keyName,
                SELF_ENCRYPT_KEY_NAME_PREFIX,
                sizeof(SELF_ENCRYPT_KEY_NAME_PREFIX));
    /* This function calls ssl_GetSelfEncryptKeyPair(), which initializes the
     * key pair stuff.  That allows this to use the same shutdown function. */
    rv = ssl_GenerateSelfEncryptKeys(arg, ssl_self_encrypt_keys.keyName,
                                     &ssl_self_encrypt_keys.encKey,
                                     &ssl_self_encrypt_keys.macKey);
    if (rv != SECSuccess) {
        return PR_FAILURE;
    }

    return PR_SUCCESS;
}

SECStatus
ssl_GetSelfEncryptKeys(sslSocket *ss, PRUint8 *keyName,
                       PK11SymKey **encKey, PK11SymKey **macKey)
{
    if (PR_SUCCESS != PR_CallOnceWithArg(&ssl_self_encrypt_keys.setup,
                                         &ssl_GenerateSelfEncryptKeysOnce,
                                         ss->pkcs11PinArg)) {
        PORT_SetError(SEC_ERROR_LIBRARY_FAILURE);
        return SECFailure;
    }

    if (!ssl_self_encrypt_keys.encKey || !ssl_self_encrypt_keys.macKey) {
        PORT_SetError(SEC_ERROR_LIBRARY_FAILURE);
        return SECFailure;
    }

    PORT_Memcpy(keyName, ssl_self_encrypt_keys.keyName,
                sizeof(ssl_self_encrypt_keys.keyName));
    *encKey = ssl_self_encrypt_keys.encKey;
    *macKey = ssl_self_encrypt_keys.macKey;
    return SECSuccess;
}

/* If lockTime is zero, it implies that the lock is not held, and must be
 * aquired here.
 */
static SECStatus
getSvrWrappingKey(unsigned int symWrapMechIndex,
                  unsigned int wrapKeyIndex,
                  SSLWrappedSymWrappingKey *wswk,
                  cacheDesc *cache,
                  PRUint32 lockTime)
{
    PRUint32 ndx = (wrapKeyIndex * SSL_NUM_WRAP_MECHS) + symWrapMechIndex;
    SSLWrappedSymWrappingKey *pwswk = cache->keyCacheData + ndx;
    PRUint32 now = 0;
    PRBool rv = SECFailure;

    if (!cache->cacheMem) { /* cache is uninitialized */
        PORT_SetError(SSL_ERROR_SERVER_CACHE_NOT_CONFIGURED);
        return SECFailure;
    }
    if (!lockTime) {
        now = LockSidCacheLock(cache->keyCacheLock, 0);
        if (!now) {
            return SECFailure;
        }
    }
    if (pwswk->wrapKeyIndex == wrapKeyIndex &&
        pwswk->wrapMechIndex == symWrapMechIndex &&
        pwswk->wrappedSymKeyLen != 0) {
        *wswk = *pwswk;
        rv = SECSuccess;
    }
    if (now) {
        UnlockSidCacheLock(cache->keyCacheLock);
    }
    return rv;
}

SECStatus
ssl_GetWrappingKey(unsigned int wrapMechIndex,
                   unsigned int wrapKeyIndex,
                   SSLWrappedSymWrappingKey *wswk)
{
    PORT_Assert(wrapMechIndex < SSL_NUM_WRAP_MECHS);
    PORT_Assert(wrapKeyIndex < SSL_NUM_WRAP_KEYS);
    if (wrapMechIndex >= SSL_NUM_WRAP_MECHS ||
        wrapKeyIndex >= SSL_NUM_WRAP_KEYS) {
        PORT_SetError(SEC_ERROR_INVALID_ARGS);
        return SECFailure;
    }

    return getSvrWrappingKey(wrapMechIndex, wrapKeyIndex, wswk,
                             &globalCache, 0);
}

/* Wrap and cache a session ticket key. */
static SECStatus
WrapSelfEncryptKey(SECKEYPublicKey *svrPubKey, PK11SymKey *symKey,
                   const char *keyName, encKeyCacheEntry *cacheEntry)
{
    SECItem wrappedKey = { siBuffer, NULL, 0 };

    wrappedKey.len = SECKEY_PublicKeyStrength(svrPubKey);
    PORT_Assert(wrappedKey.len <= sizeof(cacheEntry->bytes));
    if (wrappedKey.len > sizeof(cacheEntry->bytes))
        return PR_FALSE;
    wrappedKey.data = cacheEntry->bytes;

    if (PK11_PubWrapSymKey(CKM_RSA_PKCS, svrPubKey, symKey, &wrappedKey) !=
        SECSuccess) {
        SSL_DBG(("%d: SSL[%s]: Unable to wrap self encrypt key %s.",
                 SSL_GETPID(), "unknown", keyName));
        return SECFailure;
    }
    cacheEntry->length = wrappedKey.len;
    return SECSuccess;
}

static SECStatus
GenerateSelfEncryptKeys(void *pwArg, PRUint8 *keyName, PK11SymKey **aesKey,
                        PK11SymKey **macKey)
{
    PK11SlotInfo *slot;
    CK_MECHANISM_TYPE mechanismArray[2];
    PK11SymKey *aesKeyTmp = NULL;
    PK11SymKey *macKeyTmp = NULL;
    cacheDesc *cache = &globalCache;
    PRUint8 ticketKeyNameSuffixLocal[SELF_ENCRYPT_KEY_VAR_NAME_LEN];
    PRUint8 *ticketKeyNameSuffix;

    if (!cache->cacheMem) {
        /* cache is not initalized. Use stack buffer */
        ticketKeyNameSuffix = ticketKeyNameSuffixLocal;
    } else {
        ticketKeyNameSuffix = cache->ticketKeyNameSuffix;
    }

    if (PK11_GenerateRandom(ticketKeyNameSuffix,
                            SELF_ENCRYPT_KEY_VAR_NAME_LEN) !=
        SECSuccess) {
        SSL_DBG(("%d: SSL[%s]: Unable to generate random key name bytes.",
                 SSL_GETPID(), "unknown"));
        return SECFailure;
    }

    mechanismArray[0] = CKM_AES_CBC;
    mechanismArray[1] = CKM_SHA256_HMAC;

    slot = PK11_GetBestSlotMultiple(mechanismArray, 2, pwArg);
    if (slot) {
        aesKeyTmp = PK11_KeyGen(slot, mechanismArray[0], NULL,
                                AES_256_KEY_LENGTH, pwArg);
        macKeyTmp = PK11_KeyGen(slot, mechanismArray[1], NULL,
                                SHA256_LENGTH, pwArg);
        PK11_FreeSlot(slot);
    }

    if (aesKeyTmp == NULL || macKeyTmp == NULL) {
        SSL_DBG(("%d: SSL[%s]: Unable to generate session ticket keys.",
                 SSL_GETPID(), "unknown"));
        goto loser;
    }
    PORT_Memcpy(keyName, ticketKeyNameSuffix, SELF_ENCRYPT_KEY_VAR_NAME_LEN);
    *aesKey = aesKeyTmp;
    *macKey = macKeyTmp;
    return SECSuccess;

loser:
    if (aesKeyTmp)
        PK11_FreeSymKey(aesKeyTmp);
    if (macKeyTmp)
        PK11_FreeSymKey(macKeyTmp);
    return SECFailure;
}

static SECStatus
GenerateAndWrapSelfEncryptKeys(SECKEYPublicKey *svrPubKey, void *pwArg,
                               PRUint8 *keyName, PK11SymKey **aesKey,
                               PK11SymKey **macKey)
{
    PK11SymKey *aesKeyTmp = NULL;
    PK11SymKey *macKeyTmp = NULL;
    cacheDesc *cache = &globalCache;
    SECStatus rv;

    rv = GenerateSelfEncryptKeys(pwArg, keyName, &aesKeyTmp, &macKeyTmp);
    if (rv != SECSuccess) {
        return SECFailure;
    }

    if (cache->cacheMem) {
        /* Export the keys to the shared cache in wrapped form. */
        rv = WrapSelfEncryptKey(svrPubKey, aesKeyTmp, "enc key", cache->ticketEncKey);
        if (rv != SECSuccess) {
            goto loser;
        }
        rv = WrapSelfEncryptKey(svrPubKey, macKeyTmp, "mac key", cache->ticketMacKey);
        if (rv != SECSuccess) {
            goto loser;
        }
    }
    *aesKey = aesKeyTmp;
    *macKey = macKeyTmp;
    return SECSuccess;

loser:
    PK11_FreeSymKey(aesKeyTmp);
    PK11_FreeSymKey(macKeyTmp);
    return SECFailure;
}

static SECStatus
UnwrapCachedSelfEncryptKeys(SECKEYPrivateKey *svrPrivKey, PRUint8 *keyName,
                            PK11SymKey **aesKey, PK11SymKey **macKey)
{
    SECItem wrappedKey = { siBuffer, NULL, 0 };
    PK11SymKey *aesKeyTmp = NULL;
    PK11SymKey *macKeyTmp = NULL;
    cacheDesc *cache = &globalCache;

    wrappedKey.data = cache->ticketEncKey->bytes;
    wrappedKey.len = cache->ticketEncKey->length;
    PORT_Assert(wrappedKey.len <= sizeof(cache->ticketEncKey->bytes));
    aesKeyTmp = PK11_PubUnwrapSymKey(svrPrivKey, &wrappedKey,
                                     CKM_AES_CBC, CKA_DECRYPT, 0);

    wrappedKey.data = cache->ticketMacKey->bytes;
    wrappedKey.len = cache->ticketMacKey->length;
    PORT_Assert(wrappedKey.len <= sizeof(cache->ticketMacKey->bytes));
    macKeyTmp = PK11_PubUnwrapSymKey(svrPrivKey, &wrappedKey,
                                     CKM_SHA256_HMAC, CKA_SIGN, 0);

    if (aesKeyTmp == NULL || macKeyTmp == NULL) {
        SSL_DBG(("%d: SSL[%s]: Unable to unwrap session ticket keys.",
                 SSL_GETPID(), "unknown"));
        goto loser;
    }
    SSL_DBG(("%d: SSL[%s]: Successfully unwrapped session ticket keys.",
             SSL_GETPID(), "unknown"));

    PORT_Memcpy(keyName, cache->ticketKeyNameSuffix,
                SELF_ENCRYPT_KEY_VAR_NAME_LEN);
    *aesKey = aesKeyTmp;
    *macKey = macKeyTmp;
    return SECSuccess;

loser:
    if (aesKeyTmp)
        PK11_FreeSymKey(aesKeyTmp);
    if (macKeyTmp)
        PK11_FreeSymKey(macKeyTmp);
    return SECFailure;
}

static SECStatus
ssl_GenerateSelfEncryptKeys(void *pwArg, PRUint8 *keyName,
                            PK11SymKey **encKey, PK11SymKey **macKey)
{
    SECKEYPrivateKey *svrPrivKey;
    SECKEYPublicKey *svrPubKey;
    PRUint32 now;
    SECStatus rv;
    cacheDesc *cache = &globalCache;

    rv = ssl_GetSelfEncryptKeyPair(&svrPubKey, &svrPrivKey);
    if (rv != SECSuccess || !cache->cacheMem) {
        /* No key pair for wrapping, or the cache is uninitialized. Generate
         * keys and return them without caching. */
        return GenerateSelfEncryptKeys(pwArg, keyName, encKey, macKey);
    }

    now = LockSidCacheLock(cache->keyCacheLock, 0);
    if (!now)
        return SECFailure;

    if (*(cache->ticketKeysValid)) {
        rv = UnwrapCachedSelfEncryptKeys(svrPrivKey, keyName, encKey, macKey);
    } else {
        /* Keys do not exist, create them. */
        rv = GenerateAndWrapSelfEncryptKeys(svrPubKey, pwArg, keyName,
                                            encKey, macKey);
        if (rv == SECSuccess) {
            *(cache->ticketKeysValid) = 1;
        }
    }
    UnlockSidCacheLock(cache->keyCacheLock);
    return rv;
}

/* The caller passes in the new value it wants
 * to set.  This code tests the wrapped sym key entry in the shared memory.
 * If it is uninitialized, this function writes the caller's value into
 * the disk entry, and returns false.
 * Otherwise, it overwrites the caller's wswk with the value obtained from
 * the disk, and returns PR_TRUE.
 * This is all done while holding the locks/mutexes necessary to make
 * the operation atomic.
 */
SECStatus
ssl_SetWrappingKey(SSLWrappedSymWrappingKey *wswk)
{
    cacheDesc *cache = &globalCache;
    PRBool rv = SECFailure;
    PRUint32 ndx;
    PRUint32 now;
    SSLWrappedSymWrappingKey myWswk;

    if (!cache->cacheMem) { /* cache is uninitialized */
        PORT_SetError(SSL_ERROR_SERVER_CACHE_NOT_CONFIGURED);
        return SECFailure;
    }

    PORT_Assert(wswk->wrapMechIndex < SSL_NUM_WRAP_MECHS);
    PORT_Assert(wswk->wrapKeyIndex < SSL_NUM_WRAP_KEYS);
    if (wswk->wrapMechIndex >= SSL_NUM_WRAP_MECHS ||
        wswk->wrapKeyIndex >= SSL_NUM_WRAP_KEYS) {
        PORT_SetError(SEC_ERROR_LIBRARY_FAILURE);
        return SECFailure;
    }

    ndx = (wswk->wrapKeyIndex * SSL_NUM_WRAP_MECHS) + wswk->wrapMechIndex;
    PORT_Memset(&myWswk, 0, sizeof myWswk); /* eliminate UMRs. */

    now = LockSidCacheLock(cache->keyCacheLock, 0);
    if (!now) {
        return SECFailure;
    }
    rv = getSvrWrappingKey(wswk->wrapMechIndex, wswk->wrapKeyIndex,
                           &myWswk, cache, now);
    if (rv == SECSuccess) {
        /* we found it on disk, copy it out to the caller. */
        PORT_Memcpy(wswk, &myWswk, sizeof *wswk);
    } else {
        /* Wasn't on disk, and we're still holding the lock, so write it. */
        cache->keyCacheData[ndx] = *wswk;
    }
    UnlockSidCacheLock(cache->keyCacheLock);
    return rv;
}

#else /* MAC version or other platform */

#include "seccomon.h"
#include "cert.h"
#include "ssl.h"
#include "sslimpl.h"

SECStatus
SSL_ConfigServerSessionIDCache(int maxCacheEntries,
                               PRUint32 ssl2_timeout,
                               PRUint32 ssl3_timeout,
                               const char *directory)
{
    PR_ASSERT(!"SSL servers are not supported on this platform. (SSL_ConfigServerSessionIDCache)");
    return SECFailure;
}

SECStatus
SSL_ConfigMPServerSIDCache(int maxCacheEntries,
                           PRUint32 ssl2_timeout,
                           PRUint32 ssl3_timeout,
                           const char *directory)
{
    PR_ASSERT(!"SSL servers are not supported on this platform. (SSL_ConfigMPServerSIDCache)");
    return SECFailure;
}

SECStatus
SSL_InheritMPServerSIDCache(const char *envString)
{
    PR_ASSERT(!"SSL servers are not supported on this platform. (SSL_InheritMPServerSIDCache)");
    return SECFailure;
}

SECStatus
ssl_GetWrappingKey(unsigned int wrapMechIndex,
                   unsigned int wrapKeyIndex,
                   SSLWrappedSymWrappingKey *wswk)
{
    PR_ASSERT(!"SSL servers are not supported on this platform. (ssl_GetWrappingKey)");
    return SECFailure;
}

/* This is a kind of test-and-set.  The caller passes in the new value it wants
 * to set.  This code tests the wrapped sym key entry in the shared memory.
 * If it is uninitialized, this function writes the caller's value into
 * the disk entry, and returns false.
 * Otherwise, it overwrites the caller's wswk with the value obtained from
 * the disk, and returns PR_TRUE.
 * This is all done while holding the locks/mutexes necessary to make
 * the operation atomic.
 */
SECStatus
ssl_SetWrappingKey(SSLWrappedSymWrappingKey *wswk)
{
    PR_ASSERT(!"SSL servers are not supported on this platform. (ssl_SetWrappingKey)");
    return SECFailure;
}

PRUint32
SSL_GetMaxServerCacheLocks(void)
{
    PR_ASSERT(!"SSL servers are not supported on this platform. (SSL_GetMaxServerCacheLocks)");
    return -1;
}

SECStatus
SSL_SetMaxServerCacheLocks(PRUint32 maxLocks)
{
    PR_ASSERT(!"SSL servers are not supported on this platform. (SSL_SetMaxServerCacheLocks)");
    return SECFailure;
}

#endif /* XP_UNIX || XP_WIN32 */<|MERGE_RESOLUTION|>--- conflicted
+++ resolved
@@ -99,13 +99,9 @@
     /*  2 */ PRUint16 authKeyBits;
     /*  2 */ PRUint16 keaType;
     /*  2 */ PRUint16 keaKeyBits;
-<<<<<<< HEAD
-    /* 84  - common header total */
-=======
     /*  4 */ PRUint32 signatureScheme;
     /*  4 */ PRUint32 keaGroup;
-    /* 80  - common header total */
->>>>>>> 13cb3091
+    /* 92  - common header total */
 
     union {
         struct {
@@ -123,11 +119,7 @@
 
 /* force sizeof(sidCacheEntry) to be a multiple of cache line size */
 struct {
-<<<<<<< HEAD
-    /*124 */ PRUint8 filler[124]; /* 84+124==208, a multiple of 16 */
-=======
     /*112 */ PRUint8 filler[112]; /* 80+112==192, a multiple of 16 */
->>>>>>> 13cb3091
 } forceSize;
     } u;
 };

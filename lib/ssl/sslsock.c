--- conflicted
+++ resolved
@@ -3912,14 +3912,11 @@
     void *function;
 } ssl_experimental_functions[] = {
 #ifndef SSL_DISABLE_EXPERIMENTAL_API
-<<<<<<< HEAD
-=======
     EXP(GetExtensionSupport),
     EXP(HelloRetryRequestCallback),
     EXP(InstallExtensionHooks),
     EXP(SendSessionTicket),
     EXP(SetupAntiReplay),
->>>>>>> bb79a3b5
     EXP(UseAltHandshakeType),
 #endif
     { "", NULL }

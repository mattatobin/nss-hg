/* -*- Mode: C; tab-width: 8; indent-tabs-mode: nil; c-basic-offset: 4 -*- */
/*
 * vtables (and methods that call through them) for the 4 types of
 * SSLSockets supported.  Only one type is still supported.
 * Various other functions.
 *
 * This Source Code Form is subject to the terms of the Mozilla Public
 * License, v. 2.0. If a copy of the MPL was not distributed with this
 * file, You can obtain one at http://mozilla.org/MPL/2.0/. */
#include "seccomon.h"
#include "cert.h"
#include "keyhi.h"
#include "ssl.h"
#include "sslexp.h"
#include "sslimpl.h"
#include "sslproto.h"
#include "nspr.h"
#include "private/pprio.h"
#include "nss.h"
#include "pk11pqg.h"

static const sslSocketOps ssl_default_ops = { /* No SSL. */
                                              ssl_DefConnect,
                                              NULL,
                                              ssl_DefBind,
                                              ssl_DefListen,
                                              ssl_DefShutdown,
                                              ssl_DefClose,
                                              ssl_DefRecv,
                                              ssl_DefSend,
                                              ssl_DefRead,
                                              ssl_DefWrite,
                                              ssl_DefGetpeername,
                                              ssl_DefGetsockname
};

static const sslSocketOps ssl_secure_ops = { /* SSL. */
                                             ssl_SecureConnect,
                                             NULL,
                                             ssl_DefBind,
                                             ssl_DefListen,
                                             ssl_SecureShutdown,
                                             ssl_SecureClose,
                                             ssl_SecureRecv,
                                             ssl_SecureSend,
                                             ssl_SecureRead,
                                             ssl_SecureWrite,
                                             ssl_DefGetpeername,
                                             ssl_DefGetsockname
};

/*
** default settings for socket enables
*/
static sslOptions ssl_defaults = {
    { siBuffer, NULL, 0 }, /* nextProtoNego */
    PR_TRUE,               /* useSecurity        */
    PR_FALSE,              /* useSocks           */
    PR_FALSE,              /* requestCertificate */
    2,                     /* requireCertificate */
    PR_FALSE,              /* handshakeAsClient  */
    PR_FALSE,              /* handshakeAsServer  */
    PR_FALSE,              /* noCache            */
    PR_FALSE,              /* fdx                */
    PR_TRUE,               /* detectRollBack     */
    PR_FALSE,              /* noLocks            */
    PR_FALSE,              /* enableSessionTickets */
    PR_FALSE,              /* enableDeflate      */
    2,                     /* enableRenegotiation (default: requires extension) */
    PR_FALSE,              /* requireSafeNegotiation */
    PR_FALSE,              /* enableFalseStart   */
    PR_TRUE,               /* cbcRandomIV        */
    PR_FALSE,              /* enableOCSPStapling */
    PR_FALSE,              /* enableNPN          */
    PR_TRUE,               /* enableALPN         */
    PR_TRUE,               /* reuseServerECDHEKey */
    PR_FALSE,              /* enableFallbackSCSV */
    PR_TRUE,               /* enableServerDhe */
    PR_FALSE,              /* enableExtendedMS    */
    PR_FALSE,              /* enableSignedCertTimestamps */
    PR_FALSE,              /* requireDHENamedGroups */
    PR_FALSE,              /* enable0RttData */
    PR_FALSE               /* enableTls13CompatMode */
};

/*
 * default range of enabled SSL/TLS protocols
 */
static SSLVersionRange versions_defaults_stream = {
    SSL_LIBRARY_VERSION_TLS_1_0,
    SSL_LIBRARY_VERSION_TLS_1_2
};

static SSLVersionRange versions_defaults_datagram = {
    SSL_LIBRARY_VERSION_TLS_1_1,
    SSL_LIBRARY_VERSION_TLS_1_2
};

#define VERSIONS_DEFAULTS(variant) \
    (variant == ssl_variant_stream ? &versions_defaults_stream : &versions_defaults_datagram)
#define VERSIONS_POLICY_MIN(variant) \
    (variant == ssl_variant_stream ? NSS_TLS_VERSION_MIN_POLICY : NSS_DTLS_VERSION_MIN_POLICY)
#define VERSIONS_POLICY_MAX(variant) \
    (variant == ssl_variant_stream ? NSS_TLS_VERSION_MAX_POLICY : NSS_DTLS_VERSION_MAX_POLICY)

sslSessionIDLookupFunc ssl_sid_lookup;
sslSessionIDCacheFunc ssl_sid_cache;
sslSessionIDUncacheFunc ssl_sid_uncache;

static PRBool ssl_inited = PR_FALSE;
static PRDescIdentity ssl_layer_id;

PRBool locksEverDisabled; /* implicitly PR_FALSE */
PRBool ssl_force_locks;   /* implicitly PR_FALSE */
int ssl_lock_readers = 1; /* default true. */
char ssl_debug;
char ssl_trace;
FILE *ssl_trace_iob;

#ifdef NSS_ALLOW_SSLKEYLOGFILE
FILE *ssl_keylog_iob;
PZLock *ssl_keylog_lock;
#endif

char lockStatus[] = "Locks are ENABLED.  ";
#define LOCKSTATUS_OFFSET 10 /* offset of ENABLED */

/* SRTP_NULL_HMAC_SHA1_80 and SRTP_NULL_HMAC_SHA1_32 are not implemented. */
static const PRUint16 srtpCiphers[] = {
    SRTP_AES128_CM_HMAC_SHA1_80,
    SRTP_AES128_CM_HMAC_SHA1_32,
    0
};

/* This list is in preference order.  Note that while some smaller groups appear
 * early in the list, smaller groups are generally ignored when iterating
 * through this list. ffdhe_custom must not appear in this list. */
#define ECGROUP(name, size, oid, assumeSupported)  \
    {                                              \
        ssl_grp_ec_##name, size, ssl_kea_ecdh,     \
            SEC_OID_SECG_EC_##oid, assumeSupported \
    }
#define FFGROUP(size)                           \
    {                                           \
        ssl_grp_ffdhe_##size, size, ssl_kea_dh, \
            SEC_OID_TLS_FFDHE_##size, PR_TRUE   \
    }

const sslNamedGroupDef ssl_named_groups[] = {
    /* Note that 256 for 25519 is a lie, but we only use it for checking bit
     * security and expect 256 bits there (not 255). */
    { ssl_grp_ec_curve25519, 256, ssl_kea_ecdh, SEC_OID_CURVE25519, PR_TRUE },
    ECGROUP(secp256r1, 256, SECP256R1, PR_TRUE),
    ECGROUP(secp384r1, 384, SECP384R1, PR_TRUE),
    ECGROUP(secp521r1, 521, SECP521R1, PR_TRUE),
    FFGROUP(2048),
    FFGROUP(3072),
    FFGROUP(4096),
    FFGROUP(6144),
    FFGROUP(8192),
    ECGROUP(secp192r1, 192, SECP192R1, PR_FALSE),
    ECGROUP(secp160r2, 160, SECP160R2, PR_FALSE),
    ECGROUP(secp160k1, 160, SECP160K1, PR_FALSE),
    ECGROUP(secp160r1, 160, SECP160R1, PR_FALSE),
    ECGROUP(sect163k1, 163, SECT163K1, PR_FALSE),
    ECGROUP(sect163r1, 163, SECT163R1, PR_FALSE),
    ECGROUP(sect163r2, 163, SECT163R2, PR_FALSE),
    ECGROUP(secp192k1, 192, SECP192K1, PR_FALSE),
    ECGROUP(sect193r1, 193, SECT193R1, PR_FALSE),
    ECGROUP(sect193r2, 193, SECT193R2, PR_FALSE),
    ECGROUP(secp224r1, 224, SECP224R1, PR_FALSE),
    ECGROUP(secp224k1, 224, SECP224K1, PR_FALSE),
    ECGROUP(sect233k1, 233, SECT233K1, PR_FALSE),
    ECGROUP(sect233r1, 233, SECT233R1, PR_FALSE),
    ECGROUP(sect239k1, 239, SECT239K1, PR_FALSE),
    ECGROUP(secp256k1, 256, SECP256K1, PR_FALSE),
    ECGROUP(sect283k1, 283, SECT283K1, PR_FALSE),
    ECGROUP(sect283r1, 283, SECT283R1, PR_FALSE),
    ECGROUP(sect409k1, 409, SECT409K1, PR_FALSE),
    ECGROUP(sect409r1, 409, SECT409R1, PR_FALSE),
    ECGROUP(sect571k1, 571, SECT571K1, PR_FALSE),
    ECGROUP(sect571r1, 571, SECT571R1, PR_FALSE),
};
PR_STATIC_ASSERT(SSL_NAMED_GROUP_COUNT == PR_ARRAY_SIZE(ssl_named_groups));

#undef ECGROUP
#undef FFGROUP

/* forward declarations. */
static sslSocket *ssl_NewSocket(PRBool makeLocks, SSLProtocolVariant variant);
static SECStatus ssl_MakeLocks(sslSocket *ss);
static void ssl_SetDefaultsFromEnvironment(void);
static PRStatus ssl_PushIOLayer(sslSocket *ns, PRFileDesc *stack,
                                PRDescIdentity id);

/************************************************************************/

/*
** Lookup a socket structure from a file descriptor.
** Only functions called through the PRIOMethods table should use this.
** Other app-callable functions should use ssl_FindSocket.
*/
static sslSocket *
ssl_GetPrivate(PRFileDesc *fd)
{
    sslSocket *ss;

    PORT_Assert(fd != NULL);
    PORT_Assert(fd->methods->file_type == PR_DESC_LAYERED);
    PORT_Assert(fd->identity == ssl_layer_id);

    if (fd->methods->file_type != PR_DESC_LAYERED ||
        fd->identity != ssl_layer_id) {
        PORT_SetError(PR_BAD_DESCRIPTOR_ERROR);
        return NULL;
    }

    ss = (sslSocket *)fd->secret;
    /* Set ss->fd lazily. We can't rely on the value of ss->fd set by
     * ssl_PushIOLayer because another PR_PushIOLayer call will switch the
     * contents of the PRFileDesc pointed by ss->fd and the new layer.
     * See bug 807250.
     */
    ss->fd = fd;
    return ss;
}

/* This function tries to find the SSL layer in the stack.
 * It searches for the first SSL layer at or below the argument fd,
 * and failing that, it searches for the nearest SSL layer above the
 * argument fd.  It returns the private sslSocket from the found layer.
 */
sslSocket *
ssl_FindSocket(PRFileDesc *fd)
{
    PRFileDesc *layer;
    sslSocket *ss;

    PORT_Assert(fd != NULL);
    PORT_Assert(ssl_layer_id != 0);

    layer = PR_GetIdentitiesLayer(fd, ssl_layer_id);
    if (layer == NULL) {
        PORT_SetError(PR_BAD_DESCRIPTOR_ERROR);
        return NULL;
    }

    ss = (sslSocket *)layer->secret;
    /* Set ss->fd lazily. We can't rely on the value of ss->fd set by
     * ssl_PushIOLayer because another PR_PushIOLayer call will switch the
     * contents of the PRFileDesc pointed by ss->fd and the new layer.
     * See bug 807250.
     */
    ss->fd = layer;
    return ss;
}

static sslSocket *
ssl_DupSocket(sslSocket *os)
{
    sslSocket *ss;
    SECStatus rv;

    ss = ssl_NewSocket((PRBool)(!os->opt.noLocks), os->protocolVariant);
    if (!ss) {
        return NULL;
    }

    ss->opt = os->opt;
    ss->opt.useSocks = PR_FALSE;
    rv = SECITEM_CopyItem(NULL, &ss->opt.nextProtoNego, &os->opt.nextProtoNego);
    if (rv != SECSuccess) {
        goto loser;
    }
    ss->vrange = os->vrange;

    ss->peerID = !os->peerID ? NULL : PORT_Strdup(os->peerID);
    ss->url = !os->url ? NULL : PORT_Strdup(os->url);

    ss->ops = os->ops;
    ss->rTimeout = os->rTimeout;
    ss->wTimeout = os->wTimeout;
    ss->cTimeout = os->cTimeout;
    ss->dbHandle = os->dbHandle;

    /* copy ssl2&3 policy & prefs, even if it's not selected (yet) */
    PORT_Memcpy(ss->cipherSuites, os->cipherSuites, sizeof os->cipherSuites);
    PORT_Memcpy(ss->ssl3.dtlsSRTPCiphers, os->ssl3.dtlsSRTPCiphers,
                sizeof(PRUint16) * os->ssl3.dtlsSRTPCipherCount);
    ss->ssl3.dtlsSRTPCipherCount = os->ssl3.dtlsSRTPCipherCount;
    PORT_Memcpy(ss->ssl3.signatureSchemes, os->ssl3.signatureSchemes,
                sizeof(ss->ssl3.signatureSchemes[0]) *
                    os->ssl3.signatureSchemeCount);
    ss->ssl3.signatureSchemeCount = os->ssl3.signatureSchemeCount;
    ss->ssl3.downgradeCheckVersion = os->ssl3.downgradeCheckVersion;

    ss->ssl3.dheWeakGroupEnabled = os->ssl3.dheWeakGroupEnabled;

    if (ss->opt.useSecurity) {
        PRCList *cursor;

        for (cursor = PR_NEXT_LINK(&os->serverCerts);
             cursor != &os->serverCerts;
             cursor = PR_NEXT_LINK(cursor)) {
            sslServerCert *sc = ssl_CopyServerCert((sslServerCert *)cursor);
            if (!sc)
                goto loser;
            PR_APPEND_LINK(&sc->link, &ss->serverCerts);
        }

        for (cursor = PR_NEXT_LINK(&os->ephemeralKeyPairs);
             cursor != &os->ephemeralKeyPairs;
             cursor = PR_NEXT_LINK(cursor)) {
            sslEphemeralKeyPair *okp = (sslEphemeralKeyPair *)cursor;
            sslEphemeralKeyPair *skp = ssl_CopyEphemeralKeyPair(okp);
            if (!skp)
                goto loser;
            PR_APPEND_LINK(&skp->link, &ss->ephemeralKeyPairs);
        }

        for (cursor = PR_NEXT_LINK(&os->extensionHooks);
             cursor != &os->extensionHooks;
             cursor = PR_NEXT_LINK(cursor)) {
            sslCustomExtensionHooks *oh = (sslCustomExtensionHooks *)cursor;
            sslCustomExtensionHooks *sh = PORT_ZNew(sslCustomExtensionHooks);
            if (!sh) {
                goto loser;
            }
            *sh = *oh;
            PR_APPEND_LINK(&sh->link, &ss->extensionHooks);
        }

        /*
         * XXX the preceding CERT_ and SECKEY_ functions can fail and return NULL.
         * XXX We should detect this, and not just march on with NULL pointers.
         */
        ss->authCertificate = os->authCertificate;
        ss->authCertificateArg = os->authCertificateArg;
        ss->getClientAuthData = os->getClientAuthData;
        ss->getClientAuthDataArg = os->getClientAuthDataArg;
        ss->sniSocketConfig = os->sniSocketConfig;
        ss->sniSocketConfigArg = os->sniSocketConfigArg;
        ss->alertReceivedCallback = os->alertReceivedCallback;
        ss->alertReceivedCallbackArg = os->alertReceivedCallbackArg;
        ss->alertSentCallback = os->alertSentCallback;
        ss->alertSentCallbackArg = os->alertSentCallbackArg;
        ss->handleBadCert = os->handleBadCert;
        ss->badCertArg = os->badCertArg;
        ss->handshakeCallback = os->handshakeCallback;
        ss->handshakeCallbackData = os->handshakeCallbackData;
        ss->canFalseStartCallback = os->canFalseStartCallback;
        ss->canFalseStartCallbackData = os->canFalseStartCallbackData;
        ss->pkcs11PinArg = os->pkcs11PinArg;
        ss->nextProtoCallback = os->nextProtoCallback;
        ss->nextProtoArg = os->nextProtoArg;
        PORT_Memcpy((void *)ss->namedGroupPreferences,
                    os->namedGroupPreferences,
                    sizeof(ss->namedGroupPreferences));
        ss->additionalShares = os->additionalShares;

        /* Create security data */
        rv = ssl_CopySecurityInfo(ss, os);
        if (rv != SECSuccess) {
            goto loser;
        }
    }

    return ss;

loser:
    ssl_FreeSocket(ss);
    return NULL;
}

static void
ssl_DestroyLocks(sslSocket *ss)
{
    /* Destroy locks. */
    if (ss->firstHandshakeLock) {
        PZ_DestroyMonitor(ss->firstHandshakeLock);
        ss->firstHandshakeLock = NULL;
    }
    if (ss->ssl3HandshakeLock) {
        PZ_DestroyMonitor(ss->ssl3HandshakeLock);
        ss->ssl3HandshakeLock = NULL;
    }
    if (ss->specLock) {
        NSSRWLock_Destroy(ss->specLock);
        ss->specLock = NULL;
    }

    if (ss->recvLock) {
        PZ_DestroyLock(ss->recvLock);
        ss->recvLock = NULL;
    }
    if (ss->sendLock) {
        PZ_DestroyLock(ss->sendLock);
        ss->sendLock = NULL;
    }
    if (ss->xmitBufLock) {
        PZ_DestroyMonitor(ss->xmitBufLock);
        ss->xmitBufLock = NULL;
    }
    if (ss->recvBufLock) {
        PZ_DestroyMonitor(ss->recvBufLock);
        ss->recvBufLock = NULL;
    }
}

/* Caller holds any relevant locks */
static void
ssl_DestroySocketContents(sslSocket *ss)
{
    PRCList *cursor;

    /* Free up socket */
    ssl_DestroySecurityInfo(&ss->sec);

    ssl3_DestroySSL3Info(ss);

    PORT_Free(ss->saveBuf.buf);
    PORT_Free(ss->pendingBuf.buf);
    ssl3_DestroyGather(&ss->gs);

    if (ss->peerID != NULL)
        PORT_Free(ss->peerID);
    if (ss->url != NULL)
        PORT_Free((void *)ss->url); /* CONST */

    /* Clean up server certificates and sundries. */
    while (!PR_CLIST_IS_EMPTY(&ss->serverCerts)) {
        cursor = PR_LIST_TAIL(&ss->serverCerts);
        PR_REMOVE_LINK(cursor);
        ssl_FreeServerCert((sslServerCert *)cursor);
    }

    /* Remove extension handlers. */
    ssl_ClearPRCList(&ss->extensionHooks, NULL);

    ssl_FreeEphemeralKeyPairs(ss);
    SECITEM_FreeItem(&ss->opt.nextProtoNego, PR_FALSE);
    ssl3_FreeSniNameArray(&ss->xtnData);

    ssl_ClearPRCList(&ss->ssl3.hs.dtlsSentHandshake, NULL);
    ssl_ClearPRCList(&ss->ssl3.hs.dtlsRcvdHandshake, NULL);
}

/*
 * free an sslSocket struct, and all the stuff that hangs off of it
 */
void
ssl_FreeSocket(sslSocket *ss)
{
    /* Get every lock you can imagine!
    ** Caller already holds these:
    **  SSL_LOCK_READER(ss);
    **  SSL_LOCK_WRITER(ss);
    */
    ssl_Get1stHandshakeLock(ss);
    ssl_GetRecvBufLock(ss);
    ssl_GetSSL3HandshakeLock(ss);
    ssl_GetXmitBufLock(ss);
    ssl_GetSpecWriteLock(ss);

    ssl_DestroySocketContents(ss);

    /* Release all the locks acquired above.  */
    SSL_UNLOCK_READER(ss);
    SSL_UNLOCK_WRITER(ss);
    ssl_Release1stHandshakeLock(ss);
    ssl_ReleaseRecvBufLock(ss);
    ssl_ReleaseSSL3HandshakeLock(ss);
    ssl_ReleaseXmitBufLock(ss);
    ssl_ReleaseSpecWriteLock(ss);

    ssl_DestroyLocks(ss);

#ifdef DEBUG
    PORT_Memset(ss, 0x1f, sizeof *ss);
#endif
    PORT_Free(ss);
    return;
}

/************************************************************************/
SECStatus
ssl_EnableNagleDelay(sslSocket *ss, PRBool enabled)
{
    PRFileDesc *osfd = ss->fd->lower;
    SECStatus rv = SECFailure;
    PRSocketOptionData opt;

    opt.option = PR_SockOpt_NoDelay;
    opt.value.no_delay = (PRBool)!enabled;

    if (osfd->methods->setsocketoption) {
        rv = (SECStatus)osfd->methods->setsocketoption(osfd, &opt);
    } else {
        PR_SetError(PR_NOT_IMPLEMENTED_ERROR, 0);
    }

    return rv;
}

static void
ssl_ChooseOps(sslSocket *ss)
{
    ss->ops = ss->opt.useSecurity ? &ssl_secure_ops : &ssl_default_ops;
}

/* Called from SSL_Enable (immediately below) */
static SECStatus
PrepareSocket(sslSocket *ss)
{
    SECStatus rv = SECSuccess;

    ssl_ChooseOps(ss);
    return rv;
}

SECStatus
SSL_Enable(PRFileDesc *fd, int which, PRIntn on)
{
    return SSL_OptionSet(fd, which, on);
}

static PRBool ssl_VersionIsSupportedByPolicy(
    SSLProtocolVariant protocolVariant, SSL3ProtocolVersion version);

/* Implements the semantics for SSL_OptionSet(SSL_ENABLE_TLS, on) described in
 * ssl.h in the section "SSL version range setting API".
 */
static void
ssl_EnableTLS(SSLVersionRange *vrange, PRIntn enable)
{
    if (enable) {
        /* don't turn it on if tls1.0 disallowed by by policy */
        if (!ssl_VersionIsSupportedByPolicy(ssl_variant_stream,
                                            SSL_LIBRARY_VERSION_TLS_1_0)) {
            return;
        }
    }
    if (SSL_ALL_VERSIONS_DISABLED(vrange)) {
        if (enable) {
            vrange->min = SSL_LIBRARY_VERSION_TLS_1_0;
            vrange->max = SSL_LIBRARY_VERSION_TLS_1_0;
        } /* else don't change anything */
        return;
    }

    if (enable) {
        /* Expand the range of enabled version to include TLS 1.0 */
        vrange->min = PR_MIN(vrange->min, SSL_LIBRARY_VERSION_TLS_1_0);
        vrange->max = PR_MAX(vrange->max, SSL_LIBRARY_VERSION_TLS_1_0);
    } else {
        /* Disable all TLS versions, leaving only SSL 3.0 if it was enabled */
        if (vrange->min == SSL_LIBRARY_VERSION_3_0) {
            vrange->max = SSL_LIBRARY_VERSION_3_0;
        } else {
            /* Only TLS was enabled, so now no versions are. */
            vrange->min = SSL_LIBRARY_VERSION_NONE;
            vrange->max = SSL_LIBRARY_VERSION_NONE;
        }
    }
}

/* Implements the semantics for SSL_OptionSet(SSL_ENABLE_SSL3, on) described in
 * ssl.h in the section "SSL version range setting API".
 */
static void
ssl_EnableSSL3(SSLVersionRange *vrange, PRIntn enable)
{
    if (enable) {
        /* don't turn it on if ssl3 disallowed by by policy */
        if (!ssl_VersionIsSupportedByPolicy(ssl_variant_stream,
                                            SSL_LIBRARY_VERSION_3_0)) {
            return;
        }
    }
    if (SSL_ALL_VERSIONS_DISABLED(vrange)) {
        if (enable) {
            vrange->min = SSL_LIBRARY_VERSION_3_0;
            vrange->max = SSL_LIBRARY_VERSION_3_0;
        } /* else don't change anything */
        return;
    }

    if (enable) {
        /* Expand the range of enabled versions to include SSL 3.0. We know
         * SSL 3.0 or some version of TLS is already enabled at this point, so
         * we don't need to change vrange->max.
         */
        vrange->min = SSL_LIBRARY_VERSION_3_0;
    } else {
        /* Disable SSL 3.0, leaving TLS unaffected. */
        if (vrange->max > SSL_LIBRARY_VERSION_3_0) {
            vrange->min = PR_MAX(vrange->min, SSL_LIBRARY_VERSION_TLS_1_0);
        } else {
            /* Only SSL 3.0 was enabled, so now no versions are. */
            vrange->min = SSL_LIBRARY_VERSION_NONE;
            vrange->max = SSL_LIBRARY_VERSION_NONE;
        }
    }
}

SECStatus
SSL_OptionSet(PRFileDesc *fd, PRInt32 which, PRIntn val)
{
    sslSocket *ss = ssl_FindSocket(fd);
    SECStatus rv = SECSuccess;
    PRBool holdingLocks;

    if (!ss) {
        SSL_DBG(("%d: SSL[%d]: bad socket in Enable", SSL_GETPID(), fd));
        return SECFailure;
    }

    holdingLocks = (!ss->opt.noLocks);
    ssl_Get1stHandshakeLock(ss);
    ssl_GetSSL3HandshakeLock(ss);

    switch (which) {
        case SSL_SOCKS:
            ss->opt.useSocks = PR_FALSE;
            rv = PrepareSocket(ss);
            if (val) {
                PORT_SetError(SEC_ERROR_INVALID_ARGS);
                rv = SECFailure;
            }
            break;

        case SSL_SECURITY:
            ss->opt.useSecurity = val;
            rv = PrepareSocket(ss);
            break;

        case SSL_REQUEST_CERTIFICATE:
            ss->opt.requestCertificate = val;
            break;

        case SSL_REQUIRE_CERTIFICATE:
            ss->opt.requireCertificate = val;
            break;

        case SSL_HANDSHAKE_AS_CLIENT:
            if (ss->opt.handshakeAsServer && val) {
                PORT_SetError(SEC_ERROR_INVALID_ARGS);
                rv = SECFailure;
                break;
            }
            ss->opt.handshakeAsClient = val;
            break;

        case SSL_HANDSHAKE_AS_SERVER:
            if (ss->opt.handshakeAsClient && val) {
                PORT_SetError(SEC_ERROR_INVALID_ARGS);
                rv = SECFailure;
                break;
            }
            ss->opt.handshakeAsServer = val;
            break;

        case SSL_ENABLE_TLS:
            if (IS_DTLS(ss)) {
                if (val) {
                    PORT_SetError(SEC_ERROR_INVALID_ARGS);
                    rv = SECFailure; /* not allowed */
                }
                break;
            }
            ssl_EnableTLS(&ss->vrange, val);
            break;

        case SSL_ENABLE_SSL3:
            if (IS_DTLS(ss)) {
                if (val) {
                    PORT_SetError(SEC_ERROR_INVALID_ARGS);
                    rv = SECFailure; /* not allowed */
                }
                break;
            }
            ssl_EnableSSL3(&ss->vrange, val);
            break;

        case SSL_ENABLE_SSL2:
        case SSL_V2_COMPATIBLE_HELLO:
            /* We no longer support SSL v2.
             * However, if an old application requests to disable SSL v2,
             * we shouldn't fail.
             */
            if (val) {
                PORT_SetError(SEC_ERROR_INVALID_ARGS);
                rv = SECFailure;
            }
            break;

        case SSL_NO_CACHE:
            ss->opt.noCache = val;
            break;

        case SSL_ENABLE_FDX:
            if (val && ss->opt.noLocks) {
                PORT_SetError(SEC_ERROR_INVALID_ARGS);
                rv = SECFailure;
            }
            ss->opt.fdx = val;
            break;

        case SSL_ROLLBACK_DETECTION:
            ss->opt.detectRollBack = val;
            break;

        case SSL_NO_STEP_DOWN:
            break;

        case SSL_BYPASS_PKCS11:
            break;

        case SSL_NO_LOCKS:
            if (val && ss->opt.fdx) {
                PORT_SetError(SEC_ERROR_INVALID_ARGS);
                rv = SECFailure;
            }
            if (val && ssl_force_locks)
                val = PR_FALSE; /* silent override */
            ss->opt.noLocks = val;
            if (val) {
                locksEverDisabled = PR_TRUE;
                strcpy(lockStatus + LOCKSTATUS_OFFSET, "DISABLED.");
            } else if (!holdingLocks) {
                rv = ssl_MakeLocks(ss);
                if (rv != SECSuccess) {
                    ss->opt.noLocks = PR_TRUE;
                }
            }
            break;

        case SSL_ENABLE_SESSION_TICKETS:
            ss->opt.enableSessionTickets = val;
            break;

        case SSL_ENABLE_DEFLATE:
            ss->opt.enableDeflate = val;
            break;

        case SSL_ENABLE_RENEGOTIATION:
            if (IS_DTLS(ss) && val != SSL_RENEGOTIATE_NEVER) {
                PORT_SetError(SEC_ERROR_INVALID_ARGS);
                rv = SECFailure;
                break;
            }
            ss->opt.enableRenegotiation = val;
            break;

        case SSL_REQUIRE_SAFE_NEGOTIATION:
            ss->opt.requireSafeNegotiation = val;
            break;

        case SSL_ENABLE_FALSE_START:
            ss->opt.enableFalseStart = val;
            break;

        case SSL_CBC_RANDOM_IV:
            ss->opt.cbcRandomIV = val;
            break;

        case SSL_ENABLE_OCSP_STAPLING:
            ss->opt.enableOCSPStapling = val;
            break;

        case SSL_ENABLE_NPN:
            break;

        case SSL_ENABLE_ALPN:
            ss->opt.enableALPN = val;
            break;

        case SSL_REUSE_SERVER_ECDHE_KEY:
            ss->opt.reuseServerECDHEKey = val;
            break;

        case SSL_ENABLE_FALLBACK_SCSV:
            ss->opt.enableFallbackSCSV = val;
            break;

        case SSL_ENABLE_SERVER_DHE:
            ss->opt.enableServerDhe = val;
            break;

        case SSL_ENABLE_EXTENDED_MASTER_SECRET:
            ss->opt.enableExtendedMS = val;
            break;

        case SSL_ENABLE_SIGNED_CERT_TIMESTAMPS:
            ss->opt.enableSignedCertTimestamps = val;
            break;

        case SSL_REQUIRE_DH_NAMED_GROUPS:
            ss->opt.requireDHENamedGroups = val;
            break;

        case SSL_ENABLE_0RTT_DATA:
            ss->opt.enable0RttData = val;
            break;

        case SSL_ENABLE_TLS13_COMPAT_MODE:
            ss->opt.enableTls13CompatMode = val;
            break;

        default:
            PORT_SetError(SEC_ERROR_INVALID_ARGS);
            rv = SECFailure;
    }

    /* We can't use the macros for releasing the locks here,
     * because ss->opt.noLocks might have changed just above.
     * We must release these locks (monitors) here, if we aquired them above,
     * regardless of the current value of ss->opt.noLocks.
     */
    if (holdingLocks) {
        PZ_ExitMonitor((ss)->ssl3HandshakeLock);
        PZ_ExitMonitor((ss)->firstHandshakeLock);
    }

    return rv;
}

SECStatus
SSL_OptionGet(PRFileDesc *fd, PRInt32 which, PRIntn *pVal)
{
    sslSocket *ss = ssl_FindSocket(fd);
    SECStatus rv = SECSuccess;
    PRIntn val = PR_FALSE;

    if (!pVal) {
        PORT_SetError(SEC_ERROR_INVALID_ARGS);
        return SECFailure;
    }
    if (!ss) {
        SSL_DBG(("%d: SSL[%d]: bad socket in Enable", SSL_GETPID(), fd));
        *pVal = PR_FALSE;
        return SECFailure;
    }

    ssl_Get1stHandshakeLock(ss);
    ssl_GetSSL3HandshakeLock(ss);

    switch (which) {
        case SSL_SOCKS:
            val = PR_FALSE;
            break;
        case SSL_SECURITY:
            val = ss->opt.useSecurity;
            break;
        case SSL_REQUEST_CERTIFICATE:
            val = ss->opt.requestCertificate;
            break;
        case SSL_REQUIRE_CERTIFICATE:
            val = ss->opt.requireCertificate;
            break;
        case SSL_HANDSHAKE_AS_CLIENT:
            val = ss->opt.handshakeAsClient;
            break;
        case SSL_HANDSHAKE_AS_SERVER:
            val = ss->opt.handshakeAsServer;
            break;
        case SSL_ENABLE_TLS:
            val = ss->vrange.max >= SSL_LIBRARY_VERSION_TLS_1_0;
            break;
        case SSL_ENABLE_SSL3:
            val = ss->vrange.min == SSL_LIBRARY_VERSION_3_0;
            break;
        case SSL_ENABLE_SSL2:
        case SSL_V2_COMPATIBLE_HELLO:
            val = PR_FALSE;
            break;
        case SSL_NO_CACHE:
            val = ss->opt.noCache;
            break;
        case SSL_ENABLE_FDX:
            val = ss->opt.fdx;
            break;
        case SSL_ROLLBACK_DETECTION:
            val = ss->opt.detectRollBack;
            break;
        case SSL_NO_STEP_DOWN:
            val = PR_FALSE;
            break;
        case SSL_BYPASS_PKCS11:
            val = PR_FALSE;
            break;
        case SSL_NO_LOCKS:
            val = ss->opt.noLocks;
            break;
        case SSL_ENABLE_SESSION_TICKETS:
            val = ss->opt.enableSessionTickets;
            break;
        case SSL_ENABLE_DEFLATE:
            val = ss->opt.enableDeflate;
            break;
        case SSL_ENABLE_RENEGOTIATION:
            val = ss->opt.enableRenegotiation;
            break;
        case SSL_REQUIRE_SAFE_NEGOTIATION:
            val = ss->opt.requireSafeNegotiation;
            break;
        case SSL_ENABLE_FALSE_START:
            val = ss->opt.enableFalseStart;
            break;
        case SSL_CBC_RANDOM_IV:
            val = ss->opt.cbcRandomIV;
            break;
        case SSL_ENABLE_OCSP_STAPLING:
            val = ss->opt.enableOCSPStapling;
            break;
        case SSL_ENABLE_NPN:
            val = ss->opt.enableNPN;
            break;
        case SSL_ENABLE_ALPN:
            val = ss->opt.enableALPN;
            break;
        case SSL_REUSE_SERVER_ECDHE_KEY:
            val = ss->opt.reuseServerECDHEKey;
            break;
        case SSL_ENABLE_FALLBACK_SCSV:
            val = ss->opt.enableFallbackSCSV;
            break;
        case SSL_ENABLE_SERVER_DHE:
            val = ss->opt.enableServerDhe;
            break;
        case SSL_ENABLE_EXTENDED_MASTER_SECRET:
            val = ss->opt.enableExtendedMS;
            break;
        case SSL_ENABLE_SIGNED_CERT_TIMESTAMPS:
            val = ss->opt.enableSignedCertTimestamps;
            break;
        case SSL_REQUIRE_DH_NAMED_GROUPS:
            val = ss->opt.requireDHENamedGroups;
            break;
        case SSL_ENABLE_0RTT_DATA:
            val = ss->opt.enable0RttData;
            break;
        case SSL_ENABLE_TLS13_COMPAT_MODE:
            val = ss->opt.enableTls13CompatMode;
            break;
        default:
            PORT_SetError(SEC_ERROR_INVALID_ARGS);
            rv = SECFailure;
    }

    ssl_ReleaseSSL3HandshakeLock(ss);
    ssl_Release1stHandshakeLock(ss);

    *pVal = val;
    return rv;
}

SECStatus
SSL_OptionGetDefault(PRInt32 which, PRIntn *pVal)
{
    SECStatus rv = SECSuccess;
    PRIntn val = PR_FALSE;

    if (!pVal) {
        PORT_SetError(SEC_ERROR_INVALID_ARGS);
        return SECFailure;
    }

    ssl_SetDefaultsFromEnvironment();

    switch (which) {
        case SSL_SOCKS:
            val = PR_FALSE;
            break;
        case SSL_SECURITY:
            val = ssl_defaults.useSecurity;
            break;
        case SSL_REQUEST_CERTIFICATE:
            val = ssl_defaults.requestCertificate;
            break;
        case SSL_REQUIRE_CERTIFICATE:
            val = ssl_defaults.requireCertificate;
            break;
        case SSL_HANDSHAKE_AS_CLIENT:
            val = ssl_defaults.handshakeAsClient;
            break;
        case SSL_HANDSHAKE_AS_SERVER:
            val = ssl_defaults.handshakeAsServer;
            break;
        case SSL_ENABLE_TLS:
            val = versions_defaults_stream.max >= SSL_LIBRARY_VERSION_TLS_1_0;
            break;
        case SSL_ENABLE_SSL3:
            val = versions_defaults_stream.min == SSL_LIBRARY_VERSION_3_0;
            break;
        case SSL_ENABLE_SSL2:
        case SSL_V2_COMPATIBLE_HELLO:
            val = PR_FALSE;
            break;
        case SSL_NO_CACHE:
            val = ssl_defaults.noCache;
            break;
        case SSL_ENABLE_FDX:
            val = ssl_defaults.fdx;
            break;
        case SSL_ROLLBACK_DETECTION:
            val = ssl_defaults.detectRollBack;
            break;
        case SSL_NO_STEP_DOWN:
            val = PR_FALSE;
            break;
        case SSL_BYPASS_PKCS11:
            val = PR_FALSE;
            break;
        case SSL_NO_LOCKS:
            val = ssl_defaults.noLocks;
            break;
        case SSL_ENABLE_SESSION_TICKETS:
            val = ssl_defaults.enableSessionTickets;
            break;
        case SSL_ENABLE_DEFLATE:
            val = ssl_defaults.enableDeflate;
            break;
        case SSL_ENABLE_RENEGOTIATION:
            val = ssl_defaults.enableRenegotiation;
            break;
        case SSL_REQUIRE_SAFE_NEGOTIATION:
            val = ssl_defaults.requireSafeNegotiation;
            break;
        case SSL_ENABLE_FALSE_START:
            val = ssl_defaults.enableFalseStart;
            break;
        case SSL_CBC_RANDOM_IV:
            val = ssl_defaults.cbcRandomIV;
            break;
        case SSL_ENABLE_OCSP_STAPLING:
            val = ssl_defaults.enableOCSPStapling;
            break;
        case SSL_ENABLE_NPN:
            val = ssl_defaults.enableNPN;
            break;
        case SSL_ENABLE_ALPN:
            val = ssl_defaults.enableALPN;
            break;
        case SSL_REUSE_SERVER_ECDHE_KEY:
            val = ssl_defaults.reuseServerECDHEKey;
            break;
        case SSL_ENABLE_FALLBACK_SCSV:
            val = ssl_defaults.enableFallbackSCSV;
            break;
        case SSL_ENABLE_SERVER_DHE:
            val = ssl_defaults.enableServerDhe;
            break;
        case SSL_ENABLE_EXTENDED_MASTER_SECRET:
            val = ssl_defaults.enableExtendedMS;
            break;
        case SSL_ENABLE_SIGNED_CERT_TIMESTAMPS:
            val = ssl_defaults.enableSignedCertTimestamps;
            break;
        case SSL_ENABLE_0RTT_DATA:
            val = ssl_defaults.enable0RttData;
            break;
        case SSL_ENABLE_TLS13_COMPAT_MODE:
            val = ssl_defaults.enableTls13CompatMode;
            break;
        default:
            PORT_SetError(SEC_ERROR_INVALID_ARGS);
            rv = SECFailure;
    }

    *pVal = val;
    return rv;
}

/* XXX Use Global Lock to protect this stuff. */
SECStatus
SSL_EnableDefault(int which, PRIntn val)
{
    return SSL_OptionSetDefault(which, val);
}

SECStatus
SSL_OptionSetDefault(PRInt32 which, PRIntn val)
{
    SECStatus status = ssl_Init();

    if (status != SECSuccess) {
        return status;
    }

    ssl_SetDefaultsFromEnvironment();

    switch (which) {
        case SSL_SOCKS:
            ssl_defaults.useSocks = PR_FALSE;
            if (val) {
                PORT_SetError(SEC_ERROR_INVALID_ARGS);
                return SECFailure;
            }
            break;

        case SSL_SECURITY:
            ssl_defaults.useSecurity = val;
            break;

        case SSL_REQUEST_CERTIFICATE:
            ssl_defaults.requestCertificate = val;
            break;

        case SSL_REQUIRE_CERTIFICATE:
            ssl_defaults.requireCertificate = val;
            break;

        case SSL_HANDSHAKE_AS_CLIENT:
            if (ssl_defaults.handshakeAsServer && val) {
                PORT_SetError(SEC_ERROR_INVALID_ARGS);
                return SECFailure;
            }
            ssl_defaults.handshakeAsClient = val;
            break;

        case SSL_HANDSHAKE_AS_SERVER:
            if (ssl_defaults.handshakeAsClient && val) {
                PORT_SetError(SEC_ERROR_INVALID_ARGS);
                return SECFailure;
            }
            ssl_defaults.handshakeAsServer = val;
            break;

        case SSL_ENABLE_TLS:
            ssl_EnableTLS(&versions_defaults_stream, val);
            break;

        case SSL_ENABLE_SSL3:
            ssl_EnableSSL3(&versions_defaults_stream, val);
            break;

        case SSL_ENABLE_SSL2:
        case SSL_V2_COMPATIBLE_HELLO:
            /* We no longer support SSL v2.
             * However, if an old application requests to disable SSL v2,
             * we shouldn't fail.
             */
            if (val) {
                PORT_SetError(SEC_ERROR_INVALID_ARGS);
                return SECFailure;
            }
            break;

        case SSL_NO_CACHE:
            ssl_defaults.noCache = val;
            break;

        case SSL_ENABLE_FDX:
            if (val && ssl_defaults.noLocks) {
                PORT_SetError(SEC_ERROR_INVALID_ARGS);
                return SECFailure;
            }
            ssl_defaults.fdx = val;
            break;

        case SSL_ROLLBACK_DETECTION:
            ssl_defaults.detectRollBack = val;
            break;

        case SSL_NO_STEP_DOWN:
            break;

        case SSL_BYPASS_PKCS11:
            break;

        case SSL_NO_LOCKS:
            if (val && ssl_defaults.fdx) {
                PORT_SetError(SEC_ERROR_INVALID_ARGS);
                return SECFailure;
            }
            if (val && ssl_force_locks)
                val = PR_FALSE; /* silent override */
            ssl_defaults.noLocks = val;
            if (val) {
                locksEverDisabled = PR_TRUE;
                strcpy(lockStatus + LOCKSTATUS_OFFSET, "DISABLED.");
            }
            break;

        case SSL_ENABLE_SESSION_TICKETS:
            ssl_defaults.enableSessionTickets = val;
            break;

        case SSL_ENABLE_DEFLATE:
            ssl_defaults.enableDeflate = val;
            break;

        case SSL_ENABLE_RENEGOTIATION:
            ssl_defaults.enableRenegotiation = val;
            break;

        case SSL_REQUIRE_SAFE_NEGOTIATION:
            ssl_defaults.requireSafeNegotiation = val;
            break;

        case SSL_ENABLE_FALSE_START:
            ssl_defaults.enableFalseStart = val;
            break;

        case SSL_CBC_RANDOM_IV:
            ssl_defaults.cbcRandomIV = val;
            break;

        case SSL_ENABLE_OCSP_STAPLING:
            ssl_defaults.enableOCSPStapling = val;
            break;

        case SSL_ENABLE_NPN:
            break;

        case SSL_ENABLE_ALPN:
            ssl_defaults.enableALPN = val;
            break;

        case SSL_REUSE_SERVER_ECDHE_KEY:
            ssl_defaults.reuseServerECDHEKey = val;
            break;

        case SSL_ENABLE_FALLBACK_SCSV:
            ssl_defaults.enableFallbackSCSV = val;
            break;

        case SSL_ENABLE_SERVER_DHE:
            ssl_defaults.enableServerDhe = val;
            break;

        case SSL_ENABLE_EXTENDED_MASTER_SECRET:
            ssl_defaults.enableExtendedMS = val;
            break;

        case SSL_ENABLE_SIGNED_CERT_TIMESTAMPS:
            ssl_defaults.enableSignedCertTimestamps = val;
            break;

        case SSL_ENABLE_0RTT_DATA:
            ssl_defaults.enable0RttData = val;
            break;

        case SSL_ENABLE_TLS13_COMPAT_MODE:
            ssl_defaults.enableTls13CompatMode = val;
            break;

        default:
            PORT_SetError(SEC_ERROR_INVALID_ARGS);
            return SECFailure;
    }
    return SECSuccess;
}

/* function tells us if the cipher suite is one that we no longer support. */
static PRBool
ssl_IsRemovedCipherSuite(PRInt32 suite)
{
    switch (suite) {
        case SSL_FORTEZZA_DMS_WITH_NULL_SHA:
        case SSL_FORTEZZA_DMS_WITH_FORTEZZA_CBC_SHA:
        case SSL_FORTEZZA_DMS_WITH_RC4_128_SHA:
            return PR_TRUE;
        default:
            return PR_FALSE;
    }
}

/* Part of the public NSS API.
 * Since this is a global (not per-socket) setting, we cannot use the
 * HandshakeLock to protect this.  Probably want a global lock.
 */
SECStatus
SSL_SetPolicy(long which, int policy)
{
    if (ssl_IsRemovedCipherSuite(which))
        return SECSuccess;
    return SSL_CipherPolicySet(which, policy);
}

SECStatus
ssl_CipherPolicySet(PRInt32 which, PRInt32 policy)
{
    SECStatus rv = SECSuccess;

    if (ssl_IsRemovedCipherSuite(which)) {
        rv = SECSuccess;
    } else {
        rv = ssl3_SetPolicy((ssl3CipherSuite)which, policy);
    }
    return rv;
}
SECStatus
SSL_CipherPolicySet(PRInt32 which, PRInt32 policy)
{
    SECStatus rv = ssl_Init();

    if (rv != SECSuccess) {
        return rv;
    }
    return ssl_CipherPolicySet(which, policy);
}

SECStatus
SSL_CipherPolicyGet(PRInt32 which, PRInt32 *oPolicy)
{
    SECStatus rv;

    if (!oPolicy) {
        PORT_SetError(SEC_ERROR_INVALID_ARGS);
        return SECFailure;
    }
    if (ssl_IsRemovedCipherSuite(which)) {
        *oPolicy = SSL_NOT_ALLOWED;
        rv = SECSuccess;
    } else {
        rv = ssl3_GetPolicy((ssl3CipherSuite)which, oPolicy);
    }
    return rv;
}

/* Part of the public NSS API.
 * Since this is a global (not per-socket) setting, we cannot use the
 * HandshakeLock to protect this.  Probably want a global lock.
 * These changes have no effect on any sslSockets already created.
 */
SECStatus
SSL_EnableCipher(long which, PRBool enabled)
{
    if (ssl_IsRemovedCipherSuite(which))
        return SECSuccess;
    return SSL_CipherPrefSetDefault(which, enabled);
}

SECStatus
ssl_CipherPrefSetDefault(PRInt32 which, PRBool enabled)
{
    if (ssl_IsRemovedCipherSuite(which))
        return SECSuccess;
    return ssl3_CipherPrefSetDefault((ssl3CipherSuite)which, enabled);
}

SECStatus
SSL_CipherPrefSetDefault(PRInt32 which, PRBool enabled)
{
    SECStatus rv = ssl_Init();

    if (rv != SECSuccess) {
        return rv;
    }
    return ssl_CipherPrefSetDefault(which, enabled);
}

SECStatus
SSL_CipherPrefGetDefault(PRInt32 which, PRBool *enabled)
{
    SECStatus rv;

    if (!enabled) {
        PORT_SetError(SEC_ERROR_INVALID_ARGS);
        return SECFailure;
    }
    if (ssl_IsRemovedCipherSuite(which)) {
        *enabled = PR_FALSE;
        rv = SECSuccess;
    } else {
        rv = ssl3_CipherPrefGetDefault((ssl3CipherSuite)which, enabled);
    }
    return rv;
}

SECStatus
SSL_CipherPrefSet(PRFileDesc *fd, PRInt32 which, PRBool enabled)
{
    sslSocket *ss = ssl_FindSocket(fd);

    if (!ss) {
        SSL_DBG(("%d: SSL[%d]: bad socket in CipherPrefSet", SSL_GETPID(), fd));
        return SECFailure;
    }
    if (ssl_IsRemovedCipherSuite(which))
        return SECSuccess;
    return ssl3_CipherPrefSet(ss, (ssl3CipherSuite)which, enabled);
}

SECStatus
SSL_CipherPrefGet(PRFileDesc *fd, PRInt32 which, PRBool *enabled)
{
    SECStatus rv;
    sslSocket *ss = ssl_FindSocket(fd);

    if (!enabled) {
        PORT_SetError(SEC_ERROR_INVALID_ARGS);
        return SECFailure;
    }
    if (!ss) {
        SSL_DBG(("%d: SSL[%d]: bad socket in CipherPrefGet", SSL_GETPID(), fd));
        *enabled = PR_FALSE;
        return SECFailure;
    }
    if (ssl_IsRemovedCipherSuite(which)) {
        *enabled = PR_FALSE;
        rv = SECSuccess;
    } else {
        rv = ssl3_CipherPrefGet(ss, (ssl3CipherSuite)which, enabled);
    }
    return rv;
}

SECStatus
NSS_SetDomesticPolicy(void)
{
    SECStatus status = SECSuccess;
    const PRUint16 *cipher;
    SECStatus rv;
    PRUint32 policy;

    /* If we've already defined some policy oids, skip changing them */
    rv = NSS_GetAlgorithmPolicy(SEC_OID_APPLY_SSL_POLICY, &policy);
    if ((rv == SECSuccess) && (policy & NSS_USE_POLICY_IN_SSL)) {
        return ssl_Init(); /* make sure the policies have bee loaded */
    }

    for (cipher = SSL_ImplementedCiphers; *cipher != 0; ++cipher) {
        status = SSL_SetPolicy(*cipher, SSL_ALLOWED);
        if (status != SECSuccess)
            break;
    }
    return status;
}

SECStatus
NSS_SetExportPolicy(void)
{
    return NSS_SetDomesticPolicy();
}

SECStatus
NSS_SetFrancePolicy(void)
{
    return NSS_SetDomesticPolicy();
}

SECStatus
SSL_NamedGroupConfig(PRFileDesc *fd, const SSLNamedGroup *groups,
                     unsigned int numGroups)
{
    unsigned int i;
    unsigned int j = 0;
    sslSocket *ss = ssl_FindSocket(fd);

    if (!ss) {
        PORT_SetError(SEC_ERROR_NOT_INITIALIZED);
        return SECFailure;
    }

    if (!groups) {
        PORT_SetError(SEC_ERROR_INVALID_ARGS);
        return SECFailure;
    }
    if (numGroups > SSL_NAMED_GROUP_COUNT) {
        PORT_SetError(SEC_ERROR_INVALID_ARGS);
        return SECFailure;
    }

    memset((void *)ss->namedGroupPreferences, 0,
           sizeof(ss->namedGroupPreferences));
    for (i = 0; i < numGroups; ++i) {
        const sslNamedGroupDef *groupDef = ssl_LookupNamedGroup(groups[i]);
        if (!ssl_NamedGroupEnabled(ss, groupDef)) {
            ss->namedGroupPreferences[j++] = groupDef;
        }
    }

    return SECSuccess;
}

SECStatus
SSL_DHEGroupPrefSet(PRFileDesc *fd, const SSLDHEGroupType *groups,
                    PRUint16 num_groups)
{
    sslSocket *ss;
    const SSLDHEGroupType *list;
    unsigned int count;
    int i, k, j;
    const sslNamedGroupDef *enabled[SSL_NAMED_GROUP_COUNT] = { 0 };
    static const SSLDHEGroupType default_dhe_groups[] = {
        ssl_ff_dhe_2048_group
    };

    if ((num_groups && !groups) || (!num_groups && groups) ||
        num_groups > SSL_NAMED_GROUP_COUNT) {
        PORT_SetError(SEC_ERROR_INVALID_ARGS);
        return SECFailure;
    }

    ss = ssl_FindSocket(fd);
    if (!ss) {
        SSL_DBG(("%d: SSL[%d]: bad socket in SSL_DHEGroupPrefSet", SSL_GETPID(), fd));
        return SECFailure;
    }

    if (groups) {
        list = groups;
        count = num_groups;
    } else {
        list = default_dhe_groups;
        count = PR_ARRAY_SIZE(default_dhe_groups);
    }

    /* save enabled ec groups and clear ss->namedGroupPreferences */
    k = 0;
    for (i = 0; i < SSL_NAMED_GROUP_COUNT; ++i) {
        if (ss->namedGroupPreferences[i] &&
            ss->namedGroupPreferences[i]->keaType != ssl_kea_dh) {
            enabled[k++] = ss->namedGroupPreferences[i];
        }
        ss->namedGroupPreferences[i] = NULL;
    }

    ss->ssl3.dhePreferredGroup = NULL;
    for (i = 0; i < count; ++i) {
        PRBool duplicate = PR_FALSE;
        SSLNamedGroup name;
        const sslNamedGroupDef *groupDef;
        switch (list[i]) {
            case ssl_ff_dhe_2048_group:
                name = ssl_grp_ffdhe_2048;
                break;
            case ssl_ff_dhe_3072_group:
                name = ssl_grp_ffdhe_3072;
                break;
            case ssl_ff_dhe_4096_group:
                name = ssl_grp_ffdhe_4096;
                break;
            case ssl_ff_dhe_6144_group:
                name = ssl_grp_ffdhe_6144;
                break;
            case ssl_ff_dhe_8192_group:
                name = ssl_grp_ffdhe_8192;
                break;
            default:
                PORT_SetError(SEC_ERROR_INVALID_ARGS);
                return SECFailure;
        }
        groupDef = ssl_LookupNamedGroup(name);
        PORT_Assert(groupDef);
        if (!ss->ssl3.dhePreferredGroup) {
            ss->ssl3.dhePreferredGroup = groupDef;
        }
        PORT_Assert(k < SSL_NAMED_GROUP_COUNT);
        for (j = 0; j < k; ++j) {
            /* skip duplicates */
            if (enabled[j] == groupDef) {
                duplicate = PR_TRUE;
                break;
            }
        }
        if (!duplicate) {
            enabled[k++] = groupDef;
        }
    }
    for (i = 0; i < k; ++i) {
        ss->namedGroupPreferences[i] = enabled[i];
    }

    return SECSuccess;
}

PRCallOnceType gWeakDHParamsRegisterOnce;
int gWeakDHParamsRegisterError;

PRCallOnceType gWeakDHParamsOnce;
int gWeakDHParamsError;
/* As our code allocates type PQGParams, we'll keep it around,
 * even though we only make use of it's parameters through gWeakDHParam. */
static PQGParams *gWeakParamsPQG;
static ssl3DHParams *gWeakDHParams;
#define WEAK_DHE_SIZE 1024

static PRStatus
ssl3_CreateWeakDHParams(void)
{
    PQGVerify *vfy;
    SECStatus rv, passed;

    PORT_Assert(!gWeakDHParams && !gWeakParamsPQG);

    rv = PK11_PQG_ParamGenV2(WEAK_DHE_SIZE, 160, 64 /*maximum seed that will work*/,
                             &gWeakParamsPQG, &vfy);
    if (rv != SECSuccess) {
        gWeakDHParamsError = PORT_GetError();
        return PR_FAILURE;
    }

    rv = PK11_PQG_VerifyParams(gWeakParamsPQG, vfy, &passed);
    if (rv != SECSuccess || passed != SECSuccess) {
        SSL_DBG(("%d: PK11_PQG_VerifyParams failed in ssl3_CreateWeakDHParams",
                 SSL_GETPID()));
        gWeakDHParamsError = PORT_GetError();
        return PR_FAILURE;
    }

    gWeakDHParams = PORT_ArenaNew(gWeakParamsPQG->arena, ssl3DHParams);
    if (!gWeakDHParams) {
        gWeakDHParamsError = PORT_GetError();
        return PR_FAILURE;
    }

    gWeakDHParams->name = ssl_grp_ffdhe_custom;
    gWeakDHParams->prime.data = gWeakParamsPQG->prime.data;
    gWeakDHParams->prime.len = gWeakParamsPQG->prime.len;
    gWeakDHParams->base.data = gWeakParamsPQG->base.data;
    gWeakDHParams->base.len = gWeakParamsPQG->base.len;

    PK11_PQG_DestroyVerify(vfy);
    return PR_SUCCESS;
}

static SECStatus
ssl3_WeakDHParamsShutdown(void *appData, void *nssData)
{
    if (gWeakParamsPQG) {
        PK11_PQG_DestroyParams(gWeakParamsPQG);
        gWeakParamsPQG = NULL;
        gWeakDHParams = NULL;
    }
    return SECSuccess;
}

static PRStatus
ssl3_WeakDHParamsRegisterShutdown(void)
{
    SECStatus rv;
    rv = NSS_RegisterShutdown(ssl3_WeakDHParamsShutdown, NULL);
    if (rv != SECSuccess) {
        gWeakDHParamsRegisterError = PORT_GetError();
    }
    return (PRStatus)rv;
}

/* global init strategy inspired by ssl3_CreateECDHEphemeralKeys */
SECStatus
SSL_EnableWeakDHEPrimeGroup(PRFileDesc *fd, PRBool enabled)
{
    sslSocket *ss;
    PRStatus status;

    if (enabled) {
        status = PR_CallOnce(&gWeakDHParamsRegisterOnce,
                             ssl3_WeakDHParamsRegisterShutdown);
        if (status != PR_SUCCESS) {
            PORT_SetError(gWeakDHParamsRegisterError);
            return SECFailure;
        }

        status = PR_CallOnce(&gWeakDHParamsOnce, ssl3_CreateWeakDHParams);
        if (status != PR_SUCCESS) {
            PORT_SetError(gWeakDHParamsError);
            return SECFailure;
        }
    }

    if (!fd)
        return SECSuccess;

    ss = ssl_FindSocket(fd);
    if (!ss) {
        SSL_DBG(("%d: SSL[%d]: bad socket in SSL_DHEGroupPrefSet", SSL_GETPID(), fd));
        return SECFailure;
    }

    ss->ssl3.dheWeakGroupEnabled = enabled;
    return SECSuccess;
}

#include "dhe-param.c"

const ssl3DHParams *
ssl_GetDHEParams(const sslNamedGroupDef *groupDef)
{
    switch (groupDef->name) {
        case ssl_grp_ffdhe_2048:
            return &ff_dhe_2048_params;
        case ssl_grp_ffdhe_3072:
            return &ff_dhe_3072_params;
        case ssl_grp_ffdhe_4096:
            return &ff_dhe_4096_params;
        case ssl_grp_ffdhe_6144:
            return &ff_dhe_6144_params;
        case ssl_grp_ffdhe_8192:
            return &ff_dhe_8192_params;
        case ssl_grp_ffdhe_custom:
            PORT_Assert(gWeakDHParams);
            return gWeakDHParams;
        default:
            PORT_Assert(0);
    }
    return NULL;
}

/* This validates dh_Ys against the group prime. */
PRBool
ssl_IsValidDHEShare(const SECItem *dh_p, const SECItem *dh_Ys)
{
    unsigned int size_p = SECKEY_BigIntegerBitLength(dh_p);
    unsigned int size_y = SECKEY_BigIntegerBitLength(dh_Ys);
    unsigned int commonPart;
    int cmp;

    if (dh_p->len == 0 || dh_Ys->len == 0) {
        return PR_FALSE;
    }
    /* Check that the prime is at least odd. */
    if ((dh_p->data[dh_p->len - 1] & 0x01) == 0) {
        return PR_FALSE;
    }
    /* dh_Ys can't be 1, or bigger than dh_p. */
    if (size_y <= 1 || size_y > size_p) {
        return PR_FALSE;
    }
    /* If dh_Ys is shorter, then it's definitely smaller than p-1. */
    if (size_y < size_p) {
        return PR_TRUE;
    }

    /* Compare the common part of each, minus the final octet. */
    commonPart = (size_p + 7) / 8;
    PORT_Assert(commonPart <= dh_Ys->len);
    PORT_Assert(commonPart <= dh_p->len);
    cmp = PORT_Memcmp(dh_Ys->data + dh_Ys->len - commonPart,
                      dh_p->data + dh_p->len - commonPart, commonPart - 1);
    if (cmp < 0) {
        return PR_TRUE;
    }
    if (cmp > 0) {
        return PR_FALSE;
    }

    /* The last octet of the prime is the only thing that is different and that
     * has to be two greater than the share, otherwise we have Ys == p - 1,
     * and that means small subgroups. */
    if (dh_Ys->data[dh_Ys->len - 1] >= (dh_p->data[dh_p->len - 1] - 1)) {
        return PR_FALSE;
    }

    return PR_TRUE;
}

/* Checks that the provided DH parameters match those in one of the named groups
 * that we have enabled.  The groups are defined in dhe-param.c and are those
 * defined in Appendix A of draft-ietf-tls-negotiated-ff-dhe.
 *
 * |groupDef| and |dhParams| are optional outparams that identify the group and
 * its parameters respectively (if this is successful). */
SECStatus
ssl_ValidateDHENamedGroup(sslSocket *ss,
                          const SECItem *dh_p,
                          const SECItem *dh_g,
                          const sslNamedGroupDef **groupDef,
                          const ssl3DHParams **dhParams)
{
    unsigned int i;

    for (i = 0; i < SSL_NAMED_GROUP_COUNT; ++i) {
        const ssl3DHParams *params;
        if (!ss->namedGroupPreferences[i]) {
            continue;
        }
        if (ss->namedGroupPreferences[i]->keaType != ssl_kea_dh) {
            continue;
        }

        params = ssl_GetDHEParams(ss->namedGroupPreferences[i]);
        PORT_Assert(params);
        if (SECITEM_ItemsAreEqual(&params->prime, dh_p)) {
            if (!SECITEM_ItemsAreEqual(&params->base, dh_g)) {
                return SECFailure;
            }
            if (groupDef)
                *groupDef = ss->namedGroupPreferences[i];
            if (dhParams)
                *dhParams = params;
            return SECSuccess;
        }
    }

    return SECFailure;
}

/* Ensure DH parameters have been selected.  This just picks the first enabled
 * FFDHE group in ssl_named_groups, or the weak one if it was enabled. */
SECStatus
ssl_SelectDHEGroup(sslSocket *ss, const sslNamedGroupDef **groupDef)
{
    unsigned int i;
    static const sslNamedGroupDef weak_group_def = {
        ssl_grp_ffdhe_custom, WEAK_DHE_SIZE, ssl_kea_dh,
        SEC_OID_TLS_DHE_CUSTOM, PR_TRUE
    };

    /* Only select weak groups in TLS 1.2 and earlier, but not if the client has
     * indicated that it supports an FFDHE named group. */
    if (ss->ssl3.dheWeakGroupEnabled &&
        ss->version < SSL_LIBRARY_VERSION_TLS_1_3 &&
        !ss->xtnData.peerSupportsFfdheGroups) {
        *groupDef = &weak_group_def;
        return SECSuccess;
    }
    if (ss->ssl3.dhePreferredGroup &&
        ssl_NamedGroupEnabled(ss, ss->ssl3.dhePreferredGroup)) {
        *groupDef = ss->ssl3.dhePreferredGroup;
        return SECSuccess;
    }
    for (i = 0; i < SSL_NAMED_GROUP_COUNT; ++i) {
        if (ss->namedGroupPreferences[i] &&
            ss->namedGroupPreferences[i]->keaType == ssl_kea_dh) {
            *groupDef = ss->namedGroupPreferences[i];
            return SECSuccess;
        }
    }

    *groupDef = NULL;
    PORT_SetError(SSL_ERROR_NO_CYPHER_OVERLAP);
    return SECFailure;
}

/* LOCKS ??? XXX */
static PRFileDesc *
ssl_ImportFD(PRFileDesc *model, PRFileDesc *fd, SSLProtocolVariant variant)
{
    sslSocket *ns = NULL;
    PRStatus rv;
    PRNetAddr addr;
    SECStatus status = ssl_Init();

    if (status != SECSuccess) {
        return NULL;
    }

    if (model == NULL) {
        /* Just create a default socket if we're given NULL for the model */
        ns = ssl_NewSocket((PRBool)(!ssl_defaults.noLocks), variant);
    } else {
        sslSocket *ss = ssl_FindSocket(model);
        if (ss == NULL || ss->protocolVariant != variant) {
            SSL_DBG(("%d: SSL[%d]: bad model socket in ssl_ImportFD",
                     SSL_GETPID(), model));
            return NULL;
        }
        ns = ssl_DupSocket(ss);
    }
    if (ns == NULL)
        return NULL;

    rv = ssl_PushIOLayer(ns, fd, PR_TOP_IO_LAYER);
    if (rv != PR_SUCCESS) {
        ssl_FreeSocket(ns);
        PORT_SetError(SEC_ERROR_LIBRARY_FAILURE);
        return NULL;
    }
#if defined(DEBUG) || defined(FORCE_PR_ASSERT)
    {
        sslSocket *ss = ssl_FindSocket(fd);
        PORT_Assert(ss == ns);
    }
#endif
    ns->TCPconnected = (PR_SUCCESS == ssl_DefGetpeername(ns, &addr));
    return fd;
}

PRFileDesc *
SSL_ImportFD(PRFileDesc *model, PRFileDesc *fd)
{
    return ssl_ImportFD(model, fd, ssl_variant_stream);
}

PRFileDesc *
DTLS_ImportFD(PRFileDesc *model, PRFileDesc *fd)
{
    return ssl_ImportFD(model, fd, ssl_variant_datagram);
}

/* SSL_SetNextProtoCallback is used to select an application protocol
 * for ALPN and NPN.  For ALPN, this runs on the server; for NPN it
 * runs on the client. */
/* Note: The ALPN version doesn't allow for the use of a default, setting a
 * status of SSL_NEXT_PROTO_NO_OVERLAP is treated as a failure. */
SECStatus
SSL_SetNextProtoCallback(PRFileDesc *fd, SSLNextProtoCallback callback,
                         void *arg)
{
    sslSocket *ss = ssl_FindSocket(fd);

    if (!ss) {
        SSL_DBG(("%d: SSL[%d]: bad socket in SSL_SetNextProtoCallback", SSL_GETPID(),
                 fd));
        return SECFailure;
    }

    ssl_GetSSL3HandshakeLock(ss);
    ss->nextProtoCallback = callback;
    ss->nextProtoArg = arg;
    ssl_ReleaseSSL3HandshakeLock(ss);

    return SECSuccess;
}

/* ssl_NextProtoNegoCallback is set as an ALPN/NPN callback when
 * SSL_SetNextProtoNego is used.
 */
static SECStatus
ssl_NextProtoNegoCallback(void *arg, PRFileDesc *fd,
                          const unsigned char *protos, unsigned int protos_len,
                          unsigned char *protoOut, unsigned int *protoOutLen,
                          unsigned int protoMaxLen)
{
    unsigned int i, j;
    const unsigned char *result;
    sslSocket *ss = ssl_FindSocket(fd);

    if (!ss) {
        SSL_DBG(("%d: SSL[%d]: bad socket in ssl_NextProtoNegoCallback",
                 SSL_GETPID(), fd));
        return SECFailure;
    }

    /* For each protocol in server preference, see if we support it. */
    for (i = 0; i < protos_len;) {
        for (j = 0; j < ss->opt.nextProtoNego.len;) {
            if (protos[i] == ss->opt.nextProtoNego.data[j] &&
                PORT_Memcmp(&protos[i + 1], &ss->opt.nextProtoNego.data[j + 1],
                            protos[i]) == 0) {
                /* We found a match. */
                ss->xtnData.nextProtoState = SSL_NEXT_PROTO_NEGOTIATED;
                result = &protos[i];
                goto found;
            }
            j += 1 + (unsigned int)ss->opt.nextProtoNego.data[j];
        }
        i += 1 + (unsigned int)protos[i];
    }

    /* The other side supports the extension, and either doesn't have any
     * protocols configured, or none of its options match ours. In this case we
     * request our favoured protocol. */
    /* This will be treated as a failure for ALPN. */
    ss->xtnData.nextProtoState = SSL_NEXT_PROTO_NO_OVERLAP;
    result = ss->opt.nextProtoNego.data;

found:
    if (protoMaxLen < result[0]) {
        PORT_SetError(SEC_ERROR_OUTPUT_LEN);
        return SECFailure;
    }
    memcpy(protoOut, result + 1, result[0]);
    *protoOutLen = result[0];
    return SECSuccess;
}

SECStatus
SSL_SetNextProtoNego(PRFileDesc *fd, const unsigned char *data,
                     unsigned int length)
{
    sslSocket *ss;
    SECStatus rv;
    SECItem dataItem = { siBuffer, (unsigned char *)data, length };

    ss = ssl_FindSocket(fd);
    if (!ss) {
        SSL_DBG(("%d: SSL[%d]: bad socket in SSL_SetNextProtoNego",
                 SSL_GETPID(), fd));
        return SECFailure;
    }

    if (ssl3_ValidateNextProtoNego(data, length) != SECSuccess)
        return SECFailure;

    ssl_GetSSL3HandshakeLock(ss);
    SECITEM_FreeItem(&ss->opt.nextProtoNego, PR_FALSE);
    rv = SECITEM_CopyItem(NULL, &ss->opt.nextProtoNego, &dataItem);
    ssl_ReleaseSSL3HandshakeLock(ss);

    if (rv != SECSuccess)
        return rv;

    return SSL_SetNextProtoCallback(fd, ssl_NextProtoNegoCallback, NULL);
}

SECStatus
SSL_GetNextProto(PRFileDesc *fd, SSLNextProtoState *state, unsigned char *buf,
                 unsigned int *bufLen, unsigned int bufLenMax)
{
    sslSocket *ss = ssl_FindSocket(fd);

    if (!ss) {
        SSL_DBG(("%d: SSL[%d]: bad socket in SSL_GetNextProto", SSL_GETPID(),
                 fd));
        return SECFailure;
    }

    if (!state || !buf || !bufLen) {
        PORT_SetError(SEC_ERROR_INVALID_ARGS);
        return SECFailure;
    }

    *state = ss->xtnData.nextProtoState;

    if (ss->xtnData.nextProtoState != SSL_NEXT_PROTO_NO_SUPPORT &&
        ss->xtnData.nextProto.data) {
        if (ss->xtnData.nextProto.len > bufLenMax) {
            PORT_SetError(SEC_ERROR_OUTPUT_LEN);
            return SECFailure;
        }
        PORT_Memcpy(buf, ss->xtnData.nextProto.data, ss->xtnData.nextProto.len);
        *bufLen = ss->xtnData.nextProto.len;
    } else {
        *bufLen = 0;
    }

    return SECSuccess;
}

SECStatus
SSL_SetSRTPCiphers(PRFileDesc *fd,
                   const PRUint16 *ciphers,
                   unsigned int numCiphers)
{
    sslSocket *ss;
    unsigned int i;

    ss = ssl_FindSocket(fd);
    if (!ss || !IS_DTLS(ss)) {
        SSL_DBG(("%d: SSL[%d]: bad socket in SSL_SetSRTPCiphers",
                 SSL_GETPID(), fd));
        PORT_SetError(SEC_ERROR_INVALID_ARGS);
        return SECFailure;
    }

    if (numCiphers > MAX_DTLS_SRTP_CIPHER_SUITES) {
        PORT_SetError(SEC_ERROR_INVALID_ARGS);
        return SECFailure;
    }

    ss->ssl3.dtlsSRTPCipherCount = 0;
    for (i = 0; i < numCiphers; i++) {
        const PRUint16 *srtpCipher = srtpCiphers;

        while (*srtpCipher) {
            if (ciphers[i] == *srtpCipher)
                break;
            srtpCipher++;
        }
        if (*srtpCipher) {
            ss->ssl3.dtlsSRTPCiphers[ss->ssl3.dtlsSRTPCipherCount++] =
                ciphers[i];
        } else {
            SSL_DBG(("%d: SSL[%d]: invalid or unimplemented SRTP cipher "
                     "suite specified: 0x%04hx",
                     SSL_GETPID(), fd,
                     ciphers[i]));
        }
    }

    if (ss->ssl3.dtlsSRTPCipherCount == 0) {
        PORT_SetError(SEC_ERROR_INVALID_ARGS);
        return SECFailure;
    }

    return SECSuccess;
}

SECStatus
SSL_GetSRTPCipher(PRFileDesc *fd, PRUint16 *cipher)
{
    sslSocket *ss;

    ss = ssl_FindSocket(fd);
    if (!ss) {
        SSL_DBG(("%d: SSL[%d]: bad socket in SSL_GetSRTPCipher",
                 SSL_GETPID(), fd));
        PORT_SetError(SEC_ERROR_INVALID_ARGS);
        return SECFailure;
    }

    if (!ss->xtnData.dtlsSRTPCipherSuite) {
        PORT_SetError(SEC_ERROR_INVALID_ARGS);
        return SECFailure;
    }

    *cipher = ss->xtnData.dtlsSRTPCipherSuite;
    return SECSuccess;
}

PRFileDesc *
SSL_ReconfigFD(PRFileDesc *model, PRFileDesc *fd)
{
    sslSocket *sm = NULL, *ss = NULL;
    PRCList *cursor;

    if (model == NULL) {
        PR_SetError(SEC_ERROR_INVALID_ARGS, 0);
        return NULL;
    }
    sm = ssl_FindSocket(model);
    if (sm == NULL) {
        SSL_DBG(("%d: SSL[%d]: bad model socket in ssl_ReconfigFD",
                 SSL_GETPID(), model));
        return NULL;
    }
    ss = ssl_FindSocket(fd);
    PORT_Assert(ss);
    if (ss == NULL) {
        PORT_SetError(SEC_ERROR_INVALID_ARGS);
        return NULL;
    }

    ss->opt = sm->opt;
    ss->vrange = sm->vrange;
    PORT_Memcpy(ss->cipherSuites, sm->cipherSuites, sizeof sm->cipherSuites);
    PORT_Memcpy(ss->ssl3.dtlsSRTPCiphers, sm->ssl3.dtlsSRTPCiphers,
                sizeof(PRUint16) * sm->ssl3.dtlsSRTPCipherCount);
    ss->ssl3.dtlsSRTPCipherCount = sm->ssl3.dtlsSRTPCipherCount;
    PORT_Memcpy(ss->ssl3.signatureSchemes, sm->ssl3.signatureSchemes,
                sizeof(ss->ssl3.signatureSchemes[0]) *
                    sm->ssl3.signatureSchemeCount);
    ss->ssl3.signatureSchemeCount = sm->ssl3.signatureSchemeCount;
    ss->ssl3.downgradeCheckVersion = sm->ssl3.downgradeCheckVersion;

    if (!ss->opt.useSecurity) {
        PORT_SetError(SEC_ERROR_INVALID_ARGS);
        return NULL;
    }
    while (!PR_CLIST_IS_EMPTY(&ss->serverCerts)) {
        cursor = PR_LIST_TAIL(&ss->serverCerts);
        PR_REMOVE_LINK(cursor);
        ssl_FreeServerCert((sslServerCert *)cursor);
    }
    for (cursor = PR_NEXT_LINK(&sm->serverCerts);
         cursor != &sm->serverCerts;
         cursor = PR_NEXT_LINK(cursor)) {
        sslServerCert *sc = ssl_CopyServerCert((sslServerCert *)cursor);
        if (!sc)
            return NULL;
        PR_APPEND_LINK(&sc->link, &ss->serverCerts);
    }

    ssl_FreeEphemeralKeyPairs(ss);
    for (cursor = PR_NEXT_LINK(&sm->ephemeralKeyPairs);
         cursor != &sm->ephemeralKeyPairs;
         cursor = PR_NEXT_LINK(cursor)) {
        sslEphemeralKeyPair *mkp = (sslEphemeralKeyPair *)cursor;
        sslEphemeralKeyPair *skp = ssl_CopyEphemeralKeyPair(mkp);
        if (!skp)
            return NULL;
        PR_APPEND_LINK(&skp->link, &ss->ephemeralKeyPairs);
    }

    while (!PR_CLIST_IS_EMPTY(&ss->extensionHooks)) {
        cursor = PR_LIST_TAIL(&ss->extensionHooks);
        PR_REMOVE_LINK(cursor);
        PORT_Free(cursor);
    }
    for (cursor = PR_NEXT_LINK(&sm->extensionHooks);
         cursor != &sm->extensionHooks;
         cursor = PR_NEXT_LINK(cursor)) {
        SECStatus rv;
        sslCustomExtensionHooks *hook = (sslCustomExtensionHooks *)cursor;
        rv = SSL_InstallExtensionHooks(ss->fd, hook->type,
                                       hook->writer, hook->writerArg,
                                       hook->handler, hook->handlerArg);
        if (rv != SECSuccess) {
            return NULL;
        }
    }

    PORT_Memcpy((void *)ss->namedGroupPreferences,
                sm->namedGroupPreferences,
                sizeof(ss->namedGroupPreferences));
    ss->additionalShares = sm->additionalShares;

    /* copy trust anchor names */
    if (sm->ssl3.ca_list) {
        if (ss->ssl3.ca_list) {
            CERT_FreeDistNames(ss->ssl3.ca_list);
        }
        ss->ssl3.ca_list = CERT_DupDistNames(sm->ssl3.ca_list);
        if (!ss->ssl3.ca_list) {
            return NULL;
        }
    }

    if (sm->authCertificate)
        ss->authCertificate = sm->authCertificate;
    if (sm->authCertificateArg)
        ss->authCertificateArg = sm->authCertificateArg;
    if (sm->getClientAuthData)
        ss->getClientAuthData = sm->getClientAuthData;
    if (sm->getClientAuthDataArg)
        ss->getClientAuthDataArg = sm->getClientAuthDataArg;
    if (sm->sniSocketConfig)
        ss->sniSocketConfig = sm->sniSocketConfig;
    if (sm->sniSocketConfigArg)
        ss->sniSocketConfigArg = sm->sniSocketConfigArg;
    if (sm->alertReceivedCallback) {
        ss->alertReceivedCallback = sm->alertReceivedCallback;
        ss->alertReceivedCallbackArg = sm->alertReceivedCallbackArg;
    }
    if (sm->alertSentCallback) {
        ss->alertSentCallback = sm->alertSentCallback;
        ss->alertSentCallbackArg = sm->alertSentCallbackArg;
    }
    if (sm->handleBadCert)
        ss->handleBadCert = sm->handleBadCert;
    if (sm->badCertArg)
        ss->badCertArg = sm->badCertArg;
    if (sm->handshakeCallback)
        ss->handshakeCallback = sm->handshakeCallback;
    if (sm->handshakeCallbackData)
        ss->handshakeCallbackData = sm->handshakeCallbackData;
    if (sm->pkcs11PinArg)
        ss->pkcs11PinArg = sm->pkcs11PinArg;
    return fd;
}

SECStatus
ssl3_GetEffectiveVersionPolicy(SSLProtocolVariant variant,
                               SSLVersionRange *effectivePolicy)
{
    SECStatus rv;
    PRUint32 policyFlag;
    PRInt32 minPolicy, maxPolicy;

    if (variant == ssl_variant_stream) {
        effectivePolicy->min = SSL_LIBRARY_VERSION_MIN_SUPPORTED_STREAM;
        effectivePolicy->max = SSL_LIBRARY_VERSION_MAX_SUPPORTED;
    } else {
        effectivePolicy->min = SSL_LIBRARY_VERSION_MIN_SUPPORTED_DATAGRAM;
        effectivePolicy->max = SSL_LIBRARY_VERSION_MAX_SUPPORTED;
    }

    rv = NSS_GetAlgorithmPolicy(SEC_OID_APPLY_SSL_POLICY, &policyFlag);
    if ((rv != SECSuccess) || !(policyFlag & NSS_USE_POLICY_IN_SSL)) {
        /* Policy is not active, report library extents. */
        return SECSuccess;
    }

    rv = NSS_OptionGet(VERSIONS_POLICY_MIN(variant), &minPolicy);
    if (rv != SECSuccess) {
        return SECFailure;
    }
    rv = NSS_OptionGet(VERSIONS_POLICY_MAX(variant), &maxPolicy);
    if (rv != SECSuccess) {
        return SECFailure;
    }

    if (minPolicy > effectivePolicy->max ||
        maxPolicy < effectivePolicy->min ||
        minPolicy > maxPolicy) {
        return SECFailure;
    }
    effectivePolicy->min = PR_MAX(effectivePolicy->min, minPolicy);
    effectivePolicy->max = PR_MIN(effectivePolicy->max, maxPolicy);
    return SECSuccess;
}

/*
 * Assumes that rangeParam values are within the supported boundaries,
 * but should contain all potentially allowed versions, even if they contain
 * conflicting versions.
 * Will return the overlap, or a NONE range if system policy is invalid.
 */
static SECStatus
ssl3_CreateOverlapWithPolicy(SSLProtocolVariant protocolVariant,
                             SSLVersionRange *input,
                             SSLVersionRange *overlap)
{
    SECStatus rv;
    SSLVersionRange effectivePolicyBoundary;
    SSLVersionRange vrange;

    PORT_Assert(input != NULL);

    rv = ssl3_GetEffectiveVersionPolicy(protocolVariant,
                                        &effectivePolicyBoundary);
    if (rv == SECFailure) {
        /* SECFailure means internal failure or invalid configuration. */
        overlap->min = overlap->max = SSL_LIBRARY_VERSION_NONE;
        return SECFailure;
    }

    vrange.min = PR_MAX(input->min, effectivePolicyBoundary.min);
    vrange.max = PR_MIN(input->max, effectivePolicyBoundary.max);

    if (vrange.max < vrange.min) {
        /* there was no overlap, turn off range altogether */
        overlap->min = overlap->max = SSL_LIBRARY_VERSION_NONE;
        return SECFailure;
    }

    *overlap = vrange;
    return SECSuccess;
}

static PRBool
ssl_VersionIsSupportedByPolicy(SSLProtocolVariant protocolVariant,
                               SSL3ProtocolVersion version)
{
    SECStatus rv;
    SSLVersionRange effectivePolicyBoundary;

    rv = ssl3_GetEffectiveVersionPolicy(protocolVariant,
                                        &effectivePolicyBoundary);
    if (rv == SECFailure) {
        /* SECFailure means internal failure or invalid configuration. */
        return PR_FALSE;
    }
    return version >= effectivePolicyBoundary.min &&
           version <= effectivePolicyBoundary.max;
}

/*
 *  This is called at SSL init time to constrain the existing range based
 *  on user supplied policy.
 */
SECStatus
ssl3_ConstrainRangeByPolicy(void)
{
    /* We ignore failures in ssl3_CreateOverlapWithPolicy. Although an empty
     * overlap disables all connectivity, it's an allowed state.
     */
    ssl3_CreateOverlapWithPolicy(ssl_variant_stream,
                                 VERSIONS_DEFAULTS(ssl_variant_stream),
                                 VERSIONS_DEFAULTS(ssl_variant_stream));
    ssl3_CreateOverlapWithPolicy(ssl_variant_datagram,
                                 VERSIONS_DEFAULTS(ssl_variant_datagram),
                                 VERSIONS_DEFAULTS(ssl_variant_datagram));
    return SECSuccess;
}

PRBool
ssl3_VersionIsSupportedByCode(SSLProtocolVariant protocolVariant,
                              SSL3ProtocolVersion version)
{
    switch (protocolVariant) {
        case ssl_variant_stream:
            return (version >= SSL_LIBRARY_VERSION_MIN_SUPPORTED_STREAM &&
                    version <= SSL_LIBRARY_VERSION_MAX_SUPPORTED);
        case ssl_variant_datagram:
            return (version >= SSL_LIBRARY_VERSION_MIN_SUPPORTED_DATAGRAM &&
                    version <= SSL_LIBRARY_VERSION_MAX_SUPPORTED);
    }

    /* Can't get here */
    PORT_Assert(PR_FALSE);
    return PR_FALSE;
}

PRBool
ssl3_VersionIsSupported(SSLProtocolVariant protocolVariant,
                        SSL3ProtocolVersion version)
{
    if (!ssl_VersionIsSupportedByPolicy(protocolVariant, version)) {
        return PR_FALSE;
    }
    return ssl3_VersionIsSupportedByCode(protocolVariant, version);
}

const SECItem *
SSL_PeerSignedCertTimestamps(PRFileDesc *fd)
{
    sslSocket *ss = ssl_FindSocket(fd);

    if (!ss) {
        SSL_DBG(("%d: SSL[%d]: bad socket in SSL_PeerSignedCertTimestamps",
                 SSL_GETPID(), fd));
        return NULL;
    }

    if (!ss->sec.ci.sid) {
        PORT_SetError(SEC_ERROR_NOT_INITIALIZED);
        return NULL;
    }

    return &ss->sec.ci.sid->u.ssl3.signedCertTimestamps;
}

SECStatus
SSL_VersionRangeGetSupported(SSLProtocolVariant protocolVariant,
                             SSLVersionRange *vrange)
{
    SECStatus rv;

    if (!vrange) {
        PORT_SetError(SEC_ERROR_INVALID_ARGS);
        return SECFailure;
    }

    switch (protocolVariant) {
        case ssl_variant_stream:
            vrange->min = SSL_LIBRARY_VERSION_MIN_SUPPORTED_STREAM;
            vrange->max = SSL_LIBRARY_VERSION_MAX_SUPPORTED;
            /* We don't allow SSLv3 and TLSv1.3 together.
             * However, don't check yet, apply the policy first.
             * Because if the effective supported range doesn't use TLS 1.3,
             * then we don't need to increase the minimum. */
            break;
        case ssl_variant_datagram:
            vrange->min = SSL_LIBRARY_VERSION_MIN_SUPPORTED_DATAGRAM;
            vrange->max = SSL_LIBRARY_VERSION_MAX_SUPPORTED;
            break;
        default:
            PORT_SetError(SEC_ERROR_INVALID_ARGS);
            return SECFailure;
    }

    rv = ssl3_CreateOverlapWithPolicy(protocolVariant, vrange, vrange);
    if (rv != SECSuccess) {
        /* Library default and policy don't overlap. */
        return rv;
    }

    /* We don't allow SSLv3 and TLSv1.3 together */
    if (vrange->max >= SSL_LIBRARY_VERSION_TLS_1_3) {
        vrange->min = PR_MAX(vrange->min, SSL_LIBRARY_VERSION_TLS_1_0);
    }

    return SECSuccess;
}

SECStatus
SSL_VersionRangeGetDefault(SSLProtocolVariant protocolVariant,
                           SSLVersionRange *vrange)
{
    if ((protocolVariant != ssl_variant_stream &&
         protocolVariant != ssl_variant_datagram) ||
        !vrange) {
        PORT_SetError(SEC_ERROR_INVALID_ARGS);
        return SECFailure;
    }

    *vrange = *VERSIONS_DEFAULTS(protocolVariant);
    return ssl3_CreateOverlapWithPolicy(protocolVariant, vrange, vrange);
}

static PRBool
ssl3_HasConflictingSSLVersions(const SSLVersionRange *vrange)
{
    return (vrange->min <= SSL_LIBRARY_VERSION_3_0 &&
            vrange->max >= SSL_LIBRARY_VERSION_TLS_1_3);
}

static SECStatus
ssl3_CheckRangeValidAndConstrainByPolicy(SSLProtocolVariant protocolVariant,
                                         SSLVersionRange *vrange)
{
    SECStatus rv;

    if (vrange->min > vrange->max ||
        !ssl3_VersionIsSupportedByCode(protocolVariant, vrange->min) ||
        !ssl3_VersionIsSupportedByCode(protocolVariant, vrange->max) ||
        ssl3_HasConflictingSSLVersions(vrange)) {
        PORT_SetError(SSL_ERROR_INVALID_VERSION_RANGE);
        return SECFailure;
    }

    /* Try to adjust the received range using our policy.
     * If there's overlap, we'll use the (possibly reduced) range.
     * If there isn't overlap, it's failure. */

    rv = ssl3_CreateOverlapWithPolicy(protocolVariant, vrange, vrange);
    if (rv != SECSuccess) {
        return rv;
    }

    /* We don't allow SSLv3 and TLSv1.3 together */
    if (vrange->max >= SSL_LIBRARY_VERSION_TLS_1_3) {
        vrange->min = PR_MAX(vrange->min, SSL_LIBRARY_VERSION_TLS_1_0);
    }

    return SECSuccess;
}

SECStatus
SSL_VersionRangeSetDefault(SSLProtocolVariant protocolVariant,
                           const SSLVersionRange *vrange)
{
    SSLVersionRange constrainedRange;
    SECStatus rv;

    if (!vrange) {
        PORT_SetError(SEC_ERROR_INVALID_ARGS);
        return SECFailure;
    }

    constrainedRange = *vrange;
    rv = ssl3_CheckRangeValidAndConstrainByPolicy(protocolVariant,
                                                  &constrainedRange);
    if (rv != SECSuccess)
        return rv;

    *VERSIONS_DEFAULTS(protocolVariant) = constrainedRange;
    return SECSuccess;
}

SECStatus
SSL_VersionRangeGet(PRFileDesc *fd, SSLVersionRange *vrange)
{
    sslSocket *ss = ssl_FindSocket(fd);

    if (!ss) {
        SSL_DBG(("%d: SSL[%d]: bad socket in SSL_VersionRangeGet",
                 SSL_GETPID(), fd));
        return SECFailure;
    }

    if (!vrange) {
        PORT_SetError(SEC_ERROR_INVALID_ARGS);
        return SECFailure;
    }

    ssl_Get1stHandshakeLock(ss);
    ssl_GetSSL3HandshakeLock(ss);

    *vrange = ss->vrange;

    ssl_ReleaseSSL3HandshakeLock(ss);
    ssl_Release1stHandshakeLock(ss);

    return ssl3_CreateOverlapWithPolicy(ss->protocolVariant, vrange, vrange);
}

SECStatus
SSL_VersionRangeSet(PRFileDesc *fd, const SSLVersionRange *vrange)
{
    SSLVersionRange constrainedRange;
    sslSocket *ss;
    SECStatus rv;

    if (!vrange) {
        PORT_SetError(SEC_ERROR_INVALID_ARGS);
        return SECFailure;
    }

    ss = ssl_FindSocket(fd);
    if (!ss) {
        SSL_DBG(("%d: SSL[%d]: bad socket in SSL_VersionRangeSet",
                 SSL_GETPID(), fd));
        return SECFailure;
    }

    constrainedRange = *vrange;
    rv = ssl3_CheckRangeValidAndConstrainByPolicy(ss->protocolVariant,
                                                  &constrainedRange);
    if (rv != SECSuccess)
        return rv;

    ssl_Get1stHandshakeLock(ss);
    ssl_GetSSL3HandshakeLock(ss);

    if (ss->ssl3.downgradeCheckVersion &&
        ss->vrange.max > ss->ssl3.downgradeCheckVersion) {
        PORT_SetError(SSL_ERROR_INVALID_VERSION_RANGE);
        ssl_ReleaseSSL3HandshakeLock(ss);
        ssl_Release1stHandshakeLock(ss);
        return SECFailure;
    }

    ss->vrange = constrainedRange;

    ssl_ReleaseSSL3HandshakeLock(ss);
    ssl_Release1stHandshakeLock(ss);

    return SECSuccess;
}

SECStatus
SSL_SetDowngradeCheckVersion(PRFileDesc *fd, PRUint16 version)
{
    sslSocket *ss = ssl_FindSocket(fd);
    SECStatus rv = SECFailure;

    if (!ss) {
        SSL_DBG(("%d: SSL[%d]: bad socket in SSL_SetDowngradeCheckVersion",
                 SSL_GETPID(), fd));
        return SECFailure;
    }

    if (version && !ssl3_VersionIsSupported(ss->protocolVariant, version)) {
        PORT_SetError(SEC_ERROR_INVALID_ARGS);
        return SECFailure;
    }

    ssl_Get1stHandshakeLock(ss);
    ssl_GetSSL3HandshakeLock(ss);

    if (version && version < ss->vrange.max) {
        PORT_SetError(SEC_ERROR_INVALID_ARGS);
        goto loser;
    }
    ss->ssl3.downgradeCheckVersion = version;
    rv = SECSuccess;

loser:
    ssl_ReleaseSSL3HandshakeLock(ss);
    ssl_Release1stHandshakeLock(ss);

    return rv;
}

const SECItemArray *
SSL_PeerStapledOCSPResponses(PRFileDesc *fd)
{
    sslSocket *ss = ssl_FindSocket(fd);

    if (!ss) {
        SSL_DBG(("%d: SSL[%d]: bad socket in SSL_PeerStapledOCSPResponses",
                 SSL_GETPID(), fd));
        return NULL;
    }

    if (!ss->sec.ci.sid) {
        PORT_SetError(SEC_ERROR_NOT_INITIALIZED);
        return NULL;
    }

    return &ss->sec.ci.sid->peerCertStatus;
}

/************************************************************************/
/* The following functions are the TOP LEVEL SSL functions.
** They all get called through the NSPRIOMethods table below.
*/

static PRFileDesc *PR_CALLBACK
ssl_Accept(PRFileDesc *fd, PRNetAddr *sockaddr, PRIntervalTime timeout)
{
    sslSocket *ss;
    sslSocket *ns = NULL;
    PRFileDesc *newfd = NULL;
    PRFileDesc *osfd;
    PRStatus status;

    ss = ssl_GetPrivate(fd);
    if (!ss) {
        SSL_DBG(("%d: SSL[%d]: bad socket in accept", SSL_GETPID(), fd));
        return NULL;
    }

    /* IF this is a listen socket, there shouldn't be any I/O going on */
    SSL_LOCK_READER(ss);
    SSL_LOCK_WRITER(ss);
    ssl_Get1stHandshakeLock(ss);
    ssl_GetSSL3HandshakeLock(ss);

    ss->cTimeout = timeout;

    osfd = ss->fd->lower;

    /* First accept connection */
    newfd = osfd->methods->accept(osfd, sockaddr, timeout);
    if (newfd == NULL) {
        SSL_DBG(("%d: SSL[%d]: accept failed, errno=%d",
                 SSL_GETPID(), ss->fd, PORT_GetError()));
    } else {
        /* Create ssl module */
        ns = ssl_DupSocket(ss);
    }

    ssl_ReleaseSSL3HandshakeLock(ss);
    ssl_Release1stHandshakeLock(ss);
    SSL_UNLOCK_WRITER(ss);
    SSL_UNLOCK_READER(ss); /* ss isn't used below here. */

    if (ns == NULL)
        goto loser;

    /* push ssl module onto the new socket */
    status = ssl_PushIOLayer(ns, newfd, PR_TOP_IO_LAYER);
    if (status != PR_SUCCESS)
        goto loser;

    /* Now start server connection handshake with client.
    ** Don't need locks here because nobody else has a reference to ns yet.
    */
    if (ns->opt.useSecurity) {
        if (ns->opt.handshakeAsClient) {
            ns->handshake = ssl_BeginClientHandshake;
            ss->handshaking = sslHandshakingAsClient;
        } else {
            ns->handshake = ssl_BeginServerHandshake;
            ss->handshaking = sslHandshakingAsServer;
        }
    }
    ns->TCPconnected = 1;
    return newfd;

loser:
    if (ns != NULL)
        ssl_FreeSocket(ns);
    if (newfd != NULL)
        PR_Close(newfd);
    return NULL;
}

static PRStatus PR_CALLBACK
ssl_Connect(PRFileDesc *fd, const PRNetAddr *sockaddr, PRIntervalTime timeout)
{
    sslSocket *ss;
    PRStatus rv;

    ss = ssl_GetPrivate(fd);
    if (!ss) {
        SSL_DBG(("%d: SSL[%d]: bad socket in connect", SSL_GETPID(), fd));
        return PR_FAILURE;
    }

    /* IF this is a listen socket, there shouldn't be any I/O going on */
    SSL_LOCK_READER(ss);
    SSL_LOCK_WRITER(ss);

    ss->cTimeout = timeout;
    rv = (PRStatus)(*ss->ops->connect)(ss, sockaddr);

    SSL_UNLOCK_WRITER(ss);
    SSL_UNLOCK_READER(ss);

    return rv;
}

static PRStatus PR_CALLBACK
ssl_Bind(PRFileDesc *fd, const PRNetAddr *addr)
{
    sslSocket *ss = ssl_GetPrivate(fd);
    PRStatus rv;

    if (!ss) {
        SSL_DBG(("%d: SSL[%d]: bad socket in bind", SSL_GETPID(), fd));
        return PR_FAILURE;
    }
    SSL_LOCK_READER(ss);
    SSL_LOCK_WRITER(ss);

    rv = (PRStatus)(*ss->ops->bind)(ss, addr);

    SSL_UNLOCK_WRITER(ss);
    SSL_UNLOCK_READER(ss);
    return rv;
}

static PRStatus PR_CALLBACK
ssl_Listen(PRFileDesc *fd, PRIntn backlog)
{
    sslSocket *ss = ssl_GetPrivate(fd);
    PRStatus rv;

    if (!ss) {
        SSL_DBG(("%d: SSL[%d]: bad socket in listen", SSL_GETPID(), fd));
        return PR_FAILURE;
    }
    SSL_LOCK_READER(ss);
    SSL_LOCK_WRITER(ss);

    rv = (PRStatus)(*ss->ops->listen)(ss, backlog);

    SSL_UNLOCK_WRITER(ss);
    SSL_UNLOCK_READER(ss);
    return rv;
}

static PRStatus PR_CALLBACK
ssl_Shutdown(PRFileDesc *fd, PRIntn how)
{
    sslSocket *ss = ssl_GetPrivate(fd);
    PRStatus rv;

    if (!ss) {
        SSL_DBG(("%d: SSL[%d]: bad socket in shutdown", SSL_GETPID(), fd));
        return PR_FAILURE;
    }
    if (how == PR_SHUTDOWN_RCV || how == PR_SHUTDOWN_BOTH) {
        SSL_LOCK_READER(ss);
    }
    if (how == PR_SHUTDOWN_SEND || how == PR_SHUTDOWN_BOTH) {
        SSL_LOCK_WRITER(ss);
    }

    rv = (PRStatus)(*ss->ops->shutdown)(ss, how);

    if (how == PR_SHUTDOWN_SEND || how == PR_SHUTDOWN_BOTH) {
        SSL_UNLOCK_WRITER(ss);
    }
    if (how == PR_SHUTDOWN_RCV || how == PR_SHUTDOWN_BOTH) {
        SSL_UNLOCK_READER(ss);
    }
    return rv;
}

static PRStatus PR_CALLBACK
ssl_Close(PRFileDesc *fd)
{
    sslSocket *ss;
    PRStatus rv;

    ss = ssl_GetPrivate(fd);
    if (!ss) {
        SSL_DBG(("%d: SSL[%d]: bad socket in close", SSL_GETPID(), fd));
        return PR_FAILURE;
    }

    /* There must not be any I/O going on */
    SSL_LOCK_READER(ss);
    SSL_LOCK_WRITER(ss);

    /* By the time this function returns,
    ** ss is an invalid pointer, and the locks to which it points have
    ** been unlocked and freed.  So, this is the ONE PLACE in all of SSL
    ** where the LOCK calls and the corresponding UNLOCK calls are not in
    ** the same function scope.  The unlock calls are in ssl_FreeSocket().
    */
    rv = (PRStatus)(*ss->ops->close)(ss);

    return rv;
}

static int PR_CALLBACK
ssl_Recv(PRFileDesc *fd, void *buf, PRInt32 len, PRIntn flags,
         PRIntervalTime timeout)
{
    sslSocket *ss;
    int rv;

    ss = ssl_GetPrivate(fd);
    if (!ss) {
        SSL_DBG(("%d: SSL[%d]: bad socket in recv", SSL_GETPID(), fd));
        return SECFailure;
    }
    SSL_LOCK_READER(ss);
    ss->rTimeout = timeout;
    if (!ss->opt.fdx)
        ss->wTimeout = timeout;
    rv = (*ss->ops->recv)(ss, (unsigned char *)buf, len, flags);
    SSL_UNLOCK_READER(ss);
    return rv;
}

static int PR_CALLBACK
ssl_Send(PRFileDesc *fd, const void *buf, PRInt32 len, PRIntn flags,
         PRIntervalTime timeout)
{
    sslSocket *ss;
    int rv;

    ss = ssl_GetPrivate(fd);
    if (!ss) {
        SSL_DBG(("%d: SSL[%d]: bad socket in send", SSL_GETPID(), fd));
        return SECFailure;
    }
    SSL_LOCK_WRITER(ss);
    ss->wTimeout = timeout;
    if (!ss->opt.fdx)
        ss->rTimeout = timeout;
    rv = (*ss->ops->send)(ss, (const unsigned char *)buf, len, flags);
    SSL_UNLOCK_WRITER(ss);
    return rv;
}

static int PR_CALLBACK
ssl_Read(PRFileDesc *fd, void *buf, PRInt32 len)
{
    sslSocket *ss;
    int rv;

    ss = ssl_GetPrivate(fd);
    if (!ss) {
        SSL_DBG(("%d: SSL[%d]: bad socket in read", SSL_GETPID(), fd));
        return SECFailure;
    }
    SSL_LOCK_READER(ss);
    ss->rTimeout = PR_INTERVAL_NO_TIMEOUT;
    if (!ss->opt.fdx)
        ss->wTimeout = PR_INTERVAL_NO_TIMEOUT;
    rv = (*ss->ops->read)(ss, (unsigned char *)buf, len);
    SSL_UNLOCK_READER(ss);
    return rv;
}

static int PR_CALLBACK
ssl_Write(PRFileDesc *fd, const void *buf, PRInt32 len)
{
    sslSocket *ss;
    int rv;

    ss = ssl_GetPrivate(fd);
    if (!ss) {
        SSL_DBG(("%d: SSL[%d]: bad socket in write", SSL_GETPID(), fd));
        return SECFailure;
    }
    SSL_LOCK_WRITER(ss);
    ss->wTimeout = PR_INTERVAL_NO_TIMEOUT;
    if (!ss->opt.fdx)
        ss->rTimeout = PR_INTERVAL_NO_TIMEOUT;
    rv = (*ss->ops->write)(ss, (const unsigned char *)buf, len);
    SSL_UNLOCK_WRITER(ss);
    return rv;
}

static PRStatus PR_CALLBACK
ssl_GetPeerName(PRFileDesc *fd, PRNetAddr *addr)
{
    sslSocket *ss;

    ss = ssl_GetPrivate(fd);
    if (!ss) {
        SSL_DBG(("%d: SSL[%d]: bad socket in getpeername", SSL_GETPID(), fd));
        return PR_FAILURE;
    }
    return (PRStatus)(*ss->ops->getpeername)(ss, addr);
}

/*
*/
SECStatus
ssl_GetPeerInfo(sslSocket *ss)
{
    PRFileDesc *osfd;
    int rv;
    PRNetAddr sin;

    osfd = ss->fd->lower;

    PORT_Memset(&sin, 0, sizeof(sin));
    rv = osfd->methods->getpeername(osfd, &sin);
    if (rv < 0) {
        return SECFailure;
    }
    ss->TCPconnected = 1;
    if (sin.inet.family == PR_AF_INET) {
        PR_ConvertIPv4AddrToIPv6(sin.inet.ip, &ss->sec.ci.peer);
        ss->sec.ci.port = sin.inet.port;
    } else if (sin.ipv6.family == PR_AF_INET6) {
        ss->sec.ci.peer = sin.ipv6.ip;
        ss->sec.ci.port = sin.ipv6.port;
    } else {
        PORT_SetError(PR_ADDRESS_NOT_SUPPORTED_ERROR);
        return SECFailure;
    }
    return SECSuccess;
}

static PRStatus PR_CALLBACK
ssl_GetSockName(PRFileDesc *fd, PRNetAddr *name)
{
    sslSocket *ss;

    ss = ssl_GetPrivate(fd);
    if (!ss) {
        SSL_DBG(("%d: SSL[%d]: bad socket in getsockname", SSL_GETPID(), fd));
        return PR_FAILURE;
    }
    return (PRStatus)(*ss->ops->getsockname)(ss, name);
}

SECStatus
SSL_SetSockPeerID(PRFileDesc *fd, const char *peerID)
{
    sslSocket *ss;

    ss = ssl_FindSocket(fd);
    if (!ss) {
        SSL_DBG(("%d: SSL[%d]: bad socket in SSL_SetSockPeerID",
                 SSL_GETPID(), fd));
        return SECFailure;
    }

    if (ss->peerID) {
        PORT_Free(ss->peerID);
        ss->peerID = NULL;
    }
    if (peerID)
        ss->peerID = PORT_Strdup(peerID);
    return (ss->peerID || !peerID) ? SECSuccess : SECFailure;
}

#define PR_POLL_RW (PR_POLL_WRITE | PR_POLL_READ)

static PRInt16 PR_CALLBACK
ssl_Poll(PRFileDesc *fd, PRInt16 how_flags, PRInt16 *p_out_flags)
{
    sslSocket *ss;
    PRInt16 new_flags = how_flags; /* should select on these flags. */
    PRNetAddr addr;

    *p_out_flags = 0;
    ss = ssl_GetPrivate(fd);
    if (!ss) {
        SSL_DBG(("%d: SSL[%d]: bad socket in SSL_Poll",
                 SSL_GETPID(), fd));
        return 0; /* don't poll on this socket */
    }

    if (ss->opt.useSecurity &&
        ss->handshaking != sslHandshakingUndetermined &&
        !ss->firstHsDone &&
        (how_flags & PR_POLL_RW)) {
        if (!ss->TCPconnected) {
            ss->TCPconnected = (PR_SUCCESS == ssl_DefGetpeername(ss, &addr));
        }
        /* If it's not connected, then presumably the application is polling
        ** on read or write appropriately, so don't change it.
        */
        if (ss->TCPconnected) {
            if (!ss->handshakeBegun) {
                /* If the handshake has not begun, poll on read or write
                ** based on the local application's role in the handshake,
                ** not based on what the application requested.
                */
                new_flags &= ~PR_POLL_RW;
                if (ss->handshaking == sslHandshakingAsClient) {
                    new_flags |= PR_POLL_WRITE;
                } else { /* handshaking as server */
                    new_flags |= PR_POLL_READ;
                }
            } else
                /* First handshake is in progress */
                if (ss->lastWriteBlocked) {
                if (new_flags & PR_POLL_READ) {
                    /* The caller is waiting for data to be received,
                    ** but the initial handshake is blocked on write, or the
                    ** client's first handshake record has not been written.
                    ** The code should select on write, not read.
                    */
                    new_flags ^= PR_POLL_READ;  /* don't select on read. */
                    new_flags |= PR_POLL_WRITE; /* do    select on write. */
                }
            } else if (new_flags & PR_POLL_WRITE) {
                /* The caller is trying to write, but the handshake is
                ** blocked waiting for data to read, and the first
                ** handshake has been sent.  So do NOT to poll on write
                ** unless we did false start.
                */
                if (!ss->ssl3.hs.canFalseStart) {
                    new_flags ^= PR_POLL_WRITE; /* don't select on write. */
                }
                new_flags |= PR_POLL_READ; /* do    select on read. */
            }
        }
    } else if ((new_flags & PR_POLL_READ) && (SSL_DataPending(fd) > 0)) {
        *p_out_flags = PR_POLL_READ; /* it's ready already. */
        return new_flags;
    } else if ((ss->lastWriteBlocked) && (how_flags & PR_POLL_READ) &&
               (ss->pendingBuf.len != 0)) { /* write data waiting to be sent */
        new_flags |= PR_POLL_WRITE;         /* also select on write. */
    }

    if (ss->ssl3.hs.restartTarget != NULL) {
        /* Read and write will block until the asynchronous callback completes
         * (e.g. until SSL_AuthCertificateComplete is called), so don't tell
         * the caller to poll the socket unless there is pending write data.
         */
        if (ss->lastWriteBlocked && ss->pendingBuf.len != 0) {
            /* Ignore any newly-received data on the socket, but do wait for
             * the socket to become writable again. Here, it is OK for an error
             * to be detected, because our logic for sending pending write data
             * will allow us to report the error to the caller without the risk
             * of the application spinning.
             */
            new_flags &= (PR_POLL_WRITE | PR_POLL_EXCEPT);
        } else {
            /* Unfortunately, clearing new_flags will make it impossible for
             * the application to detect errors that it would otherwise be
             * able to detect with PR_POLL_EXCEPT, until the asynchronous
             * callback completes. However, we must clear all the flags to
             * prevent the application from spinning (alternating between
             * calling PR_Poll that would return PR_POLL_EXCEPT, and send/recv
             * which won't actually report the I/O error while we are waiting
             * for the asynchronous callback to complete).
             */
            new_flags = 0;
        }
    }

    if (new_flags && (fd->lower->methods->poll != NULL)) {
        PRInt16 lower_out_flags = 0;
        PRInt16 lower_new_flags;
        lower_new_flags = fd->lower->methods->poll(fd->lower, new_flags,
                                                   &lower_out_flags);
        if ((lower_new_flags & lower_out_flags) && (how_flags != new_flags)) {
            PRInt16 out_flags = lower_out_flags & ~PR_POLL_RW;
            if (lower_out_flags & PR_POLL_READ)
                out_flags |= PR_POLL_WRITE;
            if (lower_out_flags & PR_POLL_WRITE)
                out_flags |= PR_POLL_READ;
            *p_out_flags = out_flags;
            new_flags = how_flags;
        } else {
            *p_out_flags = lower_out_flags;
            new_flags = lower_new_flags;
        }
    }

    return new_flags;
}

static PRInt32 PR_CALLBACK
ssl_TransmitFile(PRFileDesc *sd, PRFileDesc *fd,
                 const void *headers, PRInt32 hlen,
                 PRTransmitFileFlags flags, PRIntervalTime timeout)
{
    PRSendFileData sfd;

    sfd.fd = fd;
    sfd.file_offset = 0;
    sfd.file_nbytes = 0;
    sfd.header = headers;
    sfd.hlen = hlen;
    sfd.trailer = NULL;
    sfd.tlen = 0;

    return sd->methods->sendfile(sd, &sfd, flags, timeout);
}

PRBool
ssl_FdIsBlocking(PRFileDesc *fd)
{
    PRSocketOptionData opt;
    PRStatus status;

    opt.option = PR_SockOpt_Nonblocking;
    opt.value.non_blocking = PR_FALSE;
    status = PR_GetSocketOption(fd, &opt);
    if (status != PR_SUCCESS)
        return PR_FALSE;
    return (PRBool)!opt.value.non_blocking;
}

PRBool
ssl_SocketIsBlocking(sslSocket *ss)
{
    return ssl_FdIsBlocking(ss->fd);
}

PRInt32 sslFirstBufSize = 8 * 1024;
PRInt32 sslCopyLimit = 1024;

static PRInt32 PR_CALLBACK
ssl_WriteV(PRFileDesc *fd, const PRIOVec *iov, PRInt32 vectors,
           PRIntervalTime timeout)
{
    PRInt32 i;
    PRInt32 bufLen;
    PRInt32 left;
    PRInt32 rv;
    PRInt32 sent = 0;
    const PRInt32 first_len = sslFirstBufSize;
    const PRInt32 limit = sslCopyLimit;
    PRBool blocking;
    PRIOVec myIov;
    char buf[MAX_FRAGMENT_LENGTH];

    if (vectors < 0) {
        PORT_SetError(PR_INVALID_ARGUMENT_ERROR);
        return -1;
    }
    if (vectors > PR_MAX_IOVECTOR_SIZE) {
        PORT_SetError(PR_BUFFER_OVERFLOW_ERROR);
        return -1;
    }
    for (i = 0; i < vectors; i++) {
        if (iov[i].iov_len < 0) {
            PORT_SetError(PR_INVALID_ARGUMENT_ERROR);
            return -1;
        }
    }
    blocking = ssl_FdIsBlocking(fd);

#define K16 ((int)sizeof(buf))
#define KILL_VECTORS                   \
    while (vectors && !iov->iov_len) { \
        ++iov;                         \
        --vectors;                     \
    }
#define GET_VECTOR      \
    do {                \
        myIov = *iov++; \
        --vectors;      \
        KILL_VECTORS    \
    } while (0)
#define HANDLE_ERR(rv, len)                                    \
    if (rv != len) {                                           \
        if (rv < 0) {                                          \
            if (!blocking &&                                   \
                (PR_GetError() == PR_WOULD_BLOCK_ERROR) &&     \
                (sent > 0)) {                                  \
                return sent;                                   \
            } else {                                           \
                return -1;                                     \
            }                                                  \
        }                                                      \
        /* Only a nonblocking socket can have partial sends */ \
        PR_ASSERT(!blocking);                                  \
        return sent + rv;                                      \
    }
#define SEND(bfr, len)                           \
    do {                                         \
        rv = ssl_Send(fd, bfr, len, 0, timeout); \
        HANDLE_ERR(rv, len)                      \
        sent += len;                             \
    } while (0)

    /* Make sure the first write is at least 8 KB, if possible. */
    KILL_VECTORS
    if (!vectors)
        return ssl_Send(fd, 0, 0, 0, timeout);
    GET_VECTOR;
    if (!vectors) {
        return ssl_Send(fd, myIov.iov_base, myIov.iov_len, 0, timeout);
    }
    if (myIov.iov_len < first_len) {
        PORT_Memcpy(buf, myIov.iov_base, myIov.iov_len);
        bufLen = myIov.iov_len;
        left = first_len - bufLen;
        while (vectors && left) {
            int toCopy;
            GET_VECTOR;
            toCopy = PR_MIN(left, myIov.iov_len);
            PORT_Memcpy(buf + bufLen, myIov.iov_base, toCopy);
            bufLen += toCopy;
            left -= toCopy;
            myIov.iov_base += toCopy;
            myIov.iov_len -= toCopy;
        }
        SEND(buf, bufLen);
    }

    while (vectors || myIov.iov_len) {
        PRInt32 addLen;
        if (!myIov.iov_len) {
            GET_VECTOR;
        }
        while (myIov.iov_len >= K16) {
            SEND(myIov.iov_base, K16);
            myIov.iov_base += K16;
            myIov.iov_len -= K16;
        }
        if (!myIov.iov_len)
            continue;

        if (!vectors || myIov.iov_len > limit) {
            addLen = 0;
        } else if ((addLen = iov->iov_len % K16) + myIov.iov_len <= limit) {
            /* Addlen is already computed. */;
        } else if (vectors > 1 &&
                   iov[1].iov_len % K16 + addLen + myIov.iov_len <= 2 * limit) {
            addLen = limit - myIov.iov_len;
        } else
            addLen = 0;

        if (!addLen) {
            SEND(myIov.iov_base, myIov.iov_len);
            myIov.iov_len = 0;
            continue;
        }
        PORT_Memcpy(buf, myIov.iov_base, myIov.iov_len);
        bufLen = myIov.iov_len;
        do {
            GET_VECTOR;
            PORT_Memcpy(buf + bufLen, myIov.iov_base, addLen);
            myIov.iov_base += addLen;
            myIov.iov_len -= addLen;
            bufLen += addLen;

            left = PR_MIN(limit, K16 - bufLen);
            if (!vectors             /* no more left */
                || myIov.iov_len > 0 /* we didn't use that one all up */
                || bufLen >= K16 /* it's full. */) {
                addLen = 0;
            } else if ((addLen = iov->iov_len % K16) <= left) {
                /* Addlen is already computed. */;
            } else if (vectors > 1 &&
                       iov[1].iov_len % K16 + addLen <= left + limit) {
                addLen = left;
            } else
                addLen = 0;

        } while (addLen);
        SEND(buf, bufLen);
    }
    return sent;
}

/*
 * These functions aren't implemented.
 */

static PRInt32 PR_CALLBACK
ssl_Available(PRFileDesc *fd)
{
    PORT_Assert(0);
    PR_SetError(PR_NOT_IMPLEMENTED_ERROR, 0);
    return SECFailure;
}

static PRInt64 PR_CALLBACK
ssl_Available64(PRFileDesc *fd)
{
    PRInt64 res;

    PORT_Assert(0);
    PR_SetError(PR_NOT_IMPLEMENTED_ERROR, 0);
    LL_I2L(res, -1L);
    return res;
}

static PRStatus PR_CALLBACK
ssl_FSync(PRFileDesc *fd)
{
    PORT_Assert(0);
    PR_SetError(PR_NOT_IMPLEMENTED_ERROR, 0);
    return PR_FAILURE;
}

static PRInt32 PR_CALLBACK
ssl_Seek(PRFileDesc *fd, PRInt32 offset, PRSeekWhence how)
{
    PORT_Assert(0);
    PR_SetError(PR_NOT_IMPLEMENTED_ERROR, 0);
    return SECFailure;
}

static PRInt64 PR_CALLBACK
ssl_Seek64(PRFileDesc *fd, PRInt64 offset, PRSeekWhence how)
{
    PRInt64 res;

    PORT_Assert(0);
    PR_SetError(PR_NOT_IMPLEMENTED_ERROR, 0);
    LL_I2L(res, -1L);
    return res;
}

static PRStatus PR_CALLBACK
ssl_FileInfo(PRFileDesc *fd, PRFileInfo *info)
{
    PORT_Assert(0);
    PR_SetError(PR_NOT_IMPLEMENTED_ERROR, 0);
    return PR_FAILURE;
}

static PRStatus PR_CALLBACK
ssl_FileInfo64(PRFileDesc *fd, PRFileInfo64 *info)
{
    PORT_Assert(0);
    PR_SetError(PR_NOT_IMPLEMENTED_ERROR, 0);
    return PR_FAILURE;
}

static PRInt32 PR_CALLBACK
ssl_RecvFrom(PRFileDesc *fd, void *buf, PRInt32 amount, PRIntn flags,
             PRNetAddr *addr, PRIntervalTime timeout)
{
    PORT_Assert(0);
    PR_SetError(PR_NOT_IMPLEMENTED_ERROR, 0);
    return SECFailure;
}

static PRInt32 PR_CALLBACK
ssl_SendTo(PRFileDesc *fd, const void *buf, PRInt32 amount, PRIntn flags,
           const PRNetAddr *addr, PRIntervalTime timeout)
{
    PORT_Assert(0);
    PR_SetError(PR_NOT_IMPLEMENTED_ERROR, 0);
    return SECFailure;
}

static const PRIOMethods ssl_methods = {
    PR_DESC_LAYERED,
    ssl_Close,            /* close        */
    ssl_Read,             /* read         */
    ssl_Write,            /* write        */
    ssl_Available,        /* available    */
    ssl_Available64,      /* available64  */
    ssl_FSync,            /* fsync        */
    ssl_Seek,             /* seek         */
    ssl_Seek64,           /* seek64       */
    ssl_FileInfo,         /* fileInfo     */
    ssl_FileInfo64,       /* fileInfo64   */
    ssl_WriteV,           /* writev       */
    ssl_Connect,          /* connect      */
    ssl_Accept,           /* accept       */
    ssl_Bind,             /* bind         */
    ssl_Listen,           /* listen       */
    ssl_Shutdown,         /* shutdown     */
    ssl_Recv,             /* recv         */
    ssl_Send,             /* send         */
    ssl_RecvFrom,         /* recvfrom     */
    ssl_SendTo,           /* sendto       */
    ssl_Poll,             /* poll         */
    PR_EmulateAcceptRead, /* acceptread   */
    ssl_TransmitFile,     /* transmitfile */
    ssl_GetSockName,      /* getsockname  */
    ssl_GetPeerName,      /* getpeername  */
    NULL,                 /* getsockopt   OBSOLETE */
    NULL,                 /* setsockopt   OBSOLETE */
    NULL,                 /* getsocketoption   */
    NULL,                 /* setsocketoption   */
    PR_EmulateSendFile,   /* Send a (partial) file with header/trailer*/
    NULL,                 /* reserved for future use */
    NULL,                 /* reserved for future use */
    NULL,                 /* reserved for future use */
    NULL,                 /* reserved for future use */
    NULL                  /* reserved for future use */
};

static PRIOMethods combined_methods;

static void
ssl_SetupIOMethods(void)
{
    PRIOMethods *new_methods = &combined_methods;
    const PRIOMethods *nspr_methods = PR_GetDefaultIOMethods();
    const PRIOMethods *my_methods = &ssl_methods;

    *new_methods = *nspr_methods;

    new_methods->file_type = my_methods->file_type;
    new_methods->close = my_methods->close;
    new_methods->read = my_methods->read;
    new_methods->write = my_methods->write;
    new_methods->available = my_methods->available;
    new_methods->available64 = my_methods->available64;
    new_methods->fsync = my_methods->fsync;
    new_methods->seek = my_methods->seek;
    new_methods->seek64 = my_methods->seek64;
    new_methods->fileInfo = my_methods->fileInfo;
    new_methods->fileInfo64 = my_methods->fileInfo64;
    new_methods->writev = my_methods->writev;
    new_methods->connect = my_methods->connect;
    new_methods->accept = my_methods->accept;
    new_methods->bind = my_methods->bind;
    new_methods->listen = my_methods->listen;
    new_methods->shutdown = my_methods->shutdown;
    new_methods->recv = my_methods->recv;
    new_methods->send = my_methods->send;
    new_methods->recvfrom = my_methods->recvfrom;
    new_methods->sendto = my_methods->sendto;
    new_methods->poll = my_methods->poll;
    new_methods->acceptread = my_methods->acceptread;
    new_methods->transmitfile = my_methods->transmitfile;
    new_methods->getsockname = my_methods->getsockname;
    new_methods->getpeername = my_methods->getpeername;
    /*  new_methods->getsocketoption   = my_methods->getsocketoption;       */
    /*  new_methods->setsocketoption   = my_methods->setsocketoption;       */
    new_methods->sendfile = my_methods->sendfile;
}

static PRCallOnceType initIoLayerOnce;

static PRStatus
ssl_InitIOLayer(void)
{
    ssl_layer_id = PR_GetUniqueIdentity("SSL");
    ssl_SetupIOMethods();
    ssl_inited = PR_TRUE;
    return PR_SUCCESS;
}

static PRStatus
ssl_PushIOLayer(sslSocket *ns, PRFileDesc *stack, PRDescIdentity id)
{
    PRFileDesc *layer = NULL;
    PRStatus status;

    if (!ssl_inited) {
        status = PR_CallOnce(&initIoLayerOnce, &ssl_InitIOLayer);
        if (status != PR_SUCCESS)
            goto loser;
    }

    if (ns == NULL)
        goto loser;

    layer = PR_CreateIOLayerStub(ssl_layer_id, &combined_methods);
    if (layer == NULL)
        goto loser;
    layer->secret = (PRFilePrivate *)ns;

    /* Here, "stack" points to the PRFileDesc on the top of the stack.
    ** "layer" points to a new FD that is to be inserted into the stack.
    ** If layer is being pushed onto the top of the stack, then
    ** PR_PushIOLayer switches the contents of stack and layer, and then
    ** puts stack on top of layer, so that after it is done, the top of
    ** stack is the same "stack" as it was before, and layer is now the
    ** FD for the former top of stack.
    ** After this call, stack always points to the top PRFD on the stack.
    ** If this function fails, the contents of stack and layer are as
    ** they were before the call.
    */
    status = PR_PushIOLayer(stack, id, layer);
    if (status != PR_SUCCESS)
        goto loser;

    ns->fd = (id == PR_TOP_IO_LAYER) ? stack : layer;
    return PR_SUCCESS;

loser:
    if (layer) {
        layer->dtor(layer); /* free layer */
    }
    return PR_FAILURE;
}

/* if this fails, caller must destroy socket. */
static SECStatus
ssl_MakeLocks(sslSocket *ss)
{
    ss->firstHandshakeLock = PZ_NewMonitor(nssILockSSL);
    if (!ss->firstHandshakeLock)
        goto loser;
    ss->ssl3HandshakeLock = PZ_NewMonitor(nssILockSSL);
    if (!ss->ssl3HandshakeLock)
        goto loser;
    ss->specLock = NSSRWLock_New(SSL_LOCK_RANK_SPEC, NULL);
    if (!ss->specLock)
        goto loser;
    ss->recvBufLock = PZ_NewMonitor(nssILockSSL);
    if (!ss->recvBufLock)
        goto loser;
    ss->xmitBufLock = PZ_NewMonitor(nssILockSSL);
    if (!ss->xmitBufLock)
        goto loser;
    ss->writerThread = NULL;
    if (ssl_lock_readers) {
        ss->recvLock = PZ_NewLock(nssILockSSL);
        if (!ss->recvLock)
            goto loser;
        ss->sendLock = PZ_NewLock(nssILockSSL);
        if (!ss->sendLock)
            goto loser;
    }
    return SECSuccess;
loser:
    ssl_DestroyLocks(ss);
    return SECFailure;
}

#if defined(XP_UNIX) || defined(XP_WIN32) || defined(XP_BEOS)
#define NSS_HAVE_GETENV 1
#endif

#define LOWER(x) (x | 0x20) /* cheap ToLower function ignores LOCALE */

static void
ssl_SetDefaultsFromEnvironment(void)
{
#if defined(NSS_HAVE_GETENV)
    static int firsttime = 1;

    if (firsttime) {
        char *ev;
        firsttime = 0;
#ifdef DEBUG
        ev = PR_GetEnvSecure("SSLDEBUGFILE");
        if (ev && ev[0]) {
            ssl_trace_iob = fopen(ev, "w");
        }
        if (!ssl_trace_iob) {
            ssl_trace_iob = stderr;
        }
#ifdef TRACE
        ev = PR_GetEnvSecure("SSLTRACE");
        if (ev && ev[0]) {
            ssl_trace = atoi(ev);
            SSL_TRACE(("SSL: tracing set to %d", ssl_trace));
        }
#endif /* TRACE */
        ev = PR_GetEnvSecure("SSLDEBUG");
        if (ev && ev[0]) {
            ssl_debug = atoi(ev);
            SSL_TRACE(("SSL: debugging set to %d", ssl_debug));
        }
#endif /* DEBUG */
#ifdef NSS_ALLOW_SSLKEYLOGFILE
        ev = PR_GetEnvSecure("SSLKEYLOGFILE");
        if (ev && ev[0]) {
            ssl_keylog_iob = fopen(ev, "a");
            if (!ssl_keylog_iob) {
                SSL_TRACE(("SSL: failed to open key log file"));
            } else {
                if (ftell(ssl_keylog_iob) == 0) {
                    fputs("# SSL/TLS secrets log file, generated by NSS\n",
                          ssl_keylog_iob);
                }
                SSL_TRACE(("SSL: logging SSL/TLS secrets to %s", ev));
                ssl_keylog_lock = PR_NewLock();
                if (!ssl_keylog_lock) {
                    SSL_TRACE(("SSL: failed to create key log lock"));
                    fclose(ssl_keylog_iob);
                    ssl_keylog_iob = NULL;
                }
            }
        }
#endif
        ev = PR_GetEnvSecure("SSLFORCELOCKS");
        if (ev && ev[0] == '1') {
            ssl_force_locks = PR_TRUE;
            ssl_defaults.noLocks = 0;
            strcpy(lockStatus + LOCKSTATUS_OFFSET, "FORCED.  ");
            SSL_TRACE(("SSL: force_locks set to %d", ssl_force_locks));
        }
        ev = PR_GetEnvSecure("NSS_SSL_ENABLE_RENEGOTIATION");
        if (ev) {
            if (ev[0] == '1' || LOWER(ev[0]) == 'u')
                ssl_defaults.enableRenegotiation = SSL_RENEGOTIATE_UNRESTRICTED;
            else if (ev[0] == '0' || LOWER(ev[0]) == 'n')
                ssl_defaults.enableRenegotiation = SSL_RENEGOTIATE_NEVER;
            else if (ev[0] == '2' || LOWER(ev[0]) == 'r')
                ssl_defaults.enableRenegotiation = SSL_RENEGOTIATE_REQUIRES_XTN;
            else if (ev[0] == '3' || LOWER(ev[0]) == 't')
                ssl_defaults.enableRenegotiation = SSL_RENEGOTIATE_TRANSITIONAL;
            SSL_TRACE(("SSL: enableRenegotiation set to %d",
                       ssl_defaults.enableRenegotiation));
        }
        ev = PR_GetEnvSecure("NSS_SSL_REQUIRE_SAFE_NEGOTIATION");
        if (ev && ev[0] == '1') {
            ssl_defaults.requireSafeNegotiation = PR_TRUE;
            SSL_TRACE(("SSL: requireSafeNegotiation set to %d",
                       PR_TRUE));
        }
        ev = PR_GetEnvSecure("NSS_SSL_CBC_RANDOM_IV");
        if (ev && ev[0] == '0') {
            ssl_defaults.cbcRandomIV = PR_FALSE;
            SSL_TRACE(("SSL: cbcRandomIV set to 0"));
        }
    }
#endif /* NSS_HAVE_GETENV */
}

const sslNamedGroupDef *
ssl_LookupNamedGroup(SSLNamedGroup group)
{
    unsigned int i;

    for (i = 0; i < SSL_NAMED_GROUP_COUNT; ++i) {
        if (ssl_named_groups[i].name == group) {
            return &ssl_named_groups[i];
        }
    }
    return NULL;
}

PRBool
ssl_NamedGroupEnabled(const sslSocket *ss, const sslNamedGroupDef *groupDef)
{
    unsigned int i;

    if (!groupDef) {
        return PR_FALSE;
    }

    for (i = 0; i < SSL_NAMED_GROUP_COUNT; ++i) {
        if (ss->namedGroupPreferences[i] &&
            ss->namedGroupPreferences[i] == groupDef) {
            return PR_TRUE;
        }
    }
    return PR_FALSE;
}

/* Returns a reference counted object that contains a key pair.
 * Or NULL on failure.  Initial ref count is 1.
 * Uses the keys in the pair as input.  Adopts the keys given.
 */
sslKeyPair *
ssl_NewKeyPair(SECKEYPrivateKey *privKey, SECKEYPublicKey *pubKey)
{
    sslKeyPair *pair;

    if (!privKey || !pubKey) {
        PORT_SetError(PR_INVALID_ARGUMENT_ERROR);
        return NULL;
    }
    pair = PORT_ZNew(sslKeyPair);
    if (!pair)
        return NULL; /* error code is set. */
    pair->privKey = privKey;
    pair->pubKey = pubKey;
    pair->refCount = 1;
    return pair; /* success */
}

sslKeyPair *
ssl_GetKeyPairRef(sslKeyPair *keyPair)
{
    PR_ATOMIC_INCREMENT(&keyPair->refCount);
    return keyPair;
}

void
ssl_FreeKeyPair(sslKeyPair *keyPair)
{
    PRInt32 newCount = PR_ATOMIC_DECREMENT(&keyPair->refCount);
    if (!newCount) {
        SECKEY_DestroyPrivateKey(keyPair->privKey);
        SECKEY_DestroyPublicKey(keyPair->pubKey);
        PORT_Free(keyPair);
    }
}

/* Ephemeral key handling. */
sslEphemeralKeyPair *
ssl_NewEphemeralKeyPair(const sslNamedGroupDef *group,
                        SECKEYPrivateKey *privKey, SECKEYPublicKey *pubKey)
{
    sslKeyPair *keys;
    sslEphemeralKeyPair *pair;

    if (!group) {
        PORT_SetError(PR_INVALID_ARGUMENT_ERROR);
        return NULL;
    }

    keys = ssl_NewKeyPair(privKey, pubKey);
    if (!keys) {
        return NULL;
    }

    pair = PORT_ZNew(sslEphemeralKeyPair);
    if (!pair) {
        ssl_FreeKeyPair(keys);
        return NULL; /* error already set */
    }

    PR_INIT_CLIST(&pair->link);
    pair->group = group;
    pair->keys = keys;

    return pair;
}

sslEphemeralKeyPair *
ssl_CopyEphemeralKeyPair(sslEphemeralKeyPair *keyPair)
{
    sslEphemeralKeyPair *pair;

    pair = PORT_ZNew(sslEphemeralKeyPair);
    if (!pair) {
        return NULL; /* error already set */
    }

    PR_INIT_CLIST(&pair->link);
    pair->group = keyPair->group;
    pair->keys = ssl_GetKeyPairRef(keyPair->keys);

    return pair;
}

void
ssl_FreeEphemeralKeyPair(sslEphemeralKeyPair *keyPair)
{
    ssl_FreeKeyPair(keyPair->keys);
    PR_REMOVE_LINK(&keyPair->link);
    PORT_Free(keyPair);
}

PRBool
ssl_HaveEphemeralKeyPair(const sslSocket *ss, const sslNamedGroupDef *groupDef)
{
    return ssl_LookupEphemeralKeyPair((sslSocket *)ss, groupDef) != NULL;
}

sslEphemeralKeyPair *
ssl_LookupEphemeralKeyPair(sslSocket *ss, const sslNamedGroupDef *groupDef)
{
    PRCList *cursor;
    for (cursor = PR_NEXT_LINK(&ss->ephemeralKeyPairs);
         cursor != &ss->ephemeralKeyPairs;
         cursor = PR_NEXT_LINK(cursor)) {
        sslEphemeralKeyPair *keyPair = (sslEphemeralKeyPair *)cursor;
        if (keyPair->group == groupDef) {
            return keyPair;
        }
    }
    return NULL;
}

void
ssl_FreeEphemeralKeyPairs(sslSocket *ss)
{
    while (!PR_CLIST_IS_EMPTY(&ss->ephemeralKeyPairs)) {
        PRCList *cursor = PR_LIST_TAIL(&ss->ephemeralKeyPairs);
        ssl_FreeEphemeralKeyPair((sslEphemeralKeyPair *)cursor);
    }
}

/*
** Create a newsocket structure for a file descriptor.
*/
static sslSocket *
ssl_NewSocket(PRBool makeLocks, SSLProtocolVariant protocolVariant)
{
    SECStatus rv;
    sslSocket *ss;
    int i;
    ssl_SetDefaultsFromEnvironment();

    if (ssl_force_locks)
        makeLocks = PR_TRUE;

    /* Make a new socket and get it ready */
    ss = (sslSocket *)PORT_ZAlloc(sizeof(sslSocket));
    if (!ss) {
        return NULL;
    }
    ss->opt = ssl_defaults;
    if (protocolVariant == ssl_variant_datagram) {
        ss->opt.enableRenegotiation = SSL_RENEGOTIATE_NEVER;
    }
    ss->opt.useSocks = PR_FALSE;
    ss->opt.noLocks = !makeLocks;
    ss->vrange = *VERSIONS_DEFAULTS(protocolVariant);
    ss->protocolVariant = protocolVariant;
    /* Ignore overlap failures, because returning NULL would trigger assertion
     * failures elsewhere. We don't want this scenario to be fatal, it's just
     * a state where no SSL connectivity is possible. */
    ssl3_CreateOverlapWithPolicy(ss->protocolVariant, &ss->vrange, &ss->vrange);
    ss->peerID = NULL;
    ss->rTimeout = PR_INTERVAL_NO_TIMEOUT;
    ss->wTimeout = PR_INTERVAL_NO_TIMEOUT;
    ss->cTimeout = PR_INTERVAL_NO_TIMEOUT;
    ss->url = NULL;

    PR_INIT_CLIST(&ss->serverCerts);
    PR_INIT_CLIST(&ss->ephemeralKeyPairs);
    PR_INIT_CLIST(&ss->extensionHooks);

    ss->dbHandle = CERT_GetDefaultCertDB();

    /* Provide default implementation of hooks */
    ss->authCertificate = SSL_AuthCertificate;
    ss->authCertificateArg = (void *)ss->dbHandle;
    ss->sniSocketConfig = NULL;
    ss->sniSocketConfigArg = NULL;
    ss->getClientAuthData = NULL;
    ss->alertReceivedCallback = NULL;
    ss->alertReceivedCallbackArg = NULL;
    ss->alertSentCallback = NULL;
    ss->alertSentCallbackArg = NULL;
    ss->handleBadCert = NULL;
    ss->badCertArg = NULL;
    ss->pkcs11PinArg = NULL;

    ssl_ChooseOps(ss);
    ssl3_InitSocketPolicy(ss);
    for (i = 0; i < SSL_NAMED_GROUP_COUNT; ++i) {
        ss->namedGroupPreferences[i] = &ssl_named_groups[i];
    }
    ss->additionalShares = 0;
    PR_INIT_CLIST(&ss->ssl3.hs.remoteExtensions);
    PR_INIT_CLIST(&ss->ssl3.hs.lastMessageFlight);
    PR_INIT_CLIST(&ss->ssl3.hs.cipherSpecs);
    PR_INIT_CLIST(&ss->ssl3.hs.bufferedEarlyData);
    ssl3_InitExtensionData(&ss->xtnData, ss);
    PR_INIT_CLIST(&ss->ssl3.hs.dtlsSentHandshake);
    PR_INIT_CLIST(&ss->ssl3.hs.dtlsRcvdHandshake);
    dtls_InitTimers(ss);

    if (makeLocks) {
        rv = ssl_MakeLocks(ss);
        if (rv != SECSuccess)
            goto loser;
    }
    rv = ssl_CreateSecurityInfo(ss);
    if (rv != SECSuccess)
        goto loser;
    rv = ssl3_InitGather(&ss->gs);
    if (rv != SECSuccess)
        goto loser;
    rv = ssl3_InitState(ss);
    if (rv != SECSuccess) {
        goto loser;
    }
    return ss;

loser:
    ssl_DestroySocketContents(ss);
    ssl_DestroyLocks(ss);
    PORT_Free(ss);
    return NULL;
}

/**
 * DEPRECATED: Will always return false.
 */
SECStatus
SSL_CanBypass(CERTCertificate *cert, SECKEYPrivateKey *srvPrivkey,
              PRUint32 protocolmask, PRUint16 *ciphersuites, int nsuites,
              PRBool *pcanbypass, void *pwArg)
{
    if (!pcanbypass) {
        PORT_SetError(SEC_ERROR_INVALID_ARGS);
        return SECFailure;
    }
    *pcanbypass = PR_FALSE;
    return SECSuccess;
}

/* Functions that are truly experimental use EXP, functions that are no longer
 * experimental use PUB.
 *
 * When initially defining a new API, add that API here using the EXP() macro
 * and name the function with a SSLExp_ prefix.  Define the experimental API as
 * a macro in sslexp.h using the SSL_EXPERIMENTAL_API() macro defined there.
 *
 * Once an API is stable and proven, move the macro definition in sslexp.h to a
 * proper function declaration in ssl.h.  Keeping the function in this list
 * ensures that code built against the release that contained the experimental
 * API will continue to work; use PUB() to reference the public function.
 */
#define EXP(n)                \
    {                         \
        "SSL_" #n, SSLExp_##n \
    }
#define PUB(n)             \
    {                      \
        "SSL_" #n, SSL_##n \
    }
struct {
    const char *const name;
    void *function;
} ssl_experimental_functions[] = {
#ifndef SSL_DISABLE_EXPERIMENTAL_API
<<<<<<< HEAD
    EXP(UseAltServerHelloType),
=======
    EXP(GetExtensionSupport),
    EXP(HelloRetryRequestCallback),
    EXP(InstallExtensionHooks),
    EXP(SendSessionTicket),
    EXP(SetupAntiReplay),
>>>>>>> 37bba603
#endif
    { "", NULL }
};
#undef EXP
#undef PUB

void *
SSL_GetExperimentalAPI(const char *name)
{
    unsigned int i;
    for (i = 0; i < PR_ARRAY_SIZE(ssl_experimental_functions); ++i) {
        if (strcmp(name, ssl_experimental_functions[i].name) == 0) {
            return ssl_experimental_functions[i].function;
        }
    }
    PORT_SetError(SSL_ERROR_UNSUPPORTED_EXPERIMENTAL_API);
    return NULL;
}

void
ssl_ClearPRCList(PRCList *list, void (*f)(void *))
{
    PRCList *cursor;

    while (!PR_CLIST_IS_EMPTY(list)) {
        cursor = PR_LIST_TAIL(list);

        PR_REMOVE_LINK(cursor);
        if (f) {
            f(cursor);
        }
        PORT_Free(cursor);
    }
}<|MERGE_RESOLUTION|>--- conflicted
+++ resolved
@@ -3931,15 +3931,11 @@
     void *function;
 } ssl_experimental_functions[] = {
 #ifndef SSL_DISABLE_EXPERIMENTAL_API
-<<<<<<< HEAD
-    EXP(UseAltServerHelloType),
-=======
     EXP(GetExtensionSupport),
     EXP(HelloRetryRequestCallback),
     EXP(InstallExtensionHooks),
     EXP(SendSessionTicket),
     EXP(SetupAntiReplay),
->>>>>>> 37bba603
 #endif
     { "", NULL }
 };

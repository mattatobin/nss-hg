/* -*- Mode: C; tab-width: 8; indent-tabs-mode: nil; c-basic-offset: 4 -*- */
/*
 * vtables (and methods that call through them) for the 4 types of
 * SSLSockets supported.  Only one type is still supported.
 * Various other functions.
 *
 * This Source Code Form is subject to the terms of the Mozilla Public
 * License, v. 2.0. If a copy of the MPL was not distributed with this
 * file, You can obtain one at http://mozilla.org/MPL/2.0/. */
#include "seccomon.h"
#include "cert.h"
#include "keyhi.h"
#include "ssl.h"
#include "sslexp.h"
#include "sslimpl.h"
#include "sslproto.h"
#include "nspr.h"
#include "private/pprio.h"
#include "nss.h"
#include "pk11pqg.h"

static const sslSocketOps ssl_default_ops = { /* No SSL. */
                                              ssl_DefConnect,
                                              NULL,
                                              ssl_DefBind,
                                              ssl_DefListen,
                                              ssl_DefShutdown,
                                              ssl_DefClose,
                                              ssl_DefRecv,
                                              ssl_DefSend,
                                              ssl_DefRead,
                                              ssl_DefWrite,
                                              ssl_DefGetpeername,
                                              ssl_DefGetsockname
};

static const sslSocketOps ssl_secure_ops = { /* SSL. */
                                             ssl_SecureConnect,
                                             NULL,
                                             ssl_DefBind,
                                             ssl_DefListen,
                                             ssl_SecureShutdown,
                                             ssl_SecureClose,
                                             ssl_SecureRecv,
                                             ssl_SecureSend,
                                             ssl_SecureRead,
                                             ssl_SecureWrite,
                                             ssl_DefGetpeername,
                                             ssl_DefGetsockname
};

/*
** default settings for socket enables
*/
static sslOptions ssl_defaults = {
    { siBuffer, NULL, 0 }, /* nextProtoNego */
    PR_TRUE,               /* useSecurity        */
    PR_FALSE,              /* useSocks           */
    PR_FALSE,              /* requestCertificate */
    2,                     /* requireCertificate */
    PR_FALSE,              /* handshakeAsClient  */
    PR_FALSE,              /* handshakeAsServer  */
    PR_FALSE,              /* noCache            */
    PR_FALSE,              /* fdx                */
    PR_TRUE,               /* detectRollBack     */
    PR_FALSE,              /* noLocks            */
    PR_FALSE,              /* enableSessionTickets */
    PR_FALSE,              /* enableDeflate      */
    2,                     /* enableRenegotiation (default: requires extension) */
    PR_FALSE,              /* requireSafeNegotiation */
    PR_FALSE,              /* enableFalseStart   */
    PR_TRUE,               /* cbcRandomIV        */
    PR_FALSE,              /* enableOCSPStapling */
    PR_FALSE,              /* enableNPN          */
    PR_TRUE,               /* enableALPN         */
    PR_TRUE,               /* reuseServerECDHEKey */
    PR_FALSE,              /* enableFallbackSCSV */
    PR_TRUE,               /* enableServerDhe */
    PR_FALSE,              /* enableExtendedMS    */
    PR_FALSE,              /* enableSignedCertTimestamps */
    PR_FALSE,              /* requireDHENamedGroups */
<<<<<<< HEAD
    PR_FALSE,              /* enable0RttData */
#ifdef NSS_ENABLE_TLS13_SHORT_HEADERS
    PR_TRUE, /* enableShortHeaders */
#else
    PR_FALSE, /* enableShortHeaders */
#endif
    PR_FALSE /* enableAltHandshaketype */
=======
    PR_FALSE               /* enable0RttData */
>>>>>>> 16c281f2
};

/*
 * default range of enabled SSL/TLS protocols
 */
static SSLVersionRange versions_defaults_stream = {
    SSL_LIBRARY_VERSION_TLS_1_0,
    SSL_LIBRARY_VERSION_TLS_1_2
};

static SSLVersionRange versions_defaults_datagram = {
    SSL_LIBRARY_VERSION_TLS_1_1,
    SSL_LIBRARY_VERSION_TLS_1_2
};

#define VERSIONS_DEFAULTS(variant) \
    (variant == ssl_variant_stream ? &versions_defaults_stream : &versions_defaults_datagram)
#define VERSIONS_POLICY_MIN(variant) \
    (variant == ssl_variant_stream ? NSS_TLS_VERSION_MIN_POLICY : NSS_DTLS_VERSION_MIN_POLICY)
#define VERSIONS_POLICY_MAX(variant) \
    (variant == ssl_variant_stream ? NSS_TLS_VERSION_MAX_POLICY : NSS_DTLS_VERSION_MAX_POLICY)

sslSessionIDLookupFunc ssl_sid_lookup;
sslSessionIDCacheFunc ssl_sid_cache;
sslSessionIDUncacheFunc ssl_sid_uncache;

static PRBool ssl_inited = PR_FALSE;
static PRDescIdentity ssl_layer_id;

PRBool locksEverDisabled; /* implicitly PR_FALSE */
PRBool ssl_force_locks;   /* implicitly PR_FALSE */
int ssl_lock_readers = 1; /* default true. */
char ssl_debug;
char ssl_trace;
FILE *ssl_trace_iob;

#ifdef NSS_ALLOW_SSLKEYLOGFILE
FILE *ssl_keylog_iob;
#endif

char lockStatus[] = "Locks are ENABLED.  ";
#define LOCKSTATUS_OFFSET 10 /* offset of ENABLED */

/* SRTP_NULL_HMAC_SHA1_80 and SRTP_NULL_HMAC_SHA1_32 are not implemented. */
static const PRUint16 srtpCiphers[] = {
    SRTP_AES128_CM_HMAC_SHA1_80,
    SRTP_AES128_CM_HMAC_SHA1_32,
    0
};

/* This list is in preference order.  Note that while some smaller groups appear
 * early in the list, smaller groups are generally ignored when iterating
 * through this list. ffdhe_custom must not appear in this list. */
#define ECGROUP(name, size, oid, assumeSupported)  \
    {                                              \
        ssl_grp_ec_##name, size, ssl_kea_ecdh,     \
            SEC_OID_SECG_EC_##oid, assumeSupported \
    }
#define FFGROUP(size)                           \
    {                                           \
        ssl_grp_ffdhe_##size, size, ssl_kea_dh, \
            SEC_OID_TLS_FFDHE_##size, PR_TRUE   \
    }

const sslNamedGroupDef ssl_named_groups[] = {
    /* Note that 256 for 25519 is a lie, but we only use it for checking bit
     * security and expect 256 bits there (not 255). */
    { ssl_grp_ec_curve25519, 256, ssl_kea_ecdh, SEC_OID_CURVE25519, PR_TRUE },
    ECGROUP(secp256r1, 256, SECP256R1, PR_TRUE),
    ECGROUP(secp384r1, 384, SECP384R1, PR_TRUE),
    ECGROUP(secp521r1, 521, SECP521R1, PR_TRUE),
    FFGROUP(2048),
    FFGROUP(3072),
    FFGROUP(4096),
    FFGROUP(6144),
    FFGROUP(8192),
    ECGROUP(secp192r1, 192, SECP192R1, PR_FALSE),
    ECGROUP(secp160r2, 160, SECP160R2, PR_FALSE),
    ECGROUP(secp160k1, 160, SECP160K1, PR_FALSE),
    ECGROUP(secp160r1, 160, SECP160R1, PR_FALSE),
    ECGROUP(sect163k1, 163, SECT163K1, PR_FALSE),
    ECGROUP(sect163r1, 163, SECT163R1, PR_FALSE),
    ECGROUP(sect163r2, 163, SECT163R2, PR_FALSE),
    ECGROUP(secp192k1, 192, SECP192K1, PR_FALSE),
    ECGROUP(sect193r1, 193, SECT193R1, PR_FALSE),
    ECGROUP(sect193r2, 193, SECT193R2, PR_FALSE),
    ECGROUP(secp224r1, 224, SECP224R1, PR_FALSE),
    ECGROUP(secp224k1, 224, SECP224K1, PR_FALSE),
    ECGROUP(sect233k1, 233, SECT233K1, PR_FALSE),
    ECGROUP(sect233r1, 233, SECT233R1, PR_FALSE),
    ECGROUP(sect239k1, 239, SECT239K1, PR_FALSE),
    ECGROUP(secp256k1, 256, SECP256K1, PR_FALSE),
    ECGROUP(sect283k1, 283, SECT283K1, PR_FALSE),
    ECGROUP(sect283r1, 283, SECT283R1, PR_FALSE),
    ECGROUP(sect409k1, 409, SECT409K1, PR_FALSE),
    ECGROUP(sect409r1, 409, SECT409R1, PR_FALSE),
    ECGROUP(sect571k1, 571, SECT571K1, PR_FALSE),
    ECGROUP(sect571r1, 571, SECT571R1, PR_FALSE),
};
PR_STATIC_ASSERT(SSL_NAMED_GROUP_COUNT == PR_ARRAY_SIZE(ssl_named_groups));

#undef ECGROUP
#undef FFGROUP

/* forward declarations. */
static sslSocket *ssl_NewSocket(PRBool makeLocks, SSLProtocolVariant variant);
static SECStatus ssl_MakeLocks(sslSocket *ss);
static void ssl_SetDefaultsFromEnvironment(void);
static PRStatus ssl_PushIOLayer(sslSocket *ns, PRFileDesc *stack,
                                PRDescIdentity id);

/************************************************************************/

/*
** Lookup a socket structure from a file descriptor.
** Only functions called through the PRIOMethods table should use this.
** Other app-callable functions should use ssl_FindSocket.
*/
static sslSocket *
ssl_GetPrivate(PRFileDesc *fd)
{
    sslSocket *ss;

    PORT_Assert(fd != NULL);
    PORT_Assert(fd->methods->file_type == PR_DESC_LAYERED);
    PORT_Assert(fd->identity == ssl_layer_id);

    if (fd->methods->file_type != PR_DESC_LAYERED ||
        fd->identity != ssl_layer_id) {
        PORT_SetError(PR_BAD_DESCRIPTOR_ERROR);
        return NULL;
    }

    ss = (sslSocket *)fd->secret;
    /* Set ss->fd lazily. We can't rely on the value of ss->fd set by
     * ssl_PushIOLayer because another PR_PushIOLayer call will switch the
     * contents of the PRFileDesc pointed by ss->fd and the new layer.
     * See bug 807250.
     */
    ss->fd = fd;
    return ss;
}

/* This function tries to find the SSL layer in the stack.
 * It searches for the first SSL layer at or below the argument fd,
 * and failing that, it searches for the nearest SSL layer above the
 * argument fd.  It returns the private sslSocket from the found layer.
 */
sslSocket *
ssl_FindSocket(PRFileDesc *fd)
{
    PRFileDesc *layer;
    sslSocket *ss;

    PORT_Assert(fd != NULL);
    PORT_Assert(ssl_layer_id != 0);

    layer = PR_GetIdentitiesLayer(fd, ssl_layer_id);
    if (layer == NULL) {
        PORT_SetError(PR_BAD_DESCRIPTOR_ERROR);
        return NULL;
    }

    ss = (sslSocket *)layer->secret;
    /* Set ss->fd lazily. We can't rely on the value of ss->fd set by
     * ssl_PushIOLayer because another PR_PushIOLayer call will switch the
     * contents of the PRFileDesc pointed by ss->fd and the new layer.
     * See bug 807250.
     */
    ss->fd = layer;
    return ss;
}

static sslSocket *
ssl_DupSocket(sslSocket *os)
{
    sslSocket *ss;
    SECStatus rv;

    ss = ssl_NewSocket((PRBool)(!os->opt.noLocks), os->protocolVariant);
    if (!ss) {
        return NULL;
    }

    ss->opt = os->opt;
    ss->opt.useSocks = PR_FALSE;
    rv = SECITEM_CopyItem(NULL, &ss->opt.nextProtoNego, &os->opt.nextProtoNego);
    if (rv != SECSuccess) {
        goto loser;
    }
    ss->vrange = os->vrange;

    ss->peerID = !os->peerID ? NULL : PORT_Strdup(os->peerID);
    ss->url = !os->url ? NULL : PORT_Strdup(os->url);

    ss->ops = os->ops;
    ss->rTimeout = os->rTimeout;
    ss->wTimeout = os->wTimeout;
    ss->cTimeout = os->cTimeout;
    ss->dbHandle = os->dbHandle;

    /* copy ssl2&3 policy & prefs, even if it's not selected (yet) */
    PORT_Memcpy(ss->cipherSuites, os->cipherSuites, sizeof os->cipherSuites);
    PORT_Memcpy(ss->ssl3.dtlsSRTPCiphers, os->ssl3.dtlsSRTPCiphers,
                sizeof(PRUint16) * os->ssl3.dtlsSRTPCipherCount);
    ss->ssl3.dtlsSRTPCipherCount = os->ssl3.dtlsSRTPCipherCount;
    PORT_Memcpy(ss->ssl3.signatureSchemes, os->ssl3.signatureSchemes,
                sizeof(ss->ssl3.signatureSchemes[0]) *
                    os->ssl3.signatureSchemeCount);
    ss->ssl3.signatureSchemeCount = os->ssl3.signatureSchemeCount;
    ss->ssl3.downgradeCheckVersion = os->ssl3.downgradeCheckVersion;

    ss->ssl3.dheWeakGroupEnabled = os->ssl3.dheWeakGroupEnabled;

    if (ss->opt.useSecurity) {
        PRCList *cursor;

        for (cursor = PR_NEXT_LINK(&os->serverCerts);
             cursor != &os->serverCerts;
             cursor = PR_NEXT_LINK(cursor)) {
            sslServerCert *sc = ssl_CopyServerCert((sslServerCert *)cursor);
            if (!sc)
                goto loser;
            PR_APPEND_LINK(&sc->link, &ss->serverCerts);
        }

        for (cursor = PR_NEXT_LINK(&os->ephemeralKeyPairs);
             cursor != &os->ephemeralKeyPairs;
             cursor = PR_NEXT_LINK(cursor)) {
            sslEphemeralKeyPair *okp = (sslEphemeralKeyPair *)cursor;
            sslEphemeralKeyPair *skp = ssl_CopyEphemeralKeyPair(okp);
            if (!skp)
                goto loser;
            PR_APPEND_LINK(&skp->link, &ss->ephemeralKeyPairs);
        }

        for (cursor = PR_NEXT_LINK(&os->extensionHooks);
             cursor != &os->extensionHooks;
             cursor = PR_NEXT_LINK(cursor)) {
            sslCustomExtensionHooks *oh = (sslCustomExtensionHooks *)cursor;
            sslCustomExtensionHooks *sh = PORT_ZNew(sslCustomExtensionHooks);
            if (!sh) {
                goto loser;
            }
            *sh = *oh;
            PR_APPEND_LINK(&sh->link, &ss->extensionHooks);
        }

        /*
         * XXX the preceding CERT_ and SECKEY_ functions can fail and return NULL.
         * XXX We should detect this, and not just march on with NULL pointers.
         */
        ss->authCertificate = os->authCertificate;
        ss->authCertificateArg = os->authCertificateArg;
        ss->getClientAuthData = os->getClientAuthData;
        ss->getClientAuthDataArg = os->getClientAuthDataArg;
        ss->sniSocketConfig = os->sniSocketConfig;
        ss->sniSocketConfigArg = os->sniSocketConfigArg;
        ss->alertReceivedCallback = os->alertReceivedCallback;
        ss->alertReceivedCallbackArg = os->alertReceivedCallbackArg;
        ss->alertSentCallback = os->alertSentCallback;
        ss->alertSentCallbackArg = os->alertSentCallbackArg;
        ss->handleBadCert = os->handleBadCert;
        ss->badCertArg = os->badCertArg;
        ss->handshakeCallback = os->handshakeCallback;
        ss->handshakeCallbackData = os->handshakeCallbackData;
        ss->canFalseStartCallback = os->canFalseStartCallback;
        ss->canFalseStartCallbackData = os->canFalseStartCallbackData;
        ss->pkcs11PinArg = os->pkcs11PinArg;
        ss->nextProtoCallback = os->nextProtoCallback;
        ss->nextProtoArg = os->nextProtoArg;
        PORT_Memcpy((void *)ss->namedGroupPreferences,
                    os->namedGroupPreferences,
                    sizeof(ss->namedGroupPreferences));
        ss->additionalShares = os->additionalShares;

        /* Create security data */
        rv = ssl_CopySecurityInfo(ss, os);
        if (rv != SECSuccess) {
            goto loser;
        }
    }
    return ss;

loser:
    ssl_FreeSocket(ss);
    return NULL;
}

static void
ssl_DestroyLocks(sslSocket *ss)
{
    /* Destroy locks. */
    if (ss->firstHandshakeLock) {
        PZ_DestroyMonitor(ss->firstHandshakeLock);
        ss->firstHandshakeLock = NULL;
    }
    if (ss->ssl3HandshakeLock) {
        PZ_DestroyMonitor(ss->ssl3HandshakeLock);
        ss->ssl3HandshakeLock = NULL;
    }
    if (ss->specLock) {
        NSSRWLock_Destroy(ss->specLock);
        ss->specLock = NULL;
    }

    if (ss->recvLock) {
        PZ_DestroyLock(ss->recvLock);
        ss->recvLock = NULL;
    }
    if (ss->sendLock) {
        PZ_DestroyLock(ss->sendLock);
        ss->sendLock = NULL;
    }
    if (ss->xmitBufLock) {
        PZ_DestroyMonitor(ss->xmitBufLock);
        ss->xmitBufLock = NULL;
    }
    if (ss->recvBufLock) {
        PZ_DestroyMonitor(ss->recvBufLock);
        ss->recvBufLock = NULL;
    }
}

/* Caller holds any relevant locks */
static void
ssl_DestroySocketContents(sslSocket *ss)
{
    PRCList *cursor;

    /* Free up socket */
    ssl_DestroySecurityInfo(&ss->sec);

    ssl3_DestroySSL3Info(ss);

    PORT_Free(ss->saveBuf.buf);
    PORT_Free(ss->pendingBuf.buf);
    ssl3_DestroyGather(&ss->gs);

    if (ss->peerID != NULL)
        PORT_Free(ss->peerID);
    if (ss->url != NULL)
        PORT_Free((void *)ss->url); /* CONST */

    /* Clean up server certificates and sundries. */
    while (!PR_CLIST_IS_EMPTY(&ss->serverCerts)) {
        cursor = PR_LIST_TAIL(&ss->serverCerts);
        PR_REMOVE_LINK(cursor);
        ssl_FreeServerCert((sslServerCert *)cursor);
    }

    /* Remove extension handlers. */
    while (!PR_CLIST_IS_EMPTY(&ss->extensionHooks)) {
        cursor = PR_LIST_TAIL(&ss->extensionHooks);
        PR_REMOVE_LINK(cursor);
        PORT_Free(cursor);
    }

    ssl_FreeEphemeralKeyPairs(ss);
    SECITEM_FreeItem(&ss->opt.nextProtoNego, PR_FALSE);
    ssl3_FreeSniNameArray(&ss->xtnData);
}

/*
 * free an sslSocket struct, and all the stuff that hangs off of it
 */
void
ssl_FreeSocket(sslSocket *ss)
{
    /* Get every lock you can imagine!
    ** Caller already holds these:
    **  SSL_LOCK_READER(ss);
    **  SSL_LOCK_WRITER(ss);
    */
    ssl_Get1stHandshakeLock(ss);
    ssl_GetRecvBufLock(ss);
    ssl_GetSSL3HandshakeLock(ss);
    ssl_GetXmitBufLock(ss);
    ssl_GetSpecWriteLock(ss);

    ssl_DestroySocketContents(ss);

    /* Release all the locks acquired above.  */
    SSL_UNLOCK_READER(ss);
    SSL_UNLOCK_WRITER(ss);
    ssl_Release1stHandshakeLock(ss);
    ssl_ReleaseRecvBufLock(ss);
    ssl_ReleaseSSL3HandshakeLock(ss);
    ssl_ReleaseXmitBufLock(ss);
    ssl_ReleaseSpecWriteLock(ss);

    ssl_DestroyLocks(ss);

#ifdef DEBUG
    PORT_Memset(ss, 0x1f, sizeof *ss);
#endif
    PORT_Free(ss);
    return;
}

/************************************************************************/
SECStatus
ssl_EnableNagleDelay(sslSocket *ss, PRBool enabled)
{
    PRFileDesc *osfd = ss->fd->lower;
    SECStatus rv = SECFailure;
    PRSocketOptionData opt;

    opt.option = PR_SockOpt_NoDelay;
    opt.value.no_delay = (PRBool)!enabled;

    if (osfd->methods->setsocketoption) {
        rv = (SECStatus)osfd->methods->setsocketoption(osfd, &opt);
    } else {
        PR_SetError(PR_NOT_IMPLEMENTED_ERROR, 0);
    }

    return rv;
}

static void
ssl_ChooseOps(sslSocket *ss)
{
    ss->ops = ss->opt.useSecurity ? &ssl_secure_ops : &ssl_default_ops;
}

/* Called from SSL_Enable (immediately below) */
static SECStatus
PrepareSocket(sslSocket *ss)
{
    SECStatus rv = SECSuccess;

    ssl_ChooseOps(ss);
    return rv;
}

SECStatus
SSL_Enable(PRFileDesc *fd, int which, PRBool on)
{
    return SSL_OptionSet(fd, which, on);
}

static PRBool ssl_VersionIsSupportedByPolicy(
    SSLProtocolVariant protocolVariant, SSL3ProtocolVersion version);

/* Implements the semantics for SSL_OptionSet(SSL_ENABLE_TLS, on) described in
 * ssl.h in the section "SSL version range setting API".
 */
static void
ssl_EnableTLS(SSLVersionRange *vrange, PRBool on)
{
    if (on) {
        /* don't turn it on if tls1.0 disallowed by by policy */
        if (!ssl_VersionIsSupportedByPolicy(ssl_variant_stream,
                                            SSL_LIBRARY_VERSION_TLS_1_0)) {
            return;
        }
    }
    if (SSL_ALL_VERSIONS_DISABLED(vrange)) {
        if (on) {
            vrange->min = SSL_LIBRARY_VERSION_TLS_1_0;
            vrange->max = SSL_LIBRARY_VERSION_TLS_1_0;
        } /* else don't change anything */
        return;
    }

    if (on) {
        /* Expand the range of enabled version to include TLS 1.0 */
        vrange->min = PR_MIN(vrange->min, SSL_LIBRARY_VERSION_TLS_1_0);
        vrange->max = PR_MAX(vrange->max, SSL_LIBRARY_VERSION_TLS_1_0);
    } else {
        /* Disable all TLS versions, leaving only SSL 3.0 if it was enabled */
        if (vrange->min == SSL_LIBRARY_VERSION_3_0) {
            vrange->max = SSL_LIBRARY_VERSION_3_0;
        } else {
            /* Only TLS was enabled, so now no versions are. */
            vrange->min = SSL_LIBRARY_VERSION_NONE;
            vrange->max = SSL_LIBRARY_VERSION_NONE;
        }
    }
}

/* Implements the semantics for SSL_OptionSet(SSL_ENABLE_SSL3, on) described in
 * ssl.h in the section "SSL version range setting API".
 */
static void
ssl_EnableSSL3(SSLVersionRange *vrange, PRBool on)
{
    if (on) {
        /* don't turn it on if ssl3 disallowed by by policy */
        if (!ssl_VersionIsSupportedByPolicy(ssl_variant_stream,
                                            SSL_LIBRARY_VERSION_3_0)) {
            return;
        }
    }
    if (SSL_ALL_VERSIONS_DISABLED(vrange)) {
        if (on) {
            vrange->min = SSL_LIBRARY_VERSION_3_0;
            vrange->max = SSL_LIBRARY_VERSION_3_0;
        } /* else don't change anything */
        return;
    }

    if (on) {
        /* Expand the range of enabled versions to include SSL 3.0. We know
         * SSL 3.0 or some version of TLS is already enabled at this point, so
         * we don't need to change vrange->max.
         */
        vrange->min = SSL_LIBRARY_VERSION_3_0;
    } else {
        /* Disable SSL 3.0, leaving TLS unaffected. */
        if (vrange->max > SSL_LIBRARY_VERSION_3_0) {
            vrange->min = PR_MAX(vrange->min, SSL_LIBRARY_VERSION_TLS_1_0);
        } else {
            /* Only SSL 3.0 was enabled, so now no versions are. */
            vrange->min = SSL_LIBRARY_VERSION_NONE;
            vrange->max = SSL_LIBRARY_VERSION_NONE;
        }
    }
}

SECStatus
SSL_OptionSet(PRFileDesc *fd, PRInt32 which, PRBool on)
{
    sslSocket *ss = ssl_FindSocket(fd);
    SECStatus rv = SECSuccess;
    PRBool holdingLocks;

    if (!ss) {
        SSL_DBG(("%d: SSL[%d]: bad socket in Enable", SSL_GETPID(), fd));
        return SECFailure;
    }

    holdingLocks = (!ss->opt.noLocks);
    ssl_Get1stHandshakeLock(ss);
    ssl_GetSSL3HandshakeLock(ss);

    switch (which) {
        case SSL_SOCKS:
            ss->opt.useSocks = PR_FALSE;
            rv = PrepareSocket(ss);
            if (on) {
                PORT_SetError(SEC_ERROR_INVALID_ARGS);
                rv = SECFailure;
            }
            break;

        case SSL_SECURITY:
            ss->opt.useSecurity = on;
            rv = PrepareSocket(ss);
            break;

        case SSL_REQUEST_CERTIFICATE:
            ss->opt.requestCertificate = on;
            break;

        case SSL_REQUIRE_CERTIFICATE:
            ss->opt.requireCertificate = on;
            break;

        case SSL_HANDSHAKE_AS_CLIENT:
            if (ss->opt.handshakeAsServer && on) {
                PORT_SetError(SEC_ERROR_INVALID_ARGS);
                rv = SECFailure;
                break;
            }
            ss->opt.handshakeAsClient = on;
            break;

        case SSL_HANDSHAKE_AS_SERVER:
            if (ss->opt.handshakeAsClient && on) {
                PORT_SetError(SEC_ERROR_INVALID_ARGS);
                rv = SECFailure;
                break;
            }
            ss->opt.handshakeAsServer = on;
            break;

        case SSL_ENABLE_TLS:
            if (IS_DTLS(ss)) {
                if (on) {
                    PORT_SetError(SEC_ERROR_INVALID_ARGS);
                    rv = SECFailure; /* not allowed */
                }
                break;
            }
            ssl_EnableTLS(&ss->vrange, on);
            break;

        case SSL_ENABLE_SSL3:
            if (IS_DTLS(ss)) {
                if (on) {
                    PORT_SetError(SEC_ERROR_INVALID_ARGS);
                    rv = SECFailure; /* not allowed */
                }
                break;
            }
            ssl_EnableSSL3(&ss->vrange, on);
            break;

        case SSL_ENABLE_SSL2:
        case SSL_V2_COMPATIBLE_HELLO:
            /* We no longer support SSL v2.
             * However, if an old application requests to disable SSL v2,
             * we shouldn't fail.
             */
            if (on) {
                PORT_SetError(SEC_ERROR_INVALID_ARGS);
                rv = SECFailure;
            }
            break;

        case SSL_NO_CACHE:
            ss->opt.noCache = on;
            break;

        case SSL_ENABLE_FDX:
            if (on && ss->opt.noLocks) {
                PORT_SetError(SEC_ERROR_INVALID_ARGS);
                rv = SECFailure;
            }
            ss->opt.fdx = on;
            break;

        case SSL_ROLLBACK_DETECTION:
            ss->opt.detectRollBack = on;
            break;

        case SSL_NO_STEP_DOWN:
            break;

        case SSL_BYPASS_PKCS11:
            break;

        case SSL_NO_LOCKS:
            if (on && ss->opt.fdx) {
                PORT_SetError(SEC_ERROR_INVALID_ARGS);
                rv = SECFailure;
            }
            if (on && ssl_force_locks)
                on = PR_FALSE; /* silent override */
            ss->opt.noLocks = on;
            if (on) {
                locksEverDisabled = PR_TRUE;
                strcpy(lockStatus + LOCKSTATUS_OFFSET, "DISABLED.");
            } else if (!holdingLocks) {
                rv = ssl_MakeLocks(ss);
                if (rv != SECSuccess) {
                    ss->opt.noLocks = PR_TRUE;
                }
            }
            break;

        case SSL_ENABLE_SESSION_TICKETS:
            ss->opt.enableSessionTickets = on;
            break;

        case SSL_ENABLE_DEFLATE:
            ss->opt.enableDeflate = on;
            break;

        case SSL_ENABLE_RENEGOTIATION:
            if (IS_DTLS(ss) && on != SSL_RENEGOTIATE_NEVER) {
                PORT_SetError(SEC_ERROR_INVALID_ARGS);
                rv = SECFailure;
                break;
            }
            ss->opt.enableRenegotiation = on;
            break;

        case SSL_REQUIRE_SAFE_NEGOTIATION:
            ss->opt.requireSafeNegotiation = on;
            break;

        case SSL_ENABLE_FALSE_START:
            ss->opt.enableFalseStart = on;
            break;

        case SSL_CBC_RANDOM_IV:
            ss->opt.cbcRandomIV = on;
            break;

        case SSL_ENABLE_OCSP_STAPLING:
            ss->opt.enableOCSPStapling = on;
            break;

        case SSL_ENABLE_NPN:
            break;

        case SSL_ENABLE_ALPN:
            ss->opt.enableALPN = on;
            break;

        case SSL_REUSE_SERVER_ECDHE_KEY:
            ss->opt.reuseServerECDHEKey = on;
            break;

        case SSL_ENABLE_FALLBACK_SCSV:
            ss->opt.enableFallbackSCSV = on;
            break;

        case SSL_ENABLE_SERVER_DHE:
            ss->opt.enableServerDhe = on;
            break;

        case SSL_ENABLE_EXTENDED_MASTER_SECRET:
            ss->opt.enableExtendedMS = on;
            break;

        case SSL_ENABLE_SIGNED_CERT_TIMESTAMPS:
            ss->opt.enableSignedCertTimestamps = on;
            break;

        case SSL_REQUIRE_DH_NAMED_GROUPS:
            ss->opt.requireDHENamedGroups = on;
            break;

        case SSL_ENABLE_0RTT_DATA:
            ss->opt.enable0RttData = on;
            break;

        default:
            PORT_SetError(SEC_ERROR_INVALID_ARGS);
            rv = SECFailure;
    }

    /* We can't use the macros for releasing the locks here,
     * because ss->opt.noLocks might have changed just above.
     * We must release these locks (monitors) here, if we aquired them above,
     * regardless of the current value of ss->opt.noLocks.
     */
    if (holdingLocks) {
        PZ_ExitMonitor((ss)->ssl3HandshakeLock);
        PZ_ExitMonitor((ss)->firstHandshakeLock);
    }

    return rv;
}

SECStatus
SSL_OptionGet(PRFileDesc *fd, PRInt32 which, PRBool *pOn)
{
    sslSocket *ss = ssl_FindSocket(fd);
    SECStatus rv = SECSuccess;
    PRBool on = PR_FALSE;

    if (!pOn) {
        PORT_SetError(SEC_ERROR_INVALID_ARGS);
        return SECFailure;
    }
    if (!ss) {
        SSL_DBG(("%d: SSL[%d]: bad socket in Enable", SSL_GETPID(), fd));
        *pOn = PR_FALSE;
        return SECFailure;
    }

    ssl_Get1stHandshakeLock(ss);
    ssl_GetSSL3HandshakeLock(ss);

    switch (which) {
        case SSL_SOCKS:
            on = PR_FALSE;
            break;
        case SSL_SECURITY:
            on = ss->opt.useSecurity;
            break;
        case SSL_REQUEST_CERTIFICATE:
            on = ss->opt.requestCertificate;
            break;
        case SSL_REQUIRE_CERTIFICATE:
            on = ss->opt.requireCertificate;
            break;
        case SSL_HANDSHAKE_AS_CLIENT:
            on = ss->opt.handshakeAsClient;
            break;
        case SSL_HANDSHAKE_AS_SERVER:
            on = ss->opt.handshakeAsServer;
            break;
        case SSL_ENABLE_TLS:
            on = ss->vrange.max >= SSL_LIBRARY_VERSION_TLS_1_0;
            break;
        case SSL_ENABLE_SSL3:
            on = ss->vrange.min == SSL_LIBRARY_VERSION_3_0;
            break;
        case SSL_ENABLE_SSL2:
        case SSL_V2_COMPATIBLE_HELLO:
            on = PR_FALSE;
            break;
        case SSL_NO_CACHE:
            on = ss->opt.noCache;
            break;
        case SSL_ENABLE_FDX:
            on = ss->opt.fdx;
            break;
        case SSL_ROLLBACK_DETECTION:
            on = ss->opt.detectRollBack;
            break;
        case SSL_NO_STEP_DOWN:
            on = PR_FALSE;
            break;
        case SSL_BYPASS_PKCS11:
            on = PR_FALSE;
            break;
        case SSL_NO_LOCKS:
            on = ss->opt.noLocks;
            break;
        case SSL_ENABLE_SESSION_TICKETS:
            on = ss->opt.enableSessionTickets;
            break;
        case SSL_ENABLE_DEFLATE:
            on = ss->opt.enableDeflate;
            break;
        case SSL_ENABLE_RENEGOTIATION:
            on = ss->opt.enableRenegotiation;
            break;
        case SSL_REQUIRE_SAFE_NEGOTIATION:
            on = ss->opt.requireSafeNegotiation;
            break;
        case SSL_ENABLE_FALSE_START:
            on = ss->opt.enableFalseStart;
            break;
        case SSL_CBC_RANDOM_IV:
            on = ss->opt.cbcRandomIV;
            break;
        case SSL_ENABLE_OCSP_STAPLING:
            on = ss->opt.enableOCSPStapling;
            break;
        case SSL_ENABLE_NPN:
            on = ss->opt.enableNPN;
            break;
        case SSL_ENABLE_ALPN:
            on = ss->opt.enableALPN;
            break;
        case SSL_REUSE_SERVER_ECDHE_KEY:
            on = ss->opt.reuseServerECDHEKey;
            break;
        case SSL_ENABLE_FALLBACK_SCSV:
            on = ss->opt.enableFallbackSCSV;
            break;
        case SSL_ENABLE_SERVER_DHE:
            on = ss->opt.enableServerDhe;
            break;
        case SSL_ENABLE_EXTENDED_MASTER_SECRET:
            on = ss->opt.enableExtendedMS;
            break;
        case SSL_ENABLE_SIGNED_CERT_TIMESTAMPS:
            on = ss->opt.enableSignedCertTimestamps;
            break;
        case SSL_REQUIRE_DH_NAMED_GROUPS:
            on = ss->opt.requireDHENamedGroups;
            break;
        case SSL_ENABLE_0RTT_DATA:
            on = ss->opt.enable0RttData;
            break;
        default:
            PORT_SetError(SEC_ERROR_INVALID_ARGS);
            rv = SECFailure;
    }

    ssl_ReleaseSSL3HandshakeLock(ss);
    ssl_Release1stHandshakeLock(ss);

    *pOn = on;
    return rv;
}

SECStatus
SSL_OptionGetDefault(PRInt32 which, PRBool *pOn)
{
    SECStatus rv = SECSuccess;
    PRBool on = PR_FALSE;

    if (!pOn) {
        PORT_SetError(SEC_ERROR_INVALID_ARGS);
        return SECFailure;
    }

    ssl_SetDefaultsFromEnvironment();

    switch (which) {
        case SSL_SOCKS:
            on = PR_FALSE;
            break;
        case SSL_SECURITY:
            on = ssl_defaults.useSecurity;
            break;
        case SSL_REQUEST_CERTIFICATE:
            on = ssl_defaults.requestCertificate;
            break;
        case SSL_REQUIRE_CERTIFICATE:
            on = ssl_defaults.requireCertificate;
            break;
        case SSL_HANDSHAKE_AS_CLIENT:
            on = ssl_defaults.handshakeAsClient;
            break;
        case SSL_HANDSHAKE_AS_SERVER:
            on = ssl_defaults.handshakeAsServer;
            break;
        case SSL_ENABLE_TLS:
            on = versions_defaults_stream.max >= SSL_LIBRARY_VERSION_TLS_1_0;
            break;
        case SSL_ENABLE_SSL3:
            on = versions_defaults_stream.min == SSL_LIBRARY_VERSION_3_0;
            break;
        case SSL_ENABLE_SSL2:
        case SSL_V2_COMPATIBLE_HELLO:
            on = PR_FALSE;
            break;
        case SSL_NO_CACHE:
            on = ssl_defaults.noCache;
            break;
        case SSL_ENABLE_FDX:
            on = ssl_defaults.fdx;
            break;
        case SSL_ROLLBACK_DETECTION:
            on = ssl_defaults.detectRollBack;
            break;
        case SSL_NO_STEP_DOWN:
            on = PR_FALSE;
            break;
        case SSL_BYPASS_PKCS11:
            on = PR_FALSE;
            break;
        case SSL_NO_LOCKS:
            on = ssl_defaults.noLocks;
            break;
        case SSL_ENABLE_SESSION_TICKETS:
            on = ssl_defaults.enableSessionTickets;
            break;
        case SSL_ENABLE_DEFLATE:
            on = ssl_defaults.enableDeflate;
            break;
        case SSL_ENABLE_RENEGOTIATION:
            on = ssl_defaults.enableRenegotiation;
            break;
        case SSL_REQUIRE_SAFE_NEGOTIATION:
            on = ssl_defaults.requireSafeNegotiation;
            break;
        case SSL_ENABLE_FALSE_START:
            on = ssl_defaults.enableFalseStart;
            break;
        case SSL_CBC_RANDOM_IV:
            on = ssl_defaults.cbcRandomIV;
            break;
        case SSL_ENABLE_OCSP_STAPLING:
            on = ssl_defaults.enableOCSPStapling;
            break;
        case SSL_ENABLE_NPN:
            on = ssl_defaults.enableNPN;
            break;
        case SSL_ENABLE_ALPN:
            on = ssl_defaults.enableALPN;
            break;
        case SSL_REUSE_SERVER_ECDHE_KEY:
            on = ssl_defaults.reuseServerECDHEKey;
            break;
        case SSL_ENABLE_FALLBACK_SCSV:
            on = ssl_defaults.enableFallbackSCSV;
            break;
        case SSL_ENABLE_SERVER_DHE:
            on = ssl_defaults.enableServerDhe;
            break;
        case SSL_ENABLE_EXTENDED_MASTER_SECRET:
            on = ssl_defaults.enableExtendedMS;
            break;
        case SSL_ENABLE_SIGNED_CERT_TIMESTAMPS:
            on = ssl_defaults.enableSignedCertTimestamps;
            break;
        case SSL_ENABLE_0RTT_DATA:
            on = ssl_defaults.enable0RttData;
            break;
        default:
            PORT_SetError(SEC_ERROR_INVALID_ARGS);
            rv = SECFailure;
    }

    *pOn = on;
    return rv;
}

/* XXX Use Global Lock to protect this stuff. */
SECStatus
SSL_EnableDefault(int which, PRBool on)
{
    return SSL_OptionSetDefault(which, on);
}

SECStatus
SSL_OptionSetDefault(PRInt32 which, PRBool on)
{
    SECStatus status = ssl_Init();

    if (status != SECSuccess) {
        return status;
    }

    ssl_SetDefaultsFromEnvironment();

    switch (which) {
        case SSL_SOCKS:
            ssl_defaults.useSocks = PR_FALSE;
            if (on) {
                PORT_SetError(SEC_ERROR_INVALID_ARGS);
                return SECFailure;
            }
            break;

        case SSL_SECURITY:
            ssl_defaults.useSecurity = on;
            break;

        case SSL_REQUEST_CERTIFICATE:
            ssl_defaults.requestCertificate = on;
            break;

        case SSL_REQUIRE_CERTIFICATE:
            ssl_defaults.requireCertificate = on;
            break;

        case SSL_HANDSHAKE_AS_CLIENT:
            if (ssl_defaults.handshakeAsServer && on) {
                PORT_SetError(SEC_ERROR_INVALID_ARGS);
                return SECFailure;
            }
            ssl_defaults.handshakeAsClient = on;
            break;

        case SSL_HANDSHAKE_AS_SERVER:
            if (ssl_defaults.handshakeAsClient && on) {
                PORT_SetError(SEC_ERROR_INVALID_ARGS);
                return SECFailure;
            }
            ssl_defaults.handshakeAsServer = on;
            break;

        case SSL_ENABLE_TLS:
            ssl_EnableTLS(&versions_defaults_stream, on);
            break;

        case SSL_ENABLE_SSL3:
            ssl_EnableSSL3(&versions_defaults_stream, on);
            break;

        case SSL_ENABLE_SSL2:
        case SSL_V2_COMPATIBLE_HELLO:
            /* We no longer support SSL v2.
             * However, if an old application requests to disable SSL v2,
             * we shouldn't fail.
             */
            if (on) {
                PORT_SetError(SEC_ERROR_INVALID_ARGS);
                return SECFailure;
            }
            break;

        case SSL_NO_CACHE:
            ssl_defaults.noCache = on;
            break;

        case SSL_ENABLE_FDX:
            if (on && ssl_defaults.noLocks) {
                PORT_SetError(SEC_ERROR_INVALID_ARGS);
                return SECFailure;
            }
            ssl_defaults.fdx = on;
            break;

        case SSL_ROLLBACK_DETECTION:
            ssl_defaults.detectRollBack = on;
            break;

        case SSL_NO_STEP_DOWN:
            break;

        case SSL_BYPASS_PKCS11:
            break;

        case SSL_NO_LOCKS:
            if (on && ssl_defaults.fdx) {
                PORT_SetError(SEC_ERROR_INVALID_ARGS);
                return SECFailure;
            }
            if (on && ssl_force_locks)
                on = PR_FALSE; /* silent override */
            ssl_defaults.noLocks = on;
            if (on) {
                locksEverDisabled = PR_TRUE;
                strcpy(lockStatus + LOCKSTATUS_OFFSET, "DISABLED.");
            }
            break;

        case SSL_ENABLE_SESSION_TICKETS:
            ssl_defaults.enableSessionTickets = on;
            break;

        case SSL_ENABLE_DEFLATE:
            ssl_defaults.enableDeflate = on;
            break;

        case SSL_ENABLE_RENEGOTIATION:
            ssl_defaults.enableRenegotiation = on;
            break;

        case SSL_REQUIRE_SAFE_NEGOTIATION:
            ssl_defaults.requireSafeNegotiation = on;
            break;

        case SSL_ENABLE_FALSE_START:
            ssl_defaults.enableFalseStart = on;
            break;

        case SSL_CBC_RANDOM_IV:
            ssl_defaults.cbcRandomIV = on;
            break;

        case SSL_ENABLE_OCSP_STAPLING:
            ssl_defaults.enableOCSPStapling = on;
            break;

        case SSL_ENABLE_NPN:
            break;

        case SSL_ENABLE_ALPN:
            ssl_defaults.enableALPN = on;
            break;

        case SSL_REUSE_SERVER_ECDHE_KEY:
            ssl_defaults.reuseServerECDHEKey = on;
            break;

        case SSL_ENABLE_FALLBACK_SCSV:
            ssl_defaults.enableFallbackSCSV = on;
            break;

        case SSL_ENABLE_SERVER_DHE:
            ssl_defaults.enableServerDhe = on;
            break;

        case SSL_ENABLE_EXTENDED_MASTER_SECRET:
            ssl_defaults.enableExtendedMS = on;
            break;

        case SSL_ENABLE_SIGNED_CERT_TIMESTAMPS:
            ssl_defaults.enableSignedCertTimestamps = on;
            break;

        case SSL_ENABLE_0RTT_DATA:
            ssl_defaults.enable0RttData = on;
            break;

        default:
            PORT_SetError(SEC_ERROR_INVALID_ARGS);
            return SECFailure;
    }
    return SECSuccess;
}

/* function tells us if the cipher suite is one that we no longer support. */
static PRBool
ssl_IsRemovedCipherSuite(PRInt32 suite)
{
    switch (suite) {
        case SSL_FORTEZZA_DMS_WITH_NULL_SHA:
        case SSL_FORTEZZA_DMS_WITH_FORTEZZA_CBC_SHA:
        case SSL_FORTEZZA_DMS_WITH_RC4_128_SHA:
            return PR_TRUE;
        default:
            return PR_FALSE;
    }
}

/* Part of the public NSS API.
 * Since this is a global (not per-socket) setting, we cannot use the
 * HandshakeLock to protect this.  Probably want a global lock.
 */
SECStatus
SSL_SetPolicy(long which, int policy)
{
    if (ssl_IsRemovedCipherSuite(which))
        return SECSuccess;
    return SSL_CipherPolicySet(which, policy);
}

SECStatus
ssl_CipherPolicySet(PRInt32 which, PRInt32 policy)
{
    SECStatus rv = SECSuccess;

    if (ssl_IsRemovedCipherSuite(which)) {
        rv = SECSuccess;
    } else {
        rv = ssl3_SetPolicy((ssl3CipherSuite)which, policy);
    }
    return rv;
}
SECStatus
SSL_CipherPolicySet(PRInt32 which, PRInt32 policy)
{
    SECStatus rv = ssl_Init();

    if (rv != SECSuccess) {
        return rv;
    }
    return ssl_CipherPolicySet(which, policy);
}

SECStatus
SSL_CipherPolicyGet(PRInt32 which, PRInt32 *oPolicy)
{
    SECStatus rv;

    if (!oPolicy) {
        PORT_SetError(SEC_ERROR_INVALID_ARGS);
        return SECFailure;
    }
    if (ssl_IsRemovedCipherSuite(which)) {
        *oPolicy = SSL_NOT_ALLOWED;
        rv = SECSuccess;
    } else {
        rv = ssl3_GetPolicy((ssl3CipherSuite)which, oPolicy);
    }
    return rv;
}

/* Part of the public NSS API.
 * Since this is a global (not per-socket) setting, we cannot use the
 * HandshakeLock to protect this.  Probably want a global lock.
 * These changes have no effect on any sslSockets already created.
 */
SECStatus
SSL_EnableCipher(long which, PRBool enabled)
{
    if (ssl_IsRemovedCipherSuite(which))
        return SECSuccess;
    return SSL_CipherPrefSetDefault(which, enabled);
}

SECStatus
ssl_CipherPrefSetDefault(PRInt32 which, PRBool enabled)
{
    if (ssl_IsRemovedCipherSuite(which))
        return SECSuccess;
    return ssl3_CipherPrefSetDefault((ssl3CipherSuite)which, enabled);
}

SECStatus
SSL_CipherPrefSetDefault(PRInt32 which, PRBool enabled)
{
    SECStatus rv = ssl_Init();

    if (rv != SECSuccess) {
        return rv;
    }
    return ssl_CipherPrefSetDefault(which, enabled);
}

SECStatus
SSL_CipherPrefGetDefault(PRInt32 which, PRBool *enabled)
{
    SECStatus rv;

    if (!enabled) {
        PORT_SetError(SEC_ERROR_INVALID_ARGS);
        return SECFailure;
    }
    if (ssl_IsRemovedCipherSuite(which)) {
        *enabled = PR_FALSE;
        rv = SECSuccess;
    } else {
        rv = ssl3_CipherPrefGetDefault((ssl3CipherSuite)which, enabled);
    }
    return rv;
}

SECStatus
SSL_CipherPrefSet(PRFileDesc *fd, PRInt32 which, PRBool enabled)
{
    sslSocket *ss = ssl_FindSocket(fd);

    if (!ss) {
        SSL_DBG(("%d: SSL[%d]: bad socket in CipherPrefSet", SSL_GETPID(), fd));
        return SECFailure;
    }
    if (ssl_IsRemovedCipherSuite(which))
        return SECSuccess;
    return ssl3_CipherPrefSet(ss, (ssl3CipherSuite)which, enabled);
}

SECStatus
SSL_CipherPrefGet(PRFileDesc *fd, PRInt32 which, PRBool *enabled)
{
    SECStatus rv;
    sslSocket *ss = ssl_FindSocket(fd);

    if (!enabled) {
        PORT_SetError(SEC_ERROR_INVALID_ARGS);
        return SECFailure;
    }
    if (!ss) {
        SSL_DBG(("%d: SSL[%d]: bad socket in CipherPrefGet", SSL_GETPID(), fd));
        *enabled = PR_FALSE;
        return SECFailure;
    }
    if (ssl_IsRemovedCipherSuite(which)) {
        *enabled = PR_FALSE;
        rv = SECSuccess;
    } else {
        rv = ssl3_CipherPrefGet(ss, (ssl3CipherSuite)which, enabled);
    }
    return rv;
}

SECStatus
NSS_SetDomesticPolicy(void)
{
    SECStatus status = SECSuccess;
    const PRUint16 *cipher;
    SECStatus rv;
    PRUint32 policy;

    /* If we've already defined some policy oids, skip changing them */
    rv = NSS_GetAlgorithmPolicy(SEC_OID_APPLY_SSL_POLICY, &policy);
    if ((rv == SECSuccess) && (policy & NSS_USE_POLICY_IN_SSL)) {
        return ssl_Init(); /* make sure the policies have bee loaded */
    }

    for (cipher = SSL_ImplementedCiphers; *cipher != 0; ++cipher) {
        status = SSL_SetPolicy(*cipher, SSL_ALLOWED);
        if (status != SECSuccess)
            break;
    }
    return status;
}

SECStatus
NSS_SetExportPolicy(void)
{
    return NSS_SetDomesticPolicy();
}

SECStatus
NSS_SetFrancePolicy(void)
{
    return NSS_SetDomesticPolicy();
}

SECStatus
SSL_NamedGroupConfig(PRFileDesc *fd, const SSLNamedGroup *groups,
                     unsigned int numGroups)
{
    unsigned int i;
    unsigned int j = 0;
    sslSocket *ss = ssl_FindSocket(fd);

    if (!ss) {
        PORT_SetError(SEC_ERROR_NOT_INITIALIZED);
        return SECFailure;
    }

    if (!groups) {
        PORT_SetError(SEC_ERROR_INVALID_ARGS);
        return SECFailure;
    }
    if (numGroups > SSL_NAMED_GROUP_COUNT) {
        PORT_SetError(SEC_ERROR_INVALID_ARGS);
        return SECFailure;
    }

    memset((void *)ss->namedGroupPreferences, 0,
           sizeof(ss->namedGroupPreferences));
    for (i = 0; i < numGroups; ++i) {
        const sslNamedGroupDef *groupDef = ssl_LookupNamedGroup(groups[i]);
        if (!ssl_NamedGroupEnabled(ss, groupDef)) {
            ss->namedGroupPreferences[j++] = groupDef;
        }
    }

    return SECSuccess;
}

SECStatus
SSL_DHEGroupPrefSet(PRFileDesc *fd, const SSLDHEGroupType *groups,
                    PRUint16 num_groups)
{
    sslSocket *ss;
    const SSLDHEGroupType *list;
    unsigned int count;
    int i, k, j;
    const sslNamedGroupDef *enabled[SSL_NAMED_GROUP_COUNT] = { 0 };
    static const SSLDHEGroupType default_dhe_groups[] = {
        ssl_ff_dhe_2048_group
    };

    if ((num_groups && !groups) || (!num_groups && groups) ||
        num_groups > SSL_NAMED_GROUP_COUNT) {
        PORT_SetError(SEC_ERROR_INVALID_ARGS);
        return SECFailure;
    }

    ss = ssl_FindSocket(fd);
    if (!ss) {
        SSL_DBG(("%d: SSL[%d]: bad socket in SSL_DHEGroupPrefSet", SSL_GETPID(), fd));
        return SECFailure;
    }

    if (groups) {
        list = groups;
        count = num_groups;
    } else {
        list = default_dhe_groups;
        count = PR_ARRAY_SIZE(default_dhe_groups);
    }

    /* save enabled ec groups and clear ss->namedGroupPreferences */
    k = 0;
    for (i = 0; i < SSL_NAMED_GROUP_COUNT; ++i) {
        if (ss->namedGroupPreferences[i] &&
            ss->namedGroupPreferences[i]->keaType != ssl_kea_dh) {
            enabled[k++] = ss->namedGroupPreferences[i];
        }
        ss->namedGroupPreferences[i] = NULL;
    }

    ss->ssl3.dhePreferredGroup = NULL;
    for (i = 0; i < count; ++i) {
        PRBool duplicate = PR_FALSE;
        SSLNamedGroup name;
        const sslNamedGroupDef *groupDef;
        switch (list[i]) {
            case ssl_ff_dhe_2048_group:
                name = ssl_grp_ffdhe_2048;
                break;
            case ssl_ff_dhe_3072_group:
                name = ssl_grp_ffdhe_3072;
                break;
            case ssl_ff_dhe_4096_group:
                name = ssl_grp_ffdhe_4096;
                break;
            case ssl_ff_dhe_6144_group:
                name = ssl_grp_ffdhe_6144;
                break;
            case ssl_ff_dhe_8192_group:
                name = ssl_grp_ffdhe_8192;
                break;
            default:
                PORT_SetError(SEC_ERROR_INVALID_ARGS);
                return SECFailure;
        }
        groupDef = ssl_LookupNamedGroup(name);
        PORT_Assert(groupDef);
        if (!ss->ssl3.dhePreferredGroup) {
            ss->ssl3.dhePreferredGroup = groupDef;
        }
        PORT_Assert(k < SSL_NAMED_GROUP_COUNT);
        for (j = 0; j < k; ++j) {
            /* skip duplicates */
            if (enabled[j] == groupDef) {
                duplicate = PR_TRUE;
                break;
            }
        }
        if (!duplicate) {
            enabled[k++] = groupDef;
        }
    }
    for (i = 0; i < k; ++i) {
        ss->namedGroupPreferences[i] = enabled[i];
    }

    return SECSuccess;
}

PRCallOnceType gWeakDHParamsRegisterOnce;
int gWeakDHParamsRegisterError;

PRCallOnceType gWeakDHParamsOnce;
int gWeakDHParamsError;
/* As our code allocates type PQGParams, we'll keep it around,
 * even though we only make use of it's parameters through gWeakDHParam. */
static PQGParams *gWeakParamsPQG;
static ssl3DHParams *gWeakDHParams;
#define WEAK_DHE_SIZE 1024

static PRStatus
ssl3_CreateWeakDHParams(void)
{
    PQGVerify *vfy;
    SECStatus rv, passed;

    PORT_Assert(!gWeakDHParams && !gWeakParamsPQG);

    rv = PK11_PQG_ParamGenV2(WEAK_DHE_SIZE, 160, 64 /*maximum seed that will work*/,
                             &gWeakParamsPQG, &vfy);
    if (rv != SECSuccess) {
        gWeakDHParamsError = PORT_GetError();
        return PR_FAILURE;
    }

    rv = PK11_PQG_VerifyParams(gWeakParamsPQG, vfy, &passed);
    if (rv != SECSuccess || passed != SECSuccess) {
        SSL_DBG(("%d: PK11_PQG_VerifyParams failed in ssl3_CreateWeakDHParams",
                 SSL_GETPID()));
        gWeakDHParamsError = PORT_GetError();
        return PR_FAILURE;
    }

    gWeakDHParams = PORT_ArenaNew(gWeakParamsPQG->arena, ssl3DHParams);
    if (!gWeakDHParams) {
        gWeakDHParamsError = PORT_GetError();
        return PR_FAILURE;
    }

    gWeakDHParams->name = ssl_grp_ffdhe_custom;
    gWeakDHParams->prime.data = gWeakParamsPQG->prime.data;
    gWeakDHParams->prime.len = gWeakParamsPQG->prime.len;
    gWeakDHParams->base.data = gWeakParamsPQG->base.data;
    gWeakDHParams->base.len = gWeakParamsPQG->base.len;

    PK11_PQG_DestroyVerify(vfy);
    return PR_SUCCESS;
}

static SECStatus
ssl3_WeakDHParamsShutdown(void *appData, void *nssData)
{
    if (gWeakParamsPQG) {
        PK11_PQG_DestroyParams(gWeakParamsPQG);
        gWeakParamsPQG = NULL;
        gWeakDHParams = NULL;
    }
    return SECSuccess;
}

static PRStatus
ssl3_WeakDHParamsRegisterShutdown(void)
{
    SECStatus rv;
    rv = NSS_RegisterShutdown(ssl3_WeakDHParamsShutdown, NULL);
    if (rv != SECSuccess) {
        gWeakDHParamsRegisterError = PORT_GetError();
    }
    return (PRStatus)rv;
}

/* global init strategy inspired by ssl3_CreateECDHEphemeralKeys */
SECStatus
SSL_EnableWeakDHEPrimeGroup(PRFileDesc *fd, PRBool enabled)
{
    sslSocket *ss;
    PRStatus status;

    if (enabled) {
        status = PR_CallOnce(&gWeakDHParamsRegisterOnce,
                             ssl3_WeakDHParamsRegisterShutdown);
        if (status != PR_SUCCESS) {
            PORT_SetError(gWeakDHParamsRegisterError);
            return SECFailure;
        }

        status = PR_CallOnce(&gWeakDHParamsOnce, ssl3_CreateWeakDHParams);
        if (status != PR_SUCCESS) {
            PORT_SetError(gWeakDHParamsError);
            return SECFailure;
        }
    }

    if (!fd)
        return SECSuccess;

    ss = ssl_FindSocket(fd);
    if (!ss) {
        SSL_DBG(("%d: SSL[%d]: bad socket in SSL_DHEGroupPrefSet", SSL_GETPID(), fd));
        return SECFailure;
    }

    ss->ssl3.dheWeakGroupEnabled = enabled;
    return SECSuccess;
}

#include "dhe-param.c"

const ssl3DHParams *
ssl_GetDHEParams(const sslNamedGroupDef *groupDef)
{
    switch (groupDef->name) {
        case ssl_grp_ffdhe_2048:
            return &ff_dhe_2048_params;
        case ssl_grp_ffdhe_3072:
            return &ff_dhe_3072_params;
        case ssl_grp_ffdhe_4096:
            return &ff_dhe_4096_params;
        case ssl_grp_ffdhe_6144:
            return &ff_dhe_6144_params;
        case ssl_grp_ffdhe_8192:
            return &ff_dhe_8192_params;
        case ssl_grp_ffdhe_custom:
            PORT_Assert(gWeakDHParams);
            return gWeakDHParams;
        default:
            PORT_Assert(0);
    }
    return NULL;
}

/* This validates dh_Ys against the group prime. */
PRBool
ssl_IsValidDHEShare(const SECItem *dh_p, const SECItem *dh_Ys)
{
    unsigned int size_p = SECKEY_BigIntegerBitLength(dh_p);
    unsigned int size_y = SECKEY_BigIntegerBitLength(dh_Ys);
    unsigned int commonPart;
    int cmp;

    if (dh_p->len == 0 || dh_Ys->len == 0) {
        return PR_FALSE;
    }
    /* Check that the prime is at least odd. */
    if ((dh_p->data[dh_p->len - 1] & 0x01) == 0) {
        return PR_FALSE;
    }
    /* dh_Ys can't be 1, or bigger than dh_p. */
    if (size_y <= 1 || size_y > size_p) {
        return PR_FALSE;
    }
    /* If dh_Ys is shorter, then it's definitely smaller than p-1. */
    if (size_y < size_p) {
        return PR_TRUE;
    }

    /* Compare the common part of each, minus the final octet. */
    commonPart = (size_p + 7) / 8;
    PORT_Assert(commonPart <= dh_Ys->len);
    PORT_Assert(commonPart <= dh_p->len);
    cmp = PORT_Memcmp(dh_Ys->data + dh_Ys->len - commonPart,
                      dh_p->data + dh_p->len - commonPart, commonPart - 1);
    if (cmp < 0) {
        return PR_TRUE;
    }
    if (cmp > 0) {
        return PR_FALSE;
    }

    /* The last octet of the prime is the only thing that is different and that
     * has to be two greater than the share, otherwise we have Ys == p - 1,
     * and that means small subgroups. */
    if (dh_Ys->data[dh_Ys->len - 1] >= (dh_p->data[dh_p->len - 1] - 1)) {
        return PR_FALSE;
    }

    return PR_TRUE;
}

/* Checks that the provided DH parameters match those in one of the named groups
 * that we have enabled.  The groups are defined in dhe-param.c and are those
 * defined in Appendix A of draft-ietf-tls-negotiated-ff-dhe.
 *
 * |groupDef| and |dhParams| are optional outparams that identify the group and
 * its parameters respectively (if this is successful). */
SECStatus
ssl_ValidateDHENamedGroup(sslSocket *ss,
                          const SECItem *dh_p,
                          const SECItem *dh_g,
                          const sslNamedGroupDef **groupDef,
                          const ssl3DHParams **dhParams)
{
    unsigned int i;

    for (i = 0; i < SSL_NAMED_GROUP_COUNT; ++i) {
        const ssl3DHParams *params;
        if (!ss->namedGroupPreferences[i]) {
            continue;
        }
        if (ss->namedGroupPreferences[i]->keaType != ssl_kea_dh) {
            continue;
        }

        params = ssl_GetDHEParams(ss->namedGroupPreferences[i]);
        PORT_Assert(params);
        if (SECITEM_ItemsAreEqual(&params->prime, dh_p)) {
            if (!SECITEM_ItemsAreEqual(&params->base, dh_g)) {
                return SECFailure;
            }
            if (groupDef)
                *groupDef = ss->namedGroupPreferences[i];
            if (dhParams)
                *dhParams = params;
            return SECSuccess;
        }
    }

    return SECFailure;
}

/* Ensure DH parameters have been selected.  This just picks the first enabled
 * FFDHE group in ssl_named_groups, or the weak one if it was enabled. */
SECStatus
ssl_SelectDHEGroup(sslSocket *ss, const sslNamedGroupDef **groupDef)
{
    unsigned int i;
    static const sslNamedGroupDef weak_group_def = {
        ssl_grp_ffdhe_custom, WEAK_DHE_SIZE, ssl_kea_dh,
        SEC_OID_TLS_DHE_CUSTOM, PR_TRUE
    };

    /* Only select weak groups in TLS 1.2 and earlier, but not if the client has
     * indicated that it supports an FFDHE named group. */
    if (ss->ssl3.dheWeakGroupEnabled &&
        ss->version < SSL_LIBRARY_VERSION_TLS_1_3 &&
        !ss->xtnData.peerSupportsFfdheGroups) {
        *groupDef = &weak_group_def;
        return SECSuccess;
    }
    if (ss->ssl3.dhePreferredGroup &&
        ssl_NamedGroupEnabled(ss, ss->ssl3.dhePreferredGroup)) {
        *groupDef = ss->ssl3.dhePreferredGroup;
        return SECSuccess;
    }
    for (i = 0; i < SSL_NAMED_GROUP_COUNT; ++i) {
        if (ss->namedGroupPreferences[i] &&
            ss->namedGroupPreferences[i]->keaType == ssl_kea_dh) {
            *groupDef = ss->namedGroupPreferences[i];
            return SECSuccess;
        }
    }

    *groupDef = NULL;
    PORT_SetError(SSL_ERROR_NO_CYPHER_OVERLAP);
    return SECFailure;
}

/* LOCKS ??? XXX */
static PRFileDesc *
ssl_ImportFD(PRFileDesc *model, PRFileDesc *fd, SSLProtocolVariant variant)
{
    sslSocket *ns = NULL;
    PRStatus rv;
    PRNetAddr addr;
    SECStatus status = ssl_Init();

    if (status != SECSuccess) {
        return NULL;
    }

    if (model == NULL) {
        /* Just create a default socket if we're given NULL for the model */
        ns = ssl_NewSocket((PRBool)(!ssl_defaults.noLocks), variant);
    } else {
        sslSocket *ss = ssl_FindSocket(model);
        if (ss == NULL || ss->protocolVariant != variant) {
            SSL_DBG(("%d: SSL[%d]: bad model socket in ssl_ImportFD",
                     SSL_GETPID(), model));
            return NULL;
        }
        ns = ssl_DupSocket(ss);
    }
    if (ns == NULL)
        return NULL;

    rv = ssl_PushIOLayer(ns, fd, PR_TOP_IO_LAYER);
    if (rv != PR_SUCCESS) {
        ssl_FreeSocket(ns);
        PORT_SetError(SEC_ERROR_LIBRARY_FAILURE);
        return NULL;
    }
#if defined(DEBUG) || defined(FORCE_PR_ASSERT)
    {
        sslSocket *ss = ssl_FindSocket(fd);
        PORT_Assert(ss == ns);
    }
#endif
    ns->TCPconnected = (PR_SUCCESS == ssl_DefGetpeername(ns, &addr));
    return fd;
}

PRFileDesc *
SSL_ImportFD(PRFileDesc *model, PRFileDesc *fd)
{
    return ssl_ImportFD(model, fd, ssl_variant_stream);
}

PRFileDesc *
DTLS_ImportFD(PRFileDesc *model, PRFileDesc *fd)
{
    return ssl_ImportFD(model, fd, ssl_variant_datagram);
}

/* SSL_SetNextProtoCallback is used to select an application protocol
 * for ALPN and NPN.  For ALPN, this runs on the server; for NPN it
 * runs on the client. */
/* Note: The ALPN version doesn't allow for the use of a default, setting a
 * status of SSL_NEXT_PROTO_NO_OVERLAP is treated as a failure. */
SECStatus
SSL_SetNextProtoCallback(PRFileDesc *fd, SSLNextProtoCallback callback,
                         void *arg)
{
    sslSocket *ss = ssl_FindSocket(fd);

    if (!ss) {
        SSL_DBG(("%d: SSL[%d]: bad socket in SSL_SetNextProtoCallback", SSL_GETPID(),
                 fd));
        return SECFailure;
    }

    ssl_GetSSL3HandshakeLock(ss);
    ss->nextProtoCallback = callback;
    ss->nextProtoArg = arg;
    ssl_ReleaseSSL3HandshakeLock(ss);

    return SECSuccess;
}

/* ssl_NextProtoNegoCallback is set as an ALPN/NPN callback when
 * SSL_SetNextProtoNego is used.
 */
static SECStatus
ssl_NextProtoNegoCallback(void *arg, PRFileDesc *fd,
                          const unsigned char *protos, unsigned int protos_len,
                          unsigned char *protoOut, unsigned int *protoOutLen,
                          unsigned int protoMaxLen)
{
    unsigned int i, j;
    const unsigned char *result;
    sslSocket *ss = ssl_FindSocket(fd);

    if (!ss) {
        SSL_DBG(("%d: SSL[%d]: bad socket in ssl_NextProtoNegoCallback",
                 SSL_GETPID(), fd));
        return SECFailure;
    }

    /* For each protocol in server preference, see if we support it. */
    for (i = 0; i < protos_len;) {
        for (j = 0; j < ss->opt.nextProtoNego.len;) {
            if (protos[i] == ss->opt.nextProtoNego.data[j] &&
                PORT_Memcmp(&protos[i + 1], &ss->opt.nextProtoNego.data[j + 1],
                            protos[i]) == 0) {
                /* We found a match. */
                ss->xtnData.nextProtoState = SSL_NEXT_PROTO_NEGOTIATED;
                result = &protos[i];
                goto found;
            }
            j += 1 + (unsigned int)ss->opt.nextProtoNego.data[j];
        }
        i += 1 + (unsigned int)protos[i];
    }

    /* The other side supports the extension, and either doesn't have any
     * protocols configured, or none of its options match ours. In this case we
     * request our favoured protocol. */
    /* This will be treated as a failure for ALPN. */
    ss->xtnData.nextProtoState = SSL_NEXT_PROTO_NO_OVERLAP;
    result = ss->opt.nextProtoNego.data;

found:
    if (protoMaxLen < result[0]) {
        PORT_SetError(SEC_ERROR_OUTPUT_LEN);
        return SECFailure;
    }
    memcpy(protoOut, result + 1, result[0]);
    *protoOutLen = result[0];
    return SECSuccess;
}

SECStatus
SSL_SetNextProtoNego(PRFileDesc *fd, const unsigned char *data,
                     unsigned int length)
{
    sslSocket *ss;
    SECStatus rv;
    SECItem dataItem = { siBuffer, (unsigned char *)data, length };

    ss = ssl_FindSocket(fd);
    if (!ss) {
        SSL_DBG(("%d: SSL[%d]: bad socket in SSL_SetNextProtoNego",
                 SSL_GETPID(), fd));
        return SECFailure;
    }

    if (ssl3_ValidateNextProtoNego(data, length) != SECSuccess)
        return SECFailure;

    ssl_GetSSL3HandshakeLock(ss);
    SECITEM_FreeItem(&ss->opt.nextProtoNego, PR_FALSE);
    rv = SECITEM_CopyItem(NULL, &ss->opt.nextProtoNego, &dataItem);
    ssl_ReleaseSSL3HandshakeLock(ss);

    if (rv != SECSuccess)
        return rv;

    return SSL_SetNextProtoCallback(fd, ssl_NextProtoNegoCallback, NULL);
}

SECStatus
SSL_GetNextProto(PRFileDesc *fd, SSLNextProtoState *state, unsigned char *buf,
                 unsigned int *bufLen, unsigned int bufLenMax)
{
    sslSocket *ss = ssl_FindSocket(fd);

    if (!ss) {
        SSL_DBG(("%d: SSL[%d]: bad socket in SSL_GetNextProto", SSL_GETPID(),
                 fd));
        return SECFailure;
    }

    if (!state || !buf || !bufLen) {
        PORT_SetError(SEC_ERROR_INVALID_ARGS);
        return SECFailure;
    }

    *state = ss->xtnData.nextProtoState;

    if (ss->xtnData.nextProtoState != SSL_NEXT_PROTO_NO_SUPPORT &&
        ss->xtnData.nextProto.data) {
        if (ss->xtnData.nextProto.len > bufLenMax) {
            PORT_SetError(SEC_ERROR_OUTPUT_LEN);
            return SECFailure;
        }
        PORT_Memcpy(buf, ss->xtnData.nextProto.data, ss->xtnData.nextProto.len);
        *bufLen = ss->xtnData.nextProto.len;
    } else {
        *bufLen = 0;
    }

    return SECSuccess;
}

SECStatus
SSL_SetSRTPCiphers(PRFileDesc *fd,
                   const PRUint16 *ciphers,
                   unsigned int numCiphers)
{
    sslSocket *ss;
    unsigned int i;

    ss = ssl_FindSocket(fd);
    if (!ss || !IS_DTLS(ss)) {
        SSL_DBG(("%d: SSL[%d]: bad socket in SSL_SetSRTPCiphers",
                 SSL_GETPID(), fd));
        PORT_SetError(SEC_ERROR_INVALID_ARGS);
        return SECFailure;
    }

    if (numCiphers > MAX_DTLS_SRTP_CIPHER_SUITES) {
        PORT_SetError(SEC_ERROR_INVALID_ARGS);
        return SECFailure;
    }

    ss->ssl3.dtlsSRTPCipherCount = 0;
    for (i = 0; i < numCiphers; i++) {
        const PRUint16 *srtpCipher = srtpCiphers;

        while (*srtpCipher) {
            if (ciphers[i] == *srtpCipher)
                break;
            srtpCipher++;
        }
        if (*srtpCipher) {
            ss->ssl3.dtlsSRTPCiphers[ss->ssl3.dtlsSRTPCipherCount++] =
                ciphers[i];
        } else {
            SSL_DBG(("%d: SSL[%d]: invalid or unimplemented SRTP cipher "
                     "suite specified: 0x%04hx",
                     SSL_GETPID(), fd,
                     ciphers[i]));
        }
    }

    if (ss->ssl3.dtlsSRTPCipherCount == 0) {
        PORT_SetError(SEC_ERROR_INVALID_ARGS);
        return SECFailure;
    }

    return SECSuccess;
}

SECStatus
SSL_GetSRTPCipher(PRFileDesc *fd, PRUint16 *cipher)
{
    sslSocket *ss;

    ss = ssl_FindSocket(fd);
    if (!ss) {
        SSL_DBG(("%d: SSL[%d]: bad socket in SSL_GetSRTPCipher",
                 SSL_GETPID(), fd));
        PORT_SetError(SEC_ERROR_INVALID_ARGS);
        return SECFailure;
    }

    if (!ss->xtnData.dtlsSRTPCipherSuite) {
        PORT_SetError(SEC_ERROR_INVALID_ARGS);
        return SECFailure;
    }

    *cipher = ss->xtnData.dtlsSRTPCipherSuite;
    return SECSuccess;
}

PRFileDesc *
SSL_ReconfigFD(PRFileDesc *model, PRFileDesc *fd)
{
    sslSocket *sm = NULL, *ss = NULL;
    PRCList *cursor;

    if (model == NULL) {
        PR_SetError(SEC_ERROR_INVALID_ARGS, 0);
        return NULL;
    }
    sm = ssl_FindSocket(model);
    if (sm == NULL) {
        SSL_DBG(("%d: SSL[%d]: bad model socket in ssl_ReconfigFD",
                 SSL_GETPID(), model));
        return NULL;
    }
    ss = ssl_FindSocket(fd);
    PORT_Assert(ss);
    if (ss == NULL) {
        PORT_SetError(SEC_ERROR_INVALID_ARGS);
        return NULL;
    }

    ss->opt = sm->opt;
    ss->vrange = sm->vrange;
    PORT_Memcpy(ss->cipherSuites, sm->cipherSuites, sizeof sm->cipherSuites);
    PORT_Memcpy(ss->ssl3.dtlsSRTPCiphers, sm->ssl3.dtlsSRTPCiphers,
                sizeof(PRUint16) * sm->ssl3.dtlsSRTPCipherCount);
    ss->ssl3.dtlsSRTPCipherCount = sm->ssl3.dtlsSRTPCipherCount;
    PORT_Memcpy(ss->ssl3.signatureSchemes, sm->ssl3.signatureSchemes,
                sizeof(ss->ssl3.signatureSchemes[0]) *
                    sm->ssl3.signatureSchemeCount);
    ss->ssl3.signatureSchemeCount = sm->ssl3.signatureSchemeCount;
    ss->ssl3.downgradeCheckVersion = sm->ssl3.downgradeCheckVersion;

    if (!ss->opt.useSecurity) {
        PORT_SetError(SEC_ERROR_INVALID_ARGS);
        return NULL;
    }
    while (!PR_CLIST_IS_EMPTY(&ss->serverCerts)) {
        cursor = PR_LIST_TAIL(&ss->serverCerts);
        PR_REMOVE_LINK(cursor);
        ssl_FreeServerCert((sslServerCert *)cursor);
    }
    for (cursor = PR_NEXT_LINK(&sm->serverCerts);
         cursor != &sm->serverCerts;
         cursor = PR_NEXT_LINK(cursor)) {
        sslServerCert *sc = ssl_CopyServerCert((sslServerCert *)cursor);
        if (!sc)
            return NULL;
        PR_APPEND_LINK(&sc->link, &ss->serverCerts);
    }

    ssl_FreeEphemeralKeyPairs(ss);
    for (cursor = PR_NEXT_LINK(&sm->ephemeralKeyPairs);
         cursor != &sm->ephemeralKeyPairs;
         cursor = PR_NEXT_LINK(cursor)) {
        sslEphemeralKeyPair *mkp = (sslEphemeralKeyPair *)cursor;
        sslEphemeralKeyPair *skp = ssl_CopyEphemeralKeyPair(mkp);
        if (!skp)
            return NULL;
        PR_APPEND_LINK(&skp->link, &ss->ephemeralKeyPairs);
    }

    while (!PR_CLIST_IS_EMPTY(&ss->extensionHooks)) {
        cursor = PR_LIST_TAIL(&ss->extensionHooks);
        PR_REMOVE_LINK(cursor);
        PORT_Free(cursor);
    }
    for (cursor = PR_NEXT_LINK(&sm->extensionHooks);
         cursor != &sm->extensionHooks;
         cursor = PR_NEXT_LINK(cursor)) {
        SECStatus rv;
        sslCustomExtensionHooks *hook = (sslCustomExtensionHooks *)cursor;
        rv = SSL_InstallExtensionHooks(ss->fd, hook->type,
                                       hook->writer, hook->writerArg,
                                       hook->handler, hook->handlerArg);
        if (rv != SECSuccess) {
            return NULL;
        }
    }

    PORT_Memcpy((void *)ss->namedGroupPreferences,
                sm->namedGroupPreferences,
                sizeof(ss->namedGroupPreferences));
    ss->additionalShares = sm->additionalShares;

    /* copy trust anchor names */
    if (sm->ssl3.ca_list) {
        if (ss->ssl3.ca_list) {
            CERT_FreeDistNames(ss->ssl3.ca_list);
        }
        ss->ssl3.ca_list = CERT_DupDistNames(sm->ssl3.ca_list);
        if (!ss->ssl3.ca_list) {
            return NULL;
        }
    }

    if (sm->authCertificate)
        ss->authCertificate = sm->authCertificate;
    if (sm->authCertificateArg)
        ss->authCertificateArg = sm->authCertificateArg;
    if (sm->getClientAuthData)
        ss->getClientAuthData = sm->getClientAuthData;
    if (sm->getClientAuthDataArg)
        ss->getClientAuthDataArg = sm->getClientAuthDataArg;
    if (sm->sniSocketConfig)
        ss->sniSocketConfig = sm->sniSocketConfig;
    if (sm->sniSocketConfigArg)
        ss->sniSocketConfigArg = sm->sniSocketConfigArg;
    if (sm->alertReceivedCallback) {
        ss->alertReceivedCallback = sm->alertReceivedCallback;
        ss->alertReceivedCallbackArg = sm->alertReceivedCallbackArg;
    }
    if (sm->alertSentCallback) {
        ss->alertSentCallback = sm->alertSentCallback;
        ss->alertSentCallbackArg = sm->alertSentCallbackArg;
    }
    if (sm->handleBadCert)
        ss->handleBadCert = sm->handleBadCert;
    if (sm->badCertArg)
        ss->badCertArg = sm->badCertArg;
    if (sm->handshakeCallback)
        ss->handshakeCallback = sm->handshakeCallback;
    if (sm->handshakeCallbackData)
        ss->handshakeCallbackData = sm->handshakeCallbackData;
    if (sm->pkcs11PinArg)
        ss->pkcs11PinArg = sm->pkcs11PinArg;
    return fd;
}

SECStatus
ssl3_GetEffectiveVersionPolicy(SSLProtocolVariant variant,
                               SSLVersionRange *effectivePolicy)
{
    SECStatus rv;
    PRUint32 policyFlag;
    PRInt32 minPolicy, maxPolicy;

    if (variant == ssl_variant_stream) {
        effectivePolicy->min = SSL_LIBRARY_VERSION_MIN_SUPPORTED_STREAM;
        effectivePolicy->max = SSL_LIBRARY_VERSION_MAX_SUPPORTED;
    } else {
        effectivePolicy->min = SSL_LIBRARY_VERSION_MIN_SUPPORTED_DATAGRAM;
        effectivePolicy->max = SSL_LIBRARY_VERSION_MAX_SUPPORTED;
    }

    rv = NSS_GetAlgorithmPolicy(SEC_OID_APPLY_SSL_POLICY, &policyFlag);
    if ((rv != SECSuccess) || !(policyFlag & NSS_USE_POLICY_IN_SSL)) {
        /* Policy is not active, report library extents. */
        return SECSuccess;
    }

    rv = NSS_OptionGet(VERSIONS_POLICY_MIN(variant), &minPolicy);
    if (rv != SECSuccess) {
        return SECFailure;
    }
    rv = NSS_OptionGet(VERSIONS_POLICY_MAX(variant), &maxPolicy);
    if (rv != SECSuccess) {
        return SECFailure;
    }

    if (minPolicy > effectivePolicy->max ||
        maxPolicy < effectivePolicy->min ||
        minPolicy > maxPolicy) {
        return SECFailure;
    }
    effectivePolicy->min = PR_MAX(effectivePolicy->min, minPolicy);
    effectivePolicy->max = PR_MIN(effectivePolicy->max, maxPolicy);
    return SECSuccess;
}

/*
 * Assumes that rangeParam values are within the supported boundaries,
 * but should contain all potentially allowed versions, even if they contain
 * conflicting versions.
 * Will return the overlap, or a NONE range if system policy is invalid.
 */
static SECStatus
ssl3_CreateOverlapWithPolicy(SSLProtocolVariant protocolVariant,
                             SSLVersionRange *input,
                             SSLVersionRange *overlap)
{
    SECStatus rv;
    SSLVersionRange effectivePolicyBoundary;
    SSLVersionRange vrange;

    PORT_Assert(input != NULL);

    rv = ssl3_GetEffectiveVersionPolicy(protocolVariant,
                                        &effectivePolicyBoundary);
    if (rv == SECFailure) {
        /* SECFailure means internal failure or invalid configuration. */
        overlap->min = overlap->max = SSL_LIBRARY_VERSION_NONE;
        return SECFailure;
    }

    vrange.min = PR_MAX(input->min, effectivePolicyBoundary.min);
    vrange.max = PR_MIN(input->max, effectivePolicyBoundary.max);

    if (vrange.max < vrange.min) {
        /* there was no overlap, turn off range altogether */
        overlap->min = overlap->max = SSL_LIBRARY_VERSION_NONE;
        return SECFailure;
    }

    *overlap = vrange;
    return SECSuccess;
}

static PRBool
ssl_VersionIsSupportedByPolicy(SSLProtocolVariant protocolVariant,
                               SSL3ProtocolVersion version)
{
    SECStatus rv;
    SSLVersionRange effectivePolicyBoundary;

    rv = ssl3_GetEffectiveVersionPolicy(protocolVariant,
                                        &effectivePolicyBoundary);
    if (rv == SECFailure) {
        /* SECFailure means internal failure or invalid configuration. */
        return PR_FALSE;
    }
    return version >= effectivePolicyBoundary.min &&
           version <= effectivePolicyBoundary.max;
}

/*
 *  This is called at SSL init time to constrain the existing range based
 *  on user supplied policy.
 */
SECStatus
ssl3_ConstrainRangeByPolicy(void)
{
    /* We ignore failures in ssl3_CreateOverlapWithPolicy. Although an empty
     * overlap disables all connectivity, it's an allowed state.
     */
    ssl3_CreateOverlapWithPolicy(ssl_variant_stream,
                                 VERSIONS_DEFAULTS(ssl_variant_stream),
                                 VERSIONS_DEFAULTS(ssl_variant_stream));
    ssl3_CreateOverlapWithPolicy(ssl_variant_datagram,
                                 VERSIONS_DEFAULTS(ssl_variant_datagram),
                                 VERSIONS_DEFAULTS(ssl_variant_datagram));
    return SECSuccess;
}

PRBool
ssl3_VersionIsSupportedByCode(SSLProtocolVariant protocolVariant,
                              SSL3ProtocolVersion version)
{
    switch (protocolVariant) {
        case ssl_variant_stream:
            return (version >= SSL_LIBRARY_VERSION_MIN_SUPPORTED_STREAM &&
                    version <= SSL_LIBRARY_VERSION_MAX_SUPPORTED);
        case ssl_variant_datagram:
            return (version >= SSL_LIBRARY_VERSION_MIN_SUPPORTED_DATAGRAM &&
                    version <= SSL_LIBRARY_VERSION_MAX_SUPPORTED);
    }

    /* Can't get here */
    PORT_Assert(PR_FALSE);
    return PR_FALSE;
}

PRBool
ssl3_VersionIsSupported(SSLProtocolVariant protocolVariant,
                        SSL3ProtocolVersion version)
{
    if (!ssl_VersionIsSupportedByPolicy(protocolVariant, version)) {
        return PR_FALSE;
    }
    return ssl3_VersionIsSupportedByCode(protocolVariant, version);
}

const SECItem *
SSL_PeerSignedCertTimestamps(PRFileDesc *fd)
{
    sslSocket *ss = ssl_FindSocket(fd);

    if (!ss) {
        SSL_DBG(("%d: SSL[%d]: bad socket in SSL_PeerSignedCertTimestamps",
                 SSL_GETPID(), fd));
        return NULL;
    }

    if (!ss->sec.ci.sid) {
        PORT_SetError(SEC_ERROR_NOT_INITIALIZED);
        return NULL;
    }

    return &ss->sec.ci.sid->u.ssl3.signedCertTimestamps;
}

SECStatus
SSL_VersionRangeGetSupported(SSLProtocolVariant protocolVariant,
                             SSLVersionRange *vrange)
{
    SECStatus rv;

    if (!vrange) {
        PORT_SetError(SEC_ERROR_INVALID_ARGS);
        return SECFailure;
    }

    switch (protocolVariant) {
        case ssl_variant_stream:
            vrange->min = SSL_LIBRARY_VERSION_MIN_SUPPORTED_STREAM;
            vrange->max = SSL_LIBRARY_VERSION_MAX_SUPPORTED;
            /* We don't allow SSLv3 and TLSv1.3 together.
             * However, don't check yet, apply the policy first.
             * Because if the effective supported range doesn't use TLS 1.3,
             * then we don't need to increase the minimum. */
            break;
        case ssl_variant_datagram:
            vrange->min = SSL_LIBRARY_VERSION_MIN_SUPPORTED_DATAGRAM;
            vrange->max = SSL_LIBRARY_VERSION_MAX_SUPPORTED;
            break;
        default:
            PORT_SetError(SEC_ERROR_INVALID_ARGS);
            return SECFailure;
    }

    rv = ssl3_CreateOverlapWithPolicy(protocolVariant, vrange, vrange);
    if (rv != SECSuccess) {
        /* Library default and policy don't overlap. */
        return rv;
    }

    /* We don't allow SSLv3 and TLSv1.3 together */
    if (vrange->max >= SSL_LIBRARY_VERSION_TLS_1_3) {
        vrange->min = PR_MAX(vrange->min, SSL_LIBRARY_VERSION_TLS_1_0);
    }

    return SECSuccess;
}

SECStatus
SSL_VersionRangeGetDefault(SSLProtocolVariant protocolVariant,
                           SSLVersionRange *vrange)
{
    if ((protocolVariant != ssl_variant_stream &&
         protocolVariant != ssl_variant_datagram) ||
        !vrange) {
        PORT_SetError(SEC_ERROR_INVALID_ARGS);
        return SECFailure;
    }

    *vrange = *VERSIONS_DEFAULTS(protocolVariant);
    return ssl3_CreateOverlapWithPolicy(protocolVariant, vrange, vrange);
}

static PRBool
ssl3_HasConflictingSSLVersions(const SSLVersionRange *vrange)
{
    return (vrange->min <= SSL_LIBRARY_VERSION_3_0 &&
            vrange->max >= SSL_LIBRARY_VERSION_TLS_1_3);
}

static SECStatus
ssl3_CheckRangeValidAndConstrainByPolicy(SSLProtocolVariant protocolVariant,
                                         SSLVersionRange *vrange)
{
    SECStatus rv;

    if (vrange->min > vrange->max ||
        !ssl3_VersionIsSupportedByCode(protocolVariant, vrange->min) ||
        !ssl3_VersionIsSupportedByCode(protocolVariant, vrange->max) ||
        ssl3_HasConflictingSSLVersions(vrange)) {
        PORT_SetError(SSL_ERROR_INVALID_VERSION_RANGE);
        return SECFailure;
    }

    /* Try to adjust the received range using our policy.
     * If there's overlap, we'll use the (possibly reduced) range.
     * If there isn't overlap, it's failure. */

    rv = ssl3_CreateOverlapWithPolicy(protocolVariant, vrange, vrange);
    if (rv != SECSuccess) {
        return rv;
    }

    /* We don't allow SSLv3 and TLSv1.3 together */
    if (vrange->max >= SSL_LIBRARY_VERSION_TLS_1_3) {
        vrange->min = PR_MAX(vrange->min, SSL_LIBRARY_VERSION_TLS_1_0);
    }

    return SECSuccess;
}

SECStatus
SSL_VersionRangeSetDefault(SSLProtocolVariant protocolVariant,
                           const SSLVersionRange *vrange)
{
    SSLVersionRange constrainedRange;
    SECStatus rv;

    if (!vrange) {
        PORT_SetError(SEC_ERROR_INVALID_ARGS);
        return SECFailure;
    }

    constrainedRange = *vrange;
    rv = ssl3_CheckRangeValidAndConstrainByPolicy(protocolVariant,
                                                  &constrainedRange);
    if (rv != SECSuccess)
        return rv;

    *VERSIONS_DEFAULTS(protocolVariant) = constrainedRange;
    return SECSuccess;
}

SECStatus
SSL_VersionRangeGet(PRFileDesc *fd, SSLVersionRange *vrange)
{
    sslSocket *ss = ssl_FindSocket(fd);

    if (!ss) {
        SSL_DBG(("%d: SSL[%d]: bad socket in SSL_VersionRangeGet",
                 SSL_GETPID(), fd));
        return SECFailure;
    }

    if (!vrange) {
        PORT_SetError(SEC_ERROR_INVALID_ARGS);
        return SECFailure;
    }

    ssl_Get1stHandshakeLock(ss);
    ssl_GetSSL3HandshakeLock(ss);

    *vrange = ss->vrange;

    ssl_ReleaseSSL3HandshakeLock(ss);
    ssl_Release1stHandshakeLock(ss);

    return ssl3_CreateOverlapWithPolicy(ss->protocolVariant, vrange, vrange);
}

SECStatus
SSL_VersionRangeSet(PRFileDesc *fd, const SSLVersionRange *vrange)
{
    SSLVersionRange constrainedRange;
    sslSocket *ss;
    SECStatus rv;

    if (!vrange) {
        PORT_SetError(SEC_ERROR_INVALID_ARGS);
        return SECFailure;
    }

    ss = ssl_FindSocket(fd);
    if (!ss) {
        SSL_DBG(("%d: SSL[%d]: bad socket in SSL_VersionRangeSet",
                 SSL_GETPID(), fd));
        return SECFailure;
    }

    constrainedRange = *vrange;
    rv = ssl3_CheckRangeValidAndConstrainByPolicy(ss->protocolVariant,
                                                  &constrainedRange);
    if (rv != SECSuccess)
        return rv;

    ssl_Get1stHandshakeLock(ss);
    ssl_GetSSL3HandshakeLock(ss);

    if (ss->ssl3.downgradeCheckVersion &&
        ss->vrange.max > ss->ssl3.downgradeCheckVersion) {
        PORT_SetError(SSL_ERROR_INVALID_VERSION_RANGE);
        ssl_ReleaseSSL3HandshakeLock(ss);
        ssl_Release1stHandshakeLock(ss);
        return SECFailure;
    }

    ss->vrange = constrainedRange;

    ssl_ReleaseSSL3HandshakeLock(ss);
    ssl_Release1stHandshakeLock(ss);

    return SECSuccess;
}

SECStatus
SSL_SetDowngradeCheckVersion(PRFileDesc *fd, PRUint16 version)
{
    sslSocket *ss = ssl_FindSocket(fd);
    SECStatus rv = SECFailure;

    if (!ss) {
        SSL_DBG(("%d: SSL[%d]: bad socket in SSL_SetDowngradeCheckVersion",
                 SSL_GETPID(), fd));
        return SECFailure;
    }

    if (version && !ssl3_VersionIsSupported(ss->protocolVariant, version)) {
        PORT_SetError(SEC_ERROR_INVALID_ARGS);
        return SECFailure;
    }

    ssl_Get1stHandshakeLock(ss);
    ssl_GetSSL3HandshakeLock(ss);

    if (version && version < ss->vrange.max) {
        PORT_SetError(SEC_ERROR_INVALID_ARGS);
        goto loser;
    }
    ss->ssl3.downgradeCheckVersion = version;
    rv = SECSuccess;

loser:
    ssl_ReleaseSSL3HandshakeLock(ss);
    ssl_Release1stHandshakeLock(ss);

    return rv;
}

const SECItemArray *
SSL_PeerStapledOCSPResponses(PRFileDesc *fd)
{
    sslSocket *ss = ssl_FindSocket(fd);

    if (!ss) {
        SSL_DBG(("%d: SSL[%d]: bad socket in SSL_PeerStapledOCSPResponses",
                 SSL_GETPID(), fd));
        return NULL;
    }

    if (!ss->sec.ci.sid) {
        PORT_SetError(SEC_ERROR_NOT_INITIALIZED);
        return NULL;
    }

    return &ss->sec.ci.sid->peerCertStatus;
}

/************************************************************************/
/* The following functions are the TOP LEVEL SSL functions.
** They all get called through the NSPRIOMethods table below.
*/

static PRFileDesc *PR_CALLBACK
ssl_Accept(PRFileDesc *fd, PRNetAddr *sockaddr, PRIntervalTime timeout)
{
    sslSocket *ss;
    sslSocket *ns = NULL;
    PRFileDesc *newfd = NULL;
    PRFileDesc *osfd;
    PRStatus status;

    ss = ssl_GetPrivate(fd);
    if (!ss) {
        SSL_DBG(("%d: SSL[%d]: bad socket in accept", SSL_GETPID(), fd));
        return NULL;
    }

    /* IF this is a listen socket, there shouldn't be any I/O going on */
    SSL_LOCK_READER(ss);
    SSL_LOCK_WRITER(ss);
    ssl_Get1stHandshakeLock(ss);
    ssl_GetSSL3HandshakeLock(ss);

    ss->cTimeout = timeout;

    osfd = ss->fd->lower;

    /* First accept connection */
    newfd = osfd->methods->accept(osfd, sockaddr, timeout);
    if (newfd == NULL) {
        SSL_DBG(("%d: SSL[%d]: accept failed, errno=%d",
                 SSL_GETPID(), ss->fd, PORT_GetError()));
    } else {
        /* Create ssl module */
        ns = ssl_DupSocket(ss);
    }

    ssl_ReleaseSSL3HandshakeLock(ss);
    ssl_Release1stHandshakeLock(ss);
    SSL_UNLOCK_WRITER(ss);
    SSL_UNLOCK_READER(ss); /* ss isn't used below here. */

    if (ns == NULL)
        goto loser;

    /* push ssl module onto the new socket */
    status = ssl_PushIOLayer(ns, newfd, PR_TOP_IO_LAYER);
    if (status != PR_SUCCESS)
        goto loser;

    /* Now start server connection handshake with client.
    ** Don't need locks here because nobody else has a reference to ns yet.
    */
    if (ns->opt.useSecurity) {
        if (ns->opt.handshakeAsClient) {
            ns->handshake = ssl_BeginClientHandshake;
            ss->handshaking = sslHandshakingAsClient;
        } else {
            ns->handshake = ssl_BeginServerHandshake;
            ss->handshaking = sslHandshakingAsServer;
        }
    }
    ns->TCPconnected = 1;
    return newfd;

loser:
    if (ns != NULL)
        ssl_FreeSocket(ns);
    if (newfd != NULL)
        PR_Close(newfd);
    return NULL;
}

static PRStatus PR_CALLBACK
ssl_Connect(PRFileDesc *fd, const PRNetAddr *sockaddr, PRIntervalTime timeout)
{
    sslSocket *ss;
    PRStatus rv;

    ss = ssl_GetPrivate(fd);
    if (!ss) {
        SSL_DBG(("%d: SSL[%d]: bad socket in connect", SSL_GETPID(), fd));
        return PR_FAILURE;
    }

    /* IF this is a listen socket, there shouldn't be any I/O going on */
    SSL_LOCK_READER(ss);
    SSL_LOCK_WRITER(ss);

    ss->cTimeout = timeout;
    rv = (PRStatus)(*ss->ops->connect)(ss, sockaddr);

    SSL_UNLOCK_WRITER(ss);
    SSL_UNLOCK_READER(ss);

    return rv;
}

static PRStatus PR_CALLBACK
ssl_Bind(PRFileDesc *fd, const PRNetAddr *addr)
{
    sslSocket *ss = ssl_GetPrivate(fd);
    PRStatus rv;

    if (!ss) {
        SSL_DBG(("%d: SSL[%d]: bad socket in bind", SSL_GETPID(), fd));
        return PR_FAILURE;
    }
    SSL_LOCK_READER(ss);
    SSL_LOCK_WRITER(ss);

    rv = (PRStatus)(*ss->ops->bind)(ss, addr);

    SSL_UNLOCK_WRITER(ss);
    SSL_UNLOCK_READER(ss);
    return rv;
}

static PRStatus PR_CALLBACK
ssl_Listen(PRFileDesc *fd, PRIntn backlog)
{
    sslSocket *ss = ssl_GetPrivate(fd);
    PRStatus rv;

    if (!ss) {
        SSL_DBG(("%d: SSL[%d]: bad socket in listen", SSL_GETPID(), fd));
        return PR_FAILURE;
    }
    SSL_LOCK_READER(ss);
    SSL_LOCK_WRITER(ss);

    rv = (PRStatus)(*ss->ops->listen)(ss, backlog);

    SSL_UNLOCK_WRITER(ss);
    SSL_UNLOCK_READER(ss);
    return rv;
}

static PRStatus PR_CALLBACK
ssl_Shutdown(PRFileDesc *fd, PRIntn how)
{
    sslSocket *ss = ssl_GetPrivate(fd);
    PRStatus rv;

    if (!ss) {
        SSL_DBG(("%d: SSL[%d]: bad socket in shutdown", SSL_GETPID(), fd));
        return PR_FAILURE;
    }
    if (how == PR_SHUTDOWN_RCV || how == PR_SHUTDOWN_BOTH) {
        SSL_LOCK_READER(ss);
    }
    if (how == PR_SHUTDOWN_SEND || how == PR_SHUTDOWN_BOTH) {
        SSL_LOCK_WRITER(ss);
    }

    rv = (PRStatus)(*ss->ops->shutdown)(ss, how);

    if (how == PR_SHUTDOWN_SEND || how == PR_SHUTDOWN_BOTH) {
        SSL_UNLOCK_WRITER(ss);
    }
    if (how == PR_SHUTDOWN_RCV || how == PR_SHUTDOWN_BOTH) {
        SSL_UNLOCK_READER(ss);
    }
    return rv;
}

static PRStatus PR_CALLBACK
ssl_Close(PRFileDesc *fd)
{
    sslSocket *ss;
    PRStatus rv;

    ss = ssl_GetPrivate(fd);
    if (!ss) {
        SSL_DBG(("%d: SSL[%d]: bad socket in close", SSL_GETPID(), fd));
        return PR_FAILURE;
    }

    /* There must not be any I/O going on */
    SSL_LOCK_READER(ss);
    SSL_LOCK_WRITER(ss);

    /* By the time this function returns,
    ** ss is an invalid pointer, and the locks to which it points have
    ** been unlocked and freed.  So, this is the ONE PLACE in all of SSL
    ** where the LOCK calls and the corresponding UNLOCK calls are not in
    ** the same function scope.  The unlock calls are in ssl_FreeSocket().
    */
    rv = (PRStatus)(*ss->ops->close)(ss);

    return rv;
}

static int PR_CALLBACK
ssl_Recv(PRFileDesc *fd, void *buf, PRInt32 len, PRIntn flags,
         PRIntervalTime timeout)
{
    sslSocket *ss;
    int rv;

    ss = ssl_GetPrivate(fd);
    if (!ss) {
        SSL_DBG(("%d: SSL[%d]: bad socket in recv", SSL_GETPID(), fd));
        return SECFailure;
    }
    SSL_LOCK_READER(ss);
    ss->rTimeout = timeout;
    if (!ss->opt.fdx)
        ss->wTimeout = timeout;
    rv = (*ss->ops->recv)(ss, (unsigned char *)buf, len, flags);
    SSL_UNLOCK_READER(ss);
    return rv;
}

static int PR_CALLBACK
ssl_Send(PRFileDesc *fd, const void *buf, PRInt32 len, PRIntn flags,
         PRIntervalTime timeout)
{
    sslSocket *ss;
    int rv;

    ss = ssl_GetPrivate(fd);
    if (!ss) {
        SSL_DBG(("%d: SSL[%d]: bad socket in send", SSL_GETPID(), fd));
        return SECFailure;
    }
    SSL_LOCK_WRITER(ss);
    ss->wTimeout = timeout;
    if (!ss->opt.fdx)
        ss->rTimeout = timeout;
    rv = (*ss->ops->send)(ss, (const unsigned char *)buf, len, flags);
    SSL_UNLOCK_WRITER(ss);
    return rv;
}

static int PR_CALLBACK
ssl_Read(PRFileDesc *fd, void *buf, PRInt32 len)
{
    sslSocket *ss;
    int rv;

    ss = ssl_GetPrivate(fd);
    if (!ss) {
        SSL_DBG(("%d: SSL[%d]: bad socket in read", SSL_GETPID(), fd));
        return SECFailure;
    }
    SSL_LOCK_READER(ss);
    ss->rTimeout = PR_INTERVAL_NO_TIMEOUT;
    if (!ss->opt.fdx)
        ss->wTimeout = PR_INTERVAL_NO_TIMEOUT;
    rv = (*ss->ops->read)(ss, (unsigned char *)buf, len);
    SSL_UNLOCK_READER(ss);
    return rv;
}

static int PR_CALLBACK
ssl_Write(PRFileDesc *fd, const void *buf, PRInt32 len)
{
    sslSocket *ss;
    int rv;

    ss = ssl_GetPrivate(fd);
    if (!ss) {
        SSL_DBG(("%d: SSL[%d]: bad socket in write", SSL_GETPID(), fd));
        return SECFailure;
    }
    SSL_LOCK_WRITER(ss);
    ss->wTimeout = PR_INTERVAL_NO_TIMEOUT;
    if (!ss->opt.fdx)
        ss->rTimeout = PR_INTERVAL_NO_TIMEOUT;
    rv = (*ss->ops->write)(ss, (const unsigned char *)buf, len);
    SSL_UNLOCK_WRITER(ss);
    return rv;
}

static PRStatus PR_CALLBACK
ssl_GetPeerName(PRFileDesc *fd, PRNetAddr *addr)
{
    sslSocket *ss;

    ss = ssl_GetPrivate(fd);
    if (!ss) {
        SSL_DBG(("%d: SSL[%d]: bad socket in getpeername", SSL_GETPID(), fd));
        return PR_FAILURE;
    }
    return (PRStatus)(*ss->ops->getpeername)(ss, addr);
}

/*
*/
SECStatus
ssl_GetPeerInfo(sslSocket *ss)
{
    PRFileDesc *osfd;
    int rv;
    PRNetAddr sin;

    osfd = ss->fd->lower;

    PORT_Memset(&sin, 0, sizeof(sin));
    rv = osfd->methods->getpeername(osfd, &sin);
    if (rv < 0) {
        return SECFailure;
    }
    ss->TCPconnected = 1;
    if (sin.inet.family == PR_AF_INET) {
        PR_ConvertIPv4AddrToIPv6(sin.inet.ip, &ss->sec.ci.peer);
        ss->sec.ci.port = sin.inet.port;
    } else if (sin.ipv6.family == PR_AF_INET6) {
        ss->sec.ci.peer = sin.ipv6.ip;
        ss->sec.ci.port = sin.ipv6.port;
    } else {
        PORT_SetError(PR_ADDRESS_NOT_SUPPORTED_ERROR);
        return SECFailure;
    }
    return SECSuccess;
}

static PRStatus PR_CALLBACK
ssl_GetSockName(PRFileDesc *fd, PRNetAddr *name)
{
    sslSocket *ss;

    ss = ssl_GetPrivate(fd);
    if (!ss) {
        SSL_DBG(("%d: SSL[%d]: bad socket in getsockname", SSL_GETPID(), fd));
        return PR_FAILURE;
    }
    return (PRStatus)(*ss->ops->getsockname)(ss, name);
}

SECStatus
SSL_SetSockPeerID(PRFileDesc *fd, const char *peerID)
{
    sslSocket *ss;

    ss = ssl_FindSocket(fd);
    if (!ss) {
        SSL_DBG(("%d: SSL[%d]: bad socket in SSL_SetSockPeerID",
                 SSL_GETPID(), fd));
        return SECFailure;
    }

    if (ss->peerID) {
        PORT_Free(ss->peerID);
        ss->peerID = NULL;
    }
    if (peerID)
        ss->peerID = PORT_Strdup(peerID);
    return (ss->peerID || !peerID) ? SECSuccess : SECFailure;
}

#define PR_POLL_RW (PR_POLL_WRITE | PR_POLL_READ)

static PRInt16 PR_CALLBACK
ssl_Poll(PRFileDesc *fd, PRInt16 how_flags, PRInt16 *p_out_flags)
{
    sslSocket *ss;
    PRInt16 new_flags = how_flags; /* should select on these flags. */
    PRNetAddr addr;

    *p_out_flags = 0;
    ss = ssl_GetPrivate(fd);
    if (!ss) {
        SSL_DBG(("%d: SSL[%d]: bad socket in SSL_Poll",
                 SSL_GETPID(), fd));
        return 0; /* don't poll on this socket */
    }

    if (ss->opt.useSecurity &&
        ss->handshaking != sslHandshakingUndetermined &&
        !ss->firstHsDone &&
        (how_flags & PR_POLL_RW)) {
        if (!ss->TCPconnected) {
            ss->TCPconnected = (PR_SUCCESS == ssl_DefGetpeername(ss, &addr));
        }
        /* If it's not connected, then presumably the application is polling
        ** on read or write appropriately, so don't change it.
        */
        if (ss->TCPconnected) {
            if (!ss->handshakeBegun) {
                /* If the handshake has not begun, poll on read or write
                ** based on the local application's role in the handshake,
                ** not based on what the application requested.
                */
                new_flags &= ~PR_POLL_RW;
                if (ss->handshaking == sslHandshakingAsClient) {
                    new_flags |= PR_POLL_WRITE;
                } else { /* handshaking as server */
                    new_flags |= PR_POLL_READ;
                }
            } else
                /* First handshake is in progress */
                if (ss->lastWriteBlocked) {
                if (new_flags & PR_POLL_READ) {
                    /* The caller is waiting for data to be received,
                    ** but the initial handshake is blocked on write, or the
                    ** client's first handshake record has not been written.
                    ** The code should select on write, not read.
                    */
                    new_flags ^= PR_POLL_READ;  /* don't select on read. */
                    new_flags |= PR_POLL_WRITE; /* do    select on write. */
                }
            } else if (new_flags & PR_POLL_WRITE) {
                /* The caller is trying to write, but the handshake is
                ** blocked waiting for data to read, and the first
                ** handshake has been sent.  So do NOT to poll on write
                ** unless we did false start.
                */
                if (!ss->ssl3.hs.canFalseStart) {
                    new_flags ^= PR_POLL_WRITE; /* don't select on write. */
                }
                new_flags |= PR_POLL_READ; /* do    select on read. */
            }
        }
    } else if ((new_flags & PR_POLL_READ) && (SSL_DataPending(fd) > 0)) {
        *p_out_flags = PR_POLL_READ; /* it's ready already. */
        return new_flags;
    } else if ((ss->lastWriteBlocked) && (how_flags & PR_POLL_READ) &&
               (ss->pendingBuf.len != 0)) { /* write data waiting to be sent */
        new_flags |= PR_POLL_WRITE;         /* also select on write. */
    }

    if (ss->ssl3.hs.restartTarget != NULL) {
        /* Read and write will block until the asynchronous callback completes
         * (e.g. until SSL_AuthCertificateComplete is called), so don't tell
         * the caller to poll the socket unless there is pending write data.
         */
        if (ss->lastWriteBlocked && ss->pendingBuf.len != 0) {
            /* Ignore any newly-received data on the socket, but do wait for
             * the socket to become writable again. Here, it is OK for an error
             * to be detected, because our logic for sending pending write data
             * will allow us to report the error to the caller without the risk
             * of the application spinning.
             */
            new_flags &= (PR_POLL_WRITE | PR_POLL_EXCEPT);
        } else {
            /* Unfortunately, clearing new_flags will make it impossible for
             * the application to detect errors that it would otherwise be
             * able to detect with PR_POLL_EXCEPT, until the asynchronous
             * callback completes. However, we must clear all the flags to
             * prevent the application from spinning (alternating between
             * calling PR_Poll that would return PR_POLL_EXCEPT, and send/recv
             * which won't actually report the I/O error while we are waiting
             * for the asynchronous callback to complete).
             */
            new_flags = 0;
        }
    }

    if (new_flags && (fd->lower->methods->poll != NULL)) {
        PRInt16 lower_out_flags = 0;
        PRInt16 lower_new_flags;
        lower_new_flags = fd->lower->methods->poll(fd->lower, new_flags,
                                                   &lower_out_flags);
        if ((lower_new_flags & lower_out_flags) && (how_flags != new_flags)) {
            PRInt16 out_flags = lower_out_flags & ~PR_POLL_RW;
            if (lower_out_flags & PR_POLL_READ)
                out_flags |= PR_POLL_WRITE;
            if (lower_out_flags & PR_POLL_WRITE)
                out_flags |= PR_POLL_READ;
            *p_out_flags = out_flags;
            new_flags = how_flags;
        } else {
            *p_out_flags = lower_out_flags;
            new_flags = lower_new_flags;
        }
    }

    return new_flags;
}

static PRInt32 PR_CALLBACK
ssl_TransmitFile(PRFileDesc *sd, PRFileDesc *fd,
                 const void *headers, PRInt32 hlen,
                 PRTransmitFileFlags flags, PRIntervalTime timeout)
{
    PRSendFileData sfd;

    sfd.fd = fd;
    sfd.file_offset = 0;
    sfd.file_nbytes = 0;
    sfd.header = headers;
    sfd.hlen = hlen;
    sfd.trailer = NULL;
    sfd.tlen = 0;

    return sd->methods->sendfile(sd, &sfd, flags, timeout);
}

PRBool
ssl_FdIsBlocking(PRFileDesc *fd)
{
    PRSocketOptionData opt;
    PRStatus status;

    opt.option = PR_SockOpt_Nonblocking;
    opt.value.non_blocking = PR_FALSE;
    status = PR_GetSocketOption(fd, &opt);
    if (status != PR_SUCCESS)
        return PR_FALSE;
    return (PRBool)!opt.value.non_blocking;
}

PRBool
ssl_SocketIsBlocking(sslSocket *ss)
{
    return ssl_FdIsBlocking(ss->fd);
}

PRInt32 sslFirstBufSize = 8 * 1024;
PRInt32 sslCopyLimit = 1024;

static PRInt32 PR_CALLBACK
ssl_WriteV(PRFileDesc *fd, const PRIOVec *iov, PRInt32 vectors,
           PRIntervalTime timeout)
{
    PRInt32 i;
    PRInt32 bufLen;
    PRInt32 left;
    PRInt32 rv;
    PRInt32 sent = 0;
    const PRInt32 first_len = sslFirstBufSize;
    const PRInt32 limit = sslCopyLimit;
    PRBool blocking;
    PRIOVec myIov;
    char buf[MAX_FRAGMENT_LENGTH];

    if (vectors < 0) {
        PORT_SetError(PR_INVALID_ARGUMENT_ERROR);
        return -1;
    }
    if (vectors > PR_MAX_IOVECTOR_SIZE) {
        PORT_SetError(PR_BUFFER_OVERFLOW_ERROR);
        return -1;
    }
    for (i = 0; i < vectors; i++) {
        if (iov[i].iov_len < 0) {
            PORT_SetError(PR_INVALID_ARGUMENT_ERROR);
            return -1;
        }
    }
    blocking = ssl_FdIsBlocking(fd);

#define K16 sizeof(buf)
#define KILL_VECTORS                   \
    while (vectors && !iov->iov_len) { \
        ++iov;                         \
        --vectors;                     \
    }
#define GET_VECTOR      \
    do {                \
        myIov = *iov++; \
        --vectors;      \
        KILL_VECTORS    \
    } while (0)
#define HANDLE_ERR(rv, len)                                    \
    if (rv != len) {                                           \
        if (rv < 0) {                                          \
            if (!blocking &&                                   \
                (PR_GetError() == PR_WOULD_BLOCK_ERROR) &&     \
                (sent > 0)) {                                  \
                return sent;                                   \
            } else {                                           \
                return -1;                                     \
            }                                                  \
        }                                                      \
        /* Only a nonblocking socket can have partial sends */ \
        PR_ASSERT(!blocking);                                  \
        return sent + rv;                                      \
    }
#define SEND(bfr, len)                           \
    do {                                         \
        rv = ssl_Send(fd, bfr, len, 0, timeout); \
        HANDLE_ERR(rv, len)                      \
        sent += len;                             \
    } while (0)

    /* Make sure the first write is at least 8 KB, if possible. */
    KILL_VECTORS
    if (!vectors)
        return ssl_Send(fd, 0, 0, 0, timeout);
    GET_VECTOR;
    if (!vectors) {
        return ssl_Send(fd, myIov.iov_base, myIov.iov_len, 0, timeout);
    }
    if (myIov.iov_len < first_len) {
        PORT_Memcpy(buf, myIov.iov_base, myIov.iov_len);
        bufLen = myIov.iov_len;
        left = first_len - bufLen;
        while (vectors && left) {
            int toCopy;
            GET_VECTOR;
            toCopy = PR_MIN(left, myIov.iov_len);
            PORT_Memcpy(buf + bufLen, myIov.iov_base, toCopy);
            bufLen += toCopy;
            left -= toCopy;
            myIov.iov_base += toCopy;
            myIov.iov_len -= toCopy;
        }
        SEND(buf, bufLen);
    }

    while (vectors || myIov.iov_len) {
        PRInt32 addLen;
        if (!myIov.iov_len) {
            GET_VECTOR;
        }
        while (myIov.iov_len >= K16) {
            SEND(myIov.iov_base, K16);
            myIov.iov_base += K16;
            myIov.iov_len -= K16;
        }
        if (!myIov.iov_len)
            continue;

        if (!vectors || myIov.iov_len > limit) {
            addLen = 0;
        } else if ((addLen = iov->iov_len % K16) + myIov.iov_len <= limit) {
            /* Addlen is already computed. */;
        } else if (vectors > 1 &&
                   iov[1].iov_len % K16 + addLen + myIov.iov_len <= 2 * limit) {
            addLen = limit - myIov.iov_len;
        } else
            addLen = 0;

        if (!addLen) {
            SEND(myIov.iov_base, myIov.iov_len);
            myIov.iov_len = 0;
            continue;
        }
        PORT_Memcpy(buf, myIov.iov_base, myIov.iov_len);
        bufLen = myIov.iov_len;
        do {
            GET_VECTOR;
            PORT_Memcpy(buf + bufLen, myIov.iov_base, addLen);
            myIov.iov_base += addLen;
            myIov.iov_len -= addLen;
            bufLen += addLen;

            left = PR_MIN(limit, K16 - bufLen);
            if (!vectors             /* no more left */
                || myIov.iov_len > 0 /* we didn't use that one all up */
                || bufLen >= K16 /* it's full. */) {
                addLen = 0;
            } else if ((addLen = iov->iov_len % K16) <= left) {
                /* Addlen is already computed. */;
            } else if (vectors > 1 &&
                       iov[1].iov_len % K16 + addLen <= left + limit) {
                addLen = left;
            } else
                addLen = 0;

        } while (addLen);
        SEND(buf, bufLen);
    }
    return sent;
}

/*
 * These functions aren't implemented.
 */

static PRInt32 PR_CALLBACK
ssl_Available(PRFileDesc *fd)
{
    PORT_Assert(0);
    PR_SetError(PR_NOT_IMPLEMENTED_ERROR, 0);
    return SECFailure;
}

static PRInt64 PR_CALLBACK
ssl_Available64(PRFileDesc *fd)
{
    PRInt64 res;

    PORT_Assert(0);
    PR_SetError(PR_NOT_IMPLEMENTED_ERROR, 0);
    LL_I2L(res, -1L);
    return res;
}

static PRStatus PR_CALLBACK
ssl_FSync(PRFileDesc *fd)
{
    PORT_Assert(0);
    PR_SetError(PR_NOT_IMPLEMENTED_ERROR, 0);
    return PR_FAILURE;
}

static PRInt32 PR_CALLBACK
ssl_Seek(PRFileDesc *fd, PRInt32 offset, PRSeekWhence how)
{
    PORT_Assert(0);
    PR_SetError(PR_NOT_IMPLEMENTED_ERROR, 0);
    return SECFailure;
}

static PRInt64 PR_CALLBACK
ssl_Seek64(PRFileDesc *fd, PRInt64 offset, PRSeekWhence how)
{
    PRInt64 res;

    PORT_Assert(0);
    PR_SetError(PR_NOT_IMPLEMENTED_ERROR, 0);
    LL_I2L(res, -1L);
    return res;
}

static PRStatus PR_CALLBACK
ssl_FileInfo(PRFileDesc *fd, PRFileInfo *info)
{
    PORT_Assert(0);
    PR_SetError(PR_NOT_IMPLEMENTED_ERROR, 0);
    return PR_FAILURE;
}

static PRStatus PR_CALLBACK
ssl_FileInfo64(PRFileDesc *fd, PRFileInfo64 *info)
{
    PORT_Assert(0);
    PR_SetError(PR_NOT_IMPLEMENTED_ERROR, 0);
    return PR_FAILURE;
}

static PRInt32 PR_CALLBACK
ssl_RecvFrom(PRFileDesc *fd, void *buf, PRInt32 amount, PRIntn flags,
             PRNetAddr *addr, PRIntervalTime timeout)
{
    PORT_Assert(0);
    PR_SetError(PR_NOT_IMPLEMENTED_ERROR, 0);
    return SECFailure;
}

static PRInt32 PR_CALLBACK
ssl_SendTo(PRFileDesc *fd, const void *buf, PRInt32 amount, PRIntn flags,
           const PRNetAddr *addr, PRIntervalTime timeout)
{
    PORT_Assert(0);
    PR_SetError(PR_NOT_IMPLEMENTED_ERROR, 0);
    return SECFailure;
}

static const PRIOMethods ssl_methods = {
    PR_DESC_LAYERED,
    ssl_Close,            /* close        */
    ssl_Read,             /* read         */
    ssl_Write,            /* write        */
    ssl_Available,        /* available    */
    ssl_Available64,      /* available64  */
    ssl_FSync,            /* fsync        */
    ssl_Seek,             /* seek         */
    ssl_Seek64,           /* seek64       */
    ssl_FileInfo,         /* fileInfo     */
    ssl_FileInfo64,       /* fileInfo64   */
    ssl_WriteV,           /* writev       */
    ssl_Connect,          /* connect      */
    ssl_Accept,           /* accept       */
    ssl_Bind,             /* bind         */
    ssl_Listen,           /* listen       */
    ssl_Shutdown,         /* shutdown     */
    ssl_Recv,             /* recv         */
    ssl_Send,             /* send         */
    ssl_RecvFrom,         /* recvfrom     */
    ssl_SendTo,           /* sendto       */
    ssl_Poll,             /* poll         */
    PR_EmulateAcceptRead, /* acceptread   */
    ssl_TransmitFile,     /* transmitfile */
    ssl_GetSockName,      /* getsockname  */
    ssl_GetPeerName,      /* getpeername  */
    NULL,                 /* getsockopt   OBSOLETE */
    NULL,                 /* setsockopt   OBSOLETE */
    NULL,                 /* getsocketoption   */
    NULL,                 /* setsocketoption   */
    PR_EmulateSendFile,   /* Send a (partial) file with header/trailer*/
    NULL,                 /* reserved for future use */
    NULL,                 /* reserved for future use */
    NULL,                 /* reserved for future use */
    NULL,                 /* reserved for future use */
    NULL                  /* reserved for future use */
};

static PRIOMethods combined_methods;

static void
ssl_SetupIOMethods(void)
{
    PRIOMethods *new_methods = &combined_methods;
    const PRIOMethods *nspr_methods = PR_GetDefaultIOMethods();
    const PRIOMethods *my_methods = &ssl_methods;

    *new_methods = *nspr_methods;

    new_methods->file_type = my_methods->file_type;
    new_methods->close = my_methods->close;
    new_methods->read = my_methods->read;
    new_methods->write = my_methods->write;
    new_methods->available = my_methods->available;
    new_methods->available64 = my_methods->available64;
    new_methods->fsync = my_methods->fsync;
    new_methods->seek = my_methods->seek;
    new_methods->seek64 = my_methods->seek64;
    new_methods->fileInfo = my_methods->fileInfo;
    new_methods->fileInfo64 = my_methods->fileInfo64;
    new_methods->writev = my_methods->writev;
    new_methods->connect = my_methods->connect;
    new_methods->accept = my_methods->accept;
    new_methods->bind = my_methods->bind;
    new_methods->listen = my_methods->listen;
    new_methods->shutdown = my_methods->shutdown;
    new_methods->recv = my_methods->recv;
    new_methods->send = my_methods->send;
    new_methods->recvfrom = my_methods->recvfrom;
    new_methods->sendto = my_methods->sendto;
    new_methods->poll = my_methods->poll;
    new_methods->acceptread = my_methods->acceptread;
    new_methods->transmitfile = my_methods->transmitfile;
    new_methods->getsockname = my_methods->getsockname;
    new_methods->getpeername = my_methods->getpeername;
    /*  new_methods->getsocketoption   = my_methods->getsocketoption;       */
    /*  new_methods->setsocketoption   = my_methods->setsocketoption;       */
    new_methods->sendfile = my_methods->sendfile;
}

static PRCallOnceType initIoLayerOnce;

static PRStatus
ssl_InitIOLayer(void)
{
    ssl_layer_id = PR_GetUniqueIdentity("SSL");
    ssl_SetupIOMethods();
    ssl_inited = PR_TRUE;
    return PR_SUCCESS;
}

static PRStatus
ssl_PushIOLayer(sslSocket *ns, PRFileDesc *stack, PRDescIdentity id)
{
    PRFileDesc *layer = NULL;
    PRStatus status;

    if (!ssl_inited) {
        status = PR_CallOnce(&initIoLayerOnce, &ssl_InitIOLayer);
        if (status != PR_SUCCESS)
            goto loser;
    }

    if (ns == NULL)
        goto loser;

    layer = PR_CreateIOLayerStub(ssl_layer_id, &combined_methods);
    if (layer == NULL)
        goto loser;
    layer->secret = (PRFilePrivate *)ns;

    /* Here, "stack" points to the PRFileDesc on the top of the stack.
    ** "layer" points to a new FD that is to be inserted into the stack.
    ** If layer is being pushed onto the top of the stack, then
    ** PR_PushIOLayer switches the contents of stack and layer, and then
    ** puts stack on top of layer, so that after it is done, the top of
    ** stack is the same "stack" as it was before, and layer is now the
    ** FD for the former top of stack.
    ** After this call, stack always points to the top PRFD on the stack.
    ** If this function fails, the contents of stack and layer are as
    ** they were before the call.
    */
    status = PR_PushIOLayer(stack, id, layer);
    if (status != PR_SUCCESS)
        goto loser;

    ns->fd = (id == PR_TOP_IO_LAYER) ? stack : layer;
    return PR_SUCCESS;

loser:
    if (layer) {
        layer->dtor(layer); /* free layer */
    }
    return PR_FAILURE;
}

/* if this fails, caller must destroy socket. */
static SECStatus
ssl_MakeLocks(sslSocket *ss)
{
    ss->firstHandshakeLock = PZ_NewMonitor(nssILockSSL);
    if (!ss->firstHandshakeLock)
        goto loser;
    ss->ssl3HandshakeLock = PZ_NewMonitor(nssILockSSL);
    if (!ss->ssl3HandshakeLock)
        goto loser;
    ss->specLock = NSSRWLock_New(SSL_LOCK_RANK_SPEC, NULL);
    if (!ss->specLock)
        goto loser;
    ss->recvBufLock = PZ_NewMonitor(nssILockSSL);
    if (!ss->recvBufLock)
        goto loser;
    ss->xmitBufLock = PZ_NewMonitor(nssILockSSL);
    if (!ss->xmitBufLock)
        goto loser;
    ss->writerThread = NULL;
    if (ssl_lock_readers) {
        ss->recvLock = PZ_NewLock(nssILockSSL);
        if (!ss->recvLock)
            goto loser;
        ss->sendLock = PZ_NewLock(nssILockSSL);
        if (!ss->sendLock)
            goto loser;
    }
    return SECSuccess;
loser:
    ssl_DestroyLocks(ss);
    return SECFailure;
}

#if defined(XP_UNIX) || defined(XP_WIN32) || defined(XP_BEOS)
#define NSS_HAVE_GETENV 1
#endif

#define LOWER(x) (x | 0x20) /* cheap ToLower function ignores LOCALE */

static void
ssl_SetDefaultsFromEnvironment(void)
{
#if defined(NSS_HAVE_GETENV)
    static int firsttime = 1;

    if (firsttime) {
        char *ev;
        firsttime = 0;
#ifdef DEBUG
        ev = PR_GetEnvSecure("SSLDEBUGFILE");
        if (ev && ev[0]) {
            ssl_trace_iob = fopen(ev, "w");
        }
        if (!ssl_trace_iob) {
            ssl_trace_iob = stderr;
        }
#ifdef TRACE
        ev = PR_GetEnvSecure("SSLTRACE");
        if (ev && ev[0]) {
            ssl_trace = atoi(ev);
            SSL_TRACE(("SSL: tracing set to %d", ssl_trace));
        }
#endif /* TRACE */
        ev = PR_GetEnvSecure("SSLDEBUG");
        if (ev && ev[0]) {
            ssl_debug = atoi(ev);
            SSL_TRACE(("SSL: debugging set to %d", ssl_debug));
        }
#endif /* DEBUG */
#ifdef NSS_ALLOW_SSLKEYLOGFILE
        ev = PR_GetEnvSecure("SSLKEYLOGFILE");
        if (ev && ev[0]) {
            ssl_keylog_iob = fopen(ev, "a");
            if (!ssl_keylog_iob) {
                SSL_TRACE(("SSL: failed to open key log file"));
            } else {
                if (ftell(ssl_keylog_iob) == 0) {
                    fputs("# SSL/TLS secrets log file, generated by NSS\n",
                          ssl_keylog_iob);
                }
                SSL_TRACE(("SSL: logging SSL/TLS secrets to %s", ev));
            }
        }
#endif
        ev = PR_GetEnvSecure("SSLFORCELOCKS");
        if (ev && ev[0] == '1') {
            ssl_force_locks = PR_TRUE;
            ssl_defaults.noLocks = 0;
            strcpy(lockStatus + LOCKSTATUS_OFFSET, "FORCED.  ");
            SSL_TRACE(("SSL: force_locks set to %d", ssl_force_locks));
        }
        ev = PR_GetEnvSecure("NSS_SSL_ENABLE_RENEGOTIATION");
        if (ev) {
            if (ev[0] == '1' || LOWER(ev[0]) == 'u')
                ssl_defaults.enableRenegotiation = SSL_RENEGOTIATE_UNRESTRICTED;
            else if (ev[0] == '0' || LOWER(ev[0]) == 'n')
                ssl_defaults.enableRenegotiation = SSL_RENEGOTIATE_NEVER;
            else if (ev[0] == '2' || LOWER(ev[0]) == 'r')
                ssl_defaults.enableRenegotiation = SSL_RENEGOTIATE_REQUIRES_XTN;
            else if (ev[0] == '3' || LOWER(ev[0]) == 't')
                ssl_defaults.enableRenegotiation = SSL_RENEGOTIATE_TRANSITIONAL;
            SSL_TRACE(("SSL: enableRenegotiation set to %d",
                       ssl_defaults.enableRenegotiation));
        }
        ev = PR_GetEnvSecure("NSS_SSL_REQUIRE_SAFE_NEGOTIATION");
        if (ev && ev[0] == '1') {
            ssl_defaults.requireSafeNegotiation = PR_TRUE;
            SSL_TRACE(("SSL: requireSafeNegotiation set to %d",
                       PR_TRUE));
        }
        ev = PR_GetEnvSecure("NSS_SSL_CBC_RANDOM_IV");
        if (ev && ev[0] == '0') {
            ssl_defaults.cbcRandomIV = PR_FALSE;
            SSL_TRACE(("SSL: cbcRandomIV set to 0"));
        }
    }
#endif /* NSS_HAVE_GETENV */
}

const sslNamedGroupDef *
ssl_LookupNamedGroup(SSLNamedGroup group)
{
    unsigned int i;

    for (i = 0; i < SSL_NAMED_GROUP_COUNT; ++i) {
        if (ssl_named_groups[i].name == group) {
            return &ssl_named_groups[i];
        }
    }
    return NULL;
}

PRBool
ssl_NamedGroupEnabled(const sslSocket *ss, const sslNamedGroupDef *groupDef)
{
    unsigned int i;

    if (!groupDef) {
        return PR_FALSE;
    }

    for (i = 0; i < SSL_NAMED_GROUP_COUNT; ++i) {
        if (ss->namedGroupPreferences[i] &&
            ss->namedGroupPreferences[i] == groupDef) {
            return PR_TRUE;
        }
    }
    return PR_FALSE;
}

/* Returns a reference counted object that contains a key pair.
 * Or NULL on failure.  Initial ref count is 1.
 * Uses the keys in the pair as input.  Adopts the keys given.
 */
sslKeyPair *
ssl_NewKeyPair(SECKEYPrivateKey *privKey, SECKEYPublicKey *pubKey)
{
    sslKeyPair *pair;

    if (!privKey || !pubKey) {
        PORT_SetError(PR_INVALID_ARGUMENT_ERROR);
        return NULL;
    }
    pair = PORT_ZNew(sslKeyPair);
    if (!pair)
        return NULL; /* error code is set. */
    pair->privKey = privKey;
    pair->pubKey = pubKey;
    pair->refCount = 1;
    return pair; /* success */
}

sslKeyPair *
ssl_GetKeyPairRef(sslKeyPair *keyPair)
{
    PR_ATOMIC_INCREMENT(&keyPair->refCount);
    return keyPair;
}

void
ssl_FreeKeyPair(sslKeyPair *keyPair)
{
    PRInt32 newCount = PR_ATOMIC_DECREMENT(&keyPair->refCount);
    if (!newCount) {
        SECKEY_DestroyPrivateKey(keyPair->privKey);
        SECKEY_DestroyPublicKey(keyPair->pubKey);
        PORT_Free(keyPair);
    }
}

/* Ephemeral key handling. */
sslEphemeralKeyPair *
ssl_NewEphemeralKeyPair(const sslNamedGroupDef *group,
                        SECKEYPrivateKey *privKey, SECKEYPublicKey *pubKey)
{
    sslKeyPair *keys;
    sslEphemeralKeyPair *pair;

    if (!group) {
        PORT_SetError(PR_INVALID_ARGUMENT_ERROR);
        return NULL;
    }

    keys = ssl_NewKeyPair(privKey, pubKey);
    if (!keys) {
        return NULL;
    }

    pair = PORT_ZNew(sslEphemeralKeyPair);
    if (!pair) {
        ssl_FreeKeyPair(keys);
        return NULL; /* error already set */
    }

    PR_INIT_CLIST(&pair->link);
    pair->group = group;
    pair->keys = keys;

    return pair;
}

sslEphemeralKeyPair *
ssl_CopyEphemeralKeyPair(sslEphemeralKeyPair *keyPair)
{
    sslEphemeralKeyPair *pair;

    pair = PORT_ZNew(sslEphemeralKeyPair);
    if (!pair) {
        return NULL; /* error already set */
    }

    PR_INIT_CLIST(&pair->link);
    pair->group = keyPair->group;
    pair->keys = ssl_GetKeyPairRef(keyPair->keys);

    return pair;
}

void
ssl_FreeEphemeralKeyPair(sslEphemeralKeyPair *keyPair)
{
    ssl_FreeKeyPair(keyPair->keys);
    PR_REMOVE_LINK(&keyPair->link);
    PORT_Free(keyPair);
}

PRBool
ssl_HaveEphemeralKeyPair(const sslSocket *ss, const sslNamedGroupDef *groupDef)
{
    return ssl_LookupEphemeralKeyPair((sslSocket *)ss, groupDef) != NULL;
}

sslEphemeralKeyPair *
ssl_LookupEphemeralKeyPair(sslSocket *ss, const sslNamedGroupDef *groupDef)
{
    PRCList *cursor;
    for (cursor = PR_NEXT_LINK(&ss->ephemeralKeyPairs);
         cursor != &ss->ephemeralKeyPairs;
         cursor = PR_NEXT_LINK(cursor)) {
        sslEphemeralKeyPair *keyPair = (sslEphemeralKeyPair *)cursor;
        if (keyPair->group == groupDef) {
            return keyPair;
        }
    }
    return NULL;
}

void
ssl_FreeEphemeralKeyPairs(sslSocket *ss)
{
    while (!PR_CLIST_IS_EMPTY(&ss->ephemeralKeyPairs)) {
        PRCList *cursor = PR_LIST_TAIL(&ss->ephemeralKeyPairs);
        ssl_FreeEphemeralKeyPair((sslEphemeralKeyPair *)cursor);
    }
}

/*
** Create a newsocket structure for a file descriptor.
*/
static sslSocket *
ssl_NewSocket(PRBool makeLocks, SSLProtocolVariant protocolVariant)
{
    SECStatus rv;
    sslSocket *ss;
    int i;

    ssl_SetDefaultsFromEnvironment();

    if (ssl_force_locks)
        makeLocks = PR_TRUE;

    /* Make a new socket and get it ready */
    ss = (sslSocket *)PORT_ZAlloc(sizeof(sslSocket));
    if (!ss) {
        return NULL;
    }
    ss->opt = ssl_defaults;
    if (protocolVariant == ssl_variant_datagram) {
        ss->opt.enableRenegotiation = SSL_RENEGOTIATE_NEVER;
    }
    ss->opt.useSocks = PR_FALSE;
    ss->opt.noLocks = !makeLocks;
    ss->vrange = *VERSIONS_DEFAULTS(protocolVariant);
    ss->protocolVariant = protocolVariant;
    /* Ignore overlap failures, because returning NULL would trigger assertion
     * failures elsewhere. We don't want this scenario to be fatal, it's just
     * a state where no SSL connectivity is possible. */
    ssl3_CreateOverlapWithPolicy(ss->protocolVariant, &ss->vrange, &ss->vrange);
    ss->peerID = NULL;
    ss->rTimeout = PR_INTERVAL_NO_TIMEOUT;
    ss->wTimeout = PR_INTERVAL_NO_TIMEOUT;
    ss->cTimeout = PR_INTERVAL_NO_TIMEOUT;
    ss->url = NULL;

    PR_INIT_CLIST(&ss->serverCerts);
    PR_INIT_CLIST(&ss->ephemeralKeyPairs);
    PR_INIT_CLIST(&ss->extensionHooks);

    ss->dbHandle = CERT_GetDefaultCertDB();

    /* Provide default implementation of hooks */
    ss->authCertificate = SSL_AuthCertificate;
    ss->authCertificateArg = (void *)ss->dbHandle;
    ss->sniSocketConfig = NULL;
    ss->sniSocketConfigArg = NULL;
    ss->getClientAuthData = NULL;
    ss->alertReceivedCallback = NULL;
    ss->alertReceivedCallbackArg = NULL;
    ss->alertSentCallback = NULL;
    ss->alertSentCallbackArg = NULL;
    ss->handleBadCert = NULL;
    ss->badCertArg = NULL;
    ss->pkcs11PinArg = NULL;

    ssl_ChooseOps(ss);
    ssl3_InitSocketPolicy(ss);
    for (i = 0; i < SSL_NAMED_GROUP_COUNT; ++i) {
        ss->namedGroupPreferences[i] = &ssl_named_groups[i];
    }
    ss->additionalShares = 0;
    PR_INIT_CLIST(&ss->ssl3.hs.remoteExtensions);
    PR_INIT_CLIST(&ss->ssl3.hs.lastMessageFlight);
    PR_INIT_CLIST(&ss->ssl3.hs.cipherSpecs);
    PR_INIT_CLIST(&ss->ssl3.hs.bufferedEarlyData);
    ssl3_InitExtensionData(&ss->xtnData, ss);
    if (makeLocks) {
        rv = ssl_MakeLocks(ss);
        if (rv != SECSuccess)
            goto loser;
    }
    rv = ssl_CreateSecurityInfo(ss);
    if (rv != SECSuccess)
        goto loser;
    rv = ssl3_InitGather(&ss->gs);
    if (rv != SECSuccess)
        goto loser;
    return ss;

loser:
    ssl_DestroySocketContents(ss);
    ssl_DestroyLocks(ss);
    PORT_Free(ss);
    return NULL;
}

/**
 * DEPRECATED: Will always return false.
 */
SECStatus
SSL_CanBypass(CERTCertificate *cert, SECKEYPrivateKey *srvPrivkey,
              PRUint32 protocolmask, PRUint16 *ciphersuites, int nsuites,
              PRBool *pcanbypass, void *pwArg)
{
    if (!pcanbypass) {
        PORT_SetError(SEC_ERROR_INVALID_ARGS);
        return SECFailure;
    }
    *pcanbypass = PR_FALSE;
    return SECSuccess;
}

/* Functions that are truly experimental use EXP, functions that are no longer
 * experimental use PUB.
 *
 * When initially defining a new API, add that API here using the EXP() macro
 * and name the function with a SSLExp_ prefix.  Define the experimental API as
 * a macro in sslexp.h using the SSL_EXPERIMENTAL_API() macro defined there.
 *
 * Once an API is stable and proven, move the macro definition in sslexp.h to a
 * proper function declaration in ssl.h.  Keeping the function in this list
 * ensures that code built against the release that contained the experimental
 * API will continue to work; use PUB() to reference the public function.
 */
#define EXP(n)                \
    {                         \
        "SSL_" #n, SSLExp_##n \
    }
#define PUB(n)             \
    {                      \
        "SSL_" #n, SSL_##n \
    }
struct {
    const char *const name;
    void *function;
} ssl_experimental_functions[] = {
#ifndef SSL_DISABLE_EXPERIMENTAL_API
<<<<<<< HEAD
    EXP(UseAltServerHelloType),
=======
    EXP(GetExtensionSupport),
    EXP(HelloRetryRequestCallback),
    EXP(InstallExtensionHooks),
    EXP(SendSessionTicket),
    EXP(SetupAntiReplay),
>>>>>>> 16c281f2
#endif
    { "", NULL }
};
#undef EXP
#undef PUB

void *
SSL_GetExperimentalAPI(const char *name)
{
    unsigned int i;
    for (i = 0; i < PR_ARRAY_SIZE(ssl_experimental_functions); ++i) {
        if (strcmp(name, ssl_experimental_functions[i].name) == 0) {
            return ssl_experimental_functions[i].function;
        }
    }
    PORT_SetError(SSL_ERROR_UNSUPPORTED_EXPERIMENTAL_API);
    return NULL;
}<|MERGE_RESOLUTION|>--- conflicted
+++ resolved
@@ -79,17 +79,8 @@
     PR_FALSE,              /* enableExtendedMS    */
     PR_FALSE,              /* enableSignedCertTimestamps */
     PR_FALSE,              /* requireDHENamedGroups */
-<<<<<<< HEAD
     PR_FALSE,              /* enable0RttData */
-#ifdef NSS_ENABLE_TLS13_SHORT_HEADERS
-    PR_TRUE, /* enableShortHeaders */
-#else
-    PR_FALSE, /* enableShortHeaders */
-#endif
-    PR_FALSE /* enableAltHandshaketype */
-=======
-    PR_FALSE               /* enable0RttData */
->>>>>>> 16c281f2
+    PR_FALSE               /* enableAltHandshakeType */
 };
 
 /*
@@ -3912,15 +3903,12 @@
     void *function;
 } ssl_experimental_functions[] = {
 #ifndef SSL_DISABLE_EXPERIMENTAL_API
-<<<<<<< HEAD
-    EXP(UseAltServerHelloType),
-=======
     EXP(GetExtensionSupport),
     EXP(HelloRetryRequestCallback),
     EXP(InstallExtensionHooks),
     EXP(SendSessionTicket),
     EXP(SetupAntiReplay),
->>>>>>> 16c281f2
+    EXP(UseAltServerHelloType),
 #endif
     { "", NULL }
 };

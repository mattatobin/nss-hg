/* -*- Mode: C; tab-width: 8; indent-tabs-mode: nil; c-basic-offset: 4 -*- */
/*
 * This file is PRIVATE to SSL and should be the first thing included by
 * any SSL implementation file.
 *
 * This Source Code Form is subject to the terms of the Mozilla Public
 * License, v. 2.0. If a copy of the MPL was not distributed with this
 * file, You can obtain one at http://mozilla.org/MPL/2.0/. */

#ifndef __sslimpl_h_
#define __sslimpl_h_

#ifdef DEBUG
#undef NDEBUG
#else
#undef NDEBUG
#define NDEBUG
#endif
#include "secport.h"
#include "secerr.h"
#include "sslerr.h"
#include "ssl3prot.h"
#include "hasht.h"
#include "nssilock.h"
#include "pkcs11t.h"
#if defined(XP_UNIX) || defined(XP_BEOS)
#include "unistd.h"
#endif
#include "nssrwlk.h"
#include "prthread.h"
#include "prclist.h"
#include "private/pprthred.h"

#include "sslt.h" /* for some formerly private types, now public */

typedef struct sslSocketStr sslSocket;
typedef struct ssl3CipherSpecStr ssl3CipherSpec;
#include "ssl3ext.h"

/* to make some of these old enums public without namespace pollution,
** it was necessary to prepend ssl_ to the names.
** These #defines preserve compatibility with the old code here in libssl.
*/
typedef SSLMACAlgorithm SSL3MACAlgorithm;

#define calg_null ssl_calg_null
#define calg_rc4 ssl_calg_rc4
#define calg_rc2 ssl_calg_rc2
#define calg_des ssl_calg_des
#define calg_3des ssl_calg_3des
#define calg_idea ssl_calg_idea
#define calg_fortezza ssl_calg_fortezza /* deprecated, must preserve */
#define calg_aes ssl_calg_aes
#define calg_camellia ssl_calg_camellia
#define calg_seed ssl_calg_seed
#define calg_aes_gcm ssl_calg_aes_gcm
#define calg_chacha20 ssl_calg_chacha20

#define mac_null ssl_mac_null
#define mac_md5 ssl_mac_md5
#define mac_sha ssl_mac_sha
#define hmac_md5 ssl_hmac_md5
#define hmac_sha ssl_hmac_sha
#define hmac_sha256 ssl_hmac_sha256
#define hmac_sha384 ssl_hmac_sha384
#define mac_aead ssl_mac_aead

#if defined(DEBUG) || defined(TRACE)
#ifdef __cplusplus
#define Debug 1
#else
extern int Debug;
#endif
#else
#undef Debug
#endif

#if defined(DEBUG) && !defined(TRACE) && !defined(NISCC_TEST)
#define TRACE
#endif

#ifdef TRACE
#define SSL_TRC(a, b)     \
    if (ssl_trace >= (a)) \
    ssl_Trace b
#define PRINT_BUF(a, b)   \
    if (ssl_trace >= (a)) \
    ssl_PrintBuf b
#define PRINT_KEY(a, b)   \
    if (ssl_trace >= (a)) \
    ssl_PrintKey b
#else
#define SSL_TRC(a, b)
#define PRINT_BUF(a, b)
#define PRINT_KEY(a, b)
#endif

#ifdef DEBUG
#define SSL_DBG(b) \
    if (ssl_debug) \
    ssl_Trace b
#else
#define SSL_DBG(b)
#endif

#define LSB(x) ((unsigned char)((x)&0xff))
#define MSB(x) ((unsigned char)(((unsigned)(x)) >> 8))

#define CONST_CAST(T, X) ((T *)(X))

/************************************************************************/

typedef enum { SSLAppOpRead = 0,
               SSLAppOpWrite,
               SSLAppOpRDWR,
               SSLAppOpPost,
               SSLAppOpHeader
} SSLAppOperation;

#define SSL3_SESSIONID_BYTES 32

#define SSL_MIN_CHALLENGE_BYTES 16
#define SSL_MAX_CHALLENGE_BYTES 32

#define SSL3_MASTER_SECRET_LENGTH 48

/* number of wrap mechanisms potentially used to wrap master secrets. */
#define SSL_NUM_WRAP_MECHS 15
#define SSL_NUM_WRAP_KEYS 6

/* This makes the cert cache entry exactly 4k. */
#define SSL_MAX_CACHED_CERT_LEN 4060

#ifndef BPB
#define BPB 8 /* Bits Per Byte */
#endif

/* The default value from RFC 4347 is 1s, which is too slow. */
#define DTLS_RETRANSMIT_INITIAL_MS 50
/* The maximum time to wait between retransmissions. */
#define DTLS_RETRANSMIT_MAX_MS 10000
/* Time to wait in FINISHED state for retransmissions. */
#define DTLS_RETRANSMIT_FINISHED_MS 30000

/* default number of entries in namedGroupPreferences */
#define SSL_NAMED_GROUP_COUNT 31

/* Types and names of elliptic curves used in TLS */
typedef enum {
    ec_type_explicitPrime = 1,      /* not supported */
    ec_type_explicitChar2Curve = 2, /* not supported */
    ec_type_named = 3
} ECType;

typedef enum {
    ticket_allow_early_data = 1,
    ticket_allow_psk_ke = 2,
    ticket_allow_psk_dhe_ke = 4,
    ticket_allow_psk_auth = 8,
    ticket_allow_psk_sign_auth = 16
} TLS13SessionTicketFlags;

typedef struct {
    /* The name is the value that is encoded on the wire in TLS. */
    SSLNamedGroup name;
    /* The number of bits in the group. */
    unsigned int bits;
    /* The key exchange algorithm this group provides. */
    SSLKEAType keaType;
    /* The OID that identifies the group to PKCS11.  This also determines
     * whether the group is enabled in policy. */
    SECOidTag oidTag;
    /* Assume that the group is always supported. */
    PRBool assumeSupported;
} sslNamedGroupDef;

typedef struct sslBufferStr sslBuffer;
typedef struct sslConnectInfoStr sslConnectInfo;
typedef struct sslGatherStr sslGather;
typedef struct sslSecurityInfoStr sslSecurityInfo;
typedef struct sslSessionIDStr sslSessionID;
typedef struct sslSocketOpsStr sslSocketOps;

typedef struct ssl3StateStr ssl3State;
typedef struct ssl3CertNodeStr ssl3CertNode;
typedef struct ssl3BulkCipherDefStr ssl3BulkCipherDef;
typedef struct ssl3MACDefStr ssl3MACDef;
typedef struct sslKeyPairStr sslKeyPair;
typedef struct ssl3DHParamsStr ssl3DHParams;

struct ssl3CertNodeStr {
    struct ssl3CertNodeStr *next;
    CERTCertificate *cert;
};

typedef SECStatus (*sslHandshakeFunc)(sslSocket *ss);

typedef void (*sslSessionIDCacheFunc)(sslSessionID *sid);
typedef void (*sslSessionIDUncacheFunc)(sslSessionID *sid);
typedef sslSessionID *(*sslSessionIDLookupFunc)(const PRIPv6Addr *addr,
                                                unsigned char *sid,
                                                unsigned int sidLen,
                                                CERTCertDBHandle *dbHandle);
typedef void (*sslCipherSpecChangedFunc)(void *arg,
                                         PRBool sending,
                                         ssl3CipherSpec *newSpec);

/* Socket ops */
struct sslSocketOpsStr {
    int (*connect)(sslSocket *, const PRNetAddr *);
    PRFileDesc *(*accept)(sslSocket *, PRNetAddr *);
    int (*bind)(sslSocket *, const PRNetAddr *);
    int (*listen)(sslSocket *, int);
    int (*shutdown)(sslSocket *, int);
    int (*close)(sslSocket *);

    int (*recv)(sslSocket *, unsigned char *, int, int);

    /* points to the higher-layer send func, e.g. ssl_SecureSend. */
    int (*send)(sslSocket *, const unsigned char *, int, int);
    int (*read)(sslSocket *, unsigned char *, int);
    int (*write)(sslSocket *, const unsigned char *, int);

    int (*getpeername)(sslSocket *, PRNetAddr *);
    int (*getsockname)(sslSocket *, PRNetAddr *);
};

/* Flags interpreted by ssl send functions. */
#define ssl_SEND_FLAG_FORCE_INTO_BUFFER 0x40000000
#define ssl_SEND_FLAG_NO_BUFFER 0x20000000
#define ssl_SEND_FLAG_NO_RETRANSMIT 0x08000000 /* DTLS only */
#define ssl_SEND_FLAG_CAP_RECORD_VERSION \
    0x04000000 /* TLS only */
#define ssl_SEND_FLAG_MASK 0x7f000000

/*
** A buffer object.
*/
struct sslBufferStr {
    unsigned char *buf;
    unsigned int len;
    unsigned int space;
};

/*
** SSL3 cipher suite policy and preference struct.
*/
typedef struct {
#if !defined(_WIN32)
    unsigned int cipher_suite : 16;
    unsigned int policy : 8;
    unsigned int enabled : 1;
    unsigned int isPresent : 1;
#else
    ssl3CipherSuite cipher_suite;
    PRUint8 policy;
    unsigned char enabled : 1;
    unsigned char isPresent : 1;
#endif
} ssl3CipherSuiteCfg;

#define ssl_V3_SUITES_IMPLEMENTED 71

#define MAX_DTLS_SRTP_CIPHER_SUITES 4

/* MAX_SIGNATURE_SCHEMES allows for all the values we support. */
#define MAX_SIGNATURE_SCHEMES 15

typedef struct sslOptionsStr {
    /* If SSL_SetNextProtoNego has been called, then this contains the
     * list of supported protocols. */
    SECItem nextProtoNego;

    unsigned int useSecurity : 1;
    unsigned int useSocks : 1;
    unsigned int requestCertificate : 1;
    unsigned int requireCertificate : 2;
    unsigned int handshakeAsClient : 1;
    unsigned int handshakeAsServer : 1;
    unsigned int noCache : 1;
    unsigned int fdx : 1;
    unsigned int detectRollBack : 1;
    unsigned int noLocks : 1;
    unsigned int enableSessionTickets : 1;
    unsigned int enableDeflate : 1;
    unsigned int enableRenegotiation : 2;
    unsigned int requireSafeNegotiation : 1;
    unsigned int enableFalseStart : 1;
    unsigned int cbcRandomIV : 1;
    unsigned int enableOCSPStapling : 1;
    unsigned int enableNPN : 1;
    unsigned int enableALPN : 1;
    unsigned int reuseServerECDHEKey : 1;
    unsigned int enableFallbackSCSV : 1;
    unsigned int enableServerDhe : 1;
    unsigned int enableExtendedMS : 1;
    unsigned int enableSignedCertTimestamps : 1;
    unsigned int requireDHENamedGroups : 1;
    unsigned int enable0RttData : 1;
    unsigned int enableShortHeaders : 1;
} sslOptions;

typedef enum { sslHandshakingUndetermined = 0,
               sslHandshakingAsClient,
               sslHandshakingAsServer
} sslHandshakingType;

#define SSL_LOCK_RANK_SPEC 255

/* These are the valid values for shutdownHow.
** These values are each 1 greater than the NSPR values, and the code
** depends on that relation to efficiently convert PR_SHUTDOWN values
** into ssl_SHUTDOWN values.  These values use one bit for read, and
** another bit for write, and can be used as bitmasks.
*/
#define ssl_SHUTDOWN_NONE 0 /* NOT shutdown at all */
#define ssl_SHUTDOWN_RCV 1  /* PR_SHUTDOWN_RCV  +1 */
#define ssl_SHUTDOWN_SEND 2 /* PR_SHUTDOWN_SEND +1 */
#define ssl_SHUTDOWN_BOTH 3 /* PR_SHUTDOWN_BOTH +1 */

/*
** A gather object. Used to read some data until a count has been
** satisfied. Primarily for support of async sockets.
** Everything in here is protected by the recvBufLock.
*/
struct sslGatherStr {
    int state; /* see GS_ values below. */

    /* "buf" holds received plaintext SSL records, after decrypt and MAC check.
     * recv'd ciphertext records are put in inbuf (see below), then decrypted
     * into buf.
     */
    sslBuffer buf; /*recvBufLock*/

    /* number of bytes previously read into hdr or inbuf.
    ** (offset - writeOffset) is the number of ciphertext bytes read in but
    **     not yet deciphered.
    */
    unsigned int offset;

    /* number of bytes to read in next call to ssl_DefRecv (recv) */
    unsigned int remainder;

    /* DoRecv uses the next two values to extract application data.
    ** The difference between writeOffset and readOffset is the amount of
    ** data available to the application.   Note that the actual offset of
    ** the data in "buf" is recordOffset (above), not readOffset.
    ** In the current implementation, this is made available before the
    ** MAC is checked!!
    */
    unsigned int readOffset; /* Spot where DATA reader (e.g. application
                               ** or handshake code) will read next.
                               ** Always zero for SSl3 application data.
                               */
    /* offset in buf/inbuf/hdr into which new data will be read from socket. */
    unsigned int writeOffset;

    /* Buffer for ssl3 to read (encrypted) data from the socket */
    sslBuffer inbuf; /*recvBufLock*/

    /* The ssl[23]_GatherData functions read data into this buffer, rather
    ** than into buf or inbuf, while in the GS_HEADER state.
    ** The portion of the SSL record header put here always comes off the wire
    ** as plaintext, never ciphertext.
    ** For SSL3/TLS, the plaintext portion is 5 bytes long. For DTLS it is 13.
    */
    unsigned char hdr[13];

    /* Buffer for DTLS data read off the wire as a single datagram */
    sslBuffer dtlsPacket;

    /* the start of the buffered DTLS record in dtlsPacket */
    unsigned int dtlsPacketOffset;

    /* tracks whether we've seen a v3-type record before and must reject
     * any further v2-type records. */
    PRBool rejectV2Records;
};

/* sslGather.state */
#define GS_INIT 0
#define GS_HEADER 1
#define GS_DATA 2

/*
** ssl3State and CipherSpec structs
*/

/* The SSL bulk cipher definition */
typedef enum {
    cipher_null,
    cipher_rc4,
    cipher_des,
    cipher_3des,
    cipher_aes_128,
    cipher_aes_256,
    cipher_camellia_128,
    cipher_camellia_256,
    cipher_seed,
    cipher_aes_128_gcm,
    cipher_aes_256_gcm,
    cipher_chacha20,
    cipher_missing /* reserved for no such supported cipher */
    /* This enum must match ssl3_cipherName[] in ssl3con.c.  */
} SSL3BulkCipher;

typedef enum { type_stream,
               type_block,
               type_aead } CipherType;

#define MAX_IV_LENGTH 24

typedef PRUint64 sslSequenceNumber;
typedef PRUint16 DTLSEpoch;

typedef void (*DTLSTimerCb)(sslSocket *);

typedef struct {
    PRUint8 wrapped_master_secret[48];
    PRUint16 wrapped_master_secret_len;
    PRUint8 msIsWrapped;
    PRUint8 resumable;
    PRUint8 extendedMasterSecretUsed;
} ssl3SidKeys; /* 52 bytes */

typedef struct {
    PK11SymKey *write_key;
    PK11SymKey *write_mac_key;
    PK11Context *write_mac_context;
    SECItem write_key_item;
    SECItem write_iv_item;
    SECItem write_mac_key_item;
    PRUint8 write_iv[MAX_IV_LENGTH];
} ssl3KeyMaterial;

typedef SECStatus (*SSLCipher)(void *context,
                               unsigned char *out,
                               int *outlen,
                               int maxout,
                               const unsigned char *in,
                               int inlen);
typedef SECStatus (*SSLAEADCipher)(
    ssl3KeyMaterial *keys,
    PRBool doDecrypt,
    unsigned char *out,
    int *outlen,
    int maxout,
    const unsigned char *in,
    int inlen,
    const unsigned char *additionalData,
    int additionalDataLen);
typedef SECStatus (*SSLCompressor)(void *context,
                                   unsigned char *out,
                                   int *outlen,
                                   int maxout,
                                   const unsigned char *in,
                                   int inlen);
typedef SECStatus (*SSLDestroy)(void *context, PRBool freeit);

/* The DTLS anti-replay window in number of packets. Defined here because we
 * need it in the cipher spec. Note that this is a ring buffer but left and
 * right represent the true window, with modular arithmetic used to map them
 * onto the buffer.
 */
#define DTLS_RECVD_RECORDS_WINDOW 1024
#define RECORD_SEQ_MAX ((1ULL << 48) - 1)
PR_STATIC_ASSERT(DTLS_RECVD_RECORDS_WINDOW % 8 == 0);

typedef struct DTLSRecvdRecordsStr {
    unsigned char data[DTLS_RECVD_RECORDS_WINDOW / 8];
    sslSequenceNumber left;
    sslSequenceNumber right;
} DTLSRecvdRecords;

/*
** These are the "specs" in the "ssl3" struct.
** Access to the pointers to these specs, and all the specs' contents
** (direct and indirect) is protected by the reader/writer lock ss->specLock.
*/
struct ssl3CipherSpecStr {
    PRCList link;
    const ssl3BulkCipherDef *cipher_def;
    const ssl3MACDef *mac_def;
    SSLCompressionMethod compression_method;
    int mac_size;
    SSLCipher encode;
    SSLCipher decode;
    SSLAEADCipher aead;
    void *encodeContext;
    void *decodeContext;
    SSLCompressor compressor;   /* Don't name these fields compress */
    SSLCompressor decompressor; /* and uncompress because zconf.h   */
                                /* may define them as macros.       */
    SSLDestroy destroyCompressContext;
    void *compressContext;
    SSLDestroy destroyDecompressContext;
    void *decompressContext;
    PK11SymKey *master_secret;
    sslSequenceNumber write_seq_num;
    sslSequenceNumber read_seq_num;
    SSL3ProtocolVersion version;
    ssl3KeyMaterial client;
    ssl3KeyMaterial server;
    SECItem msItem;
    DTLSEpoch epoch;
    DTLSRecvdRecords recvdRecords;
    /* The number of 0-RTT bytes that can be sent or received in TLS 1.3. This
     * will be zero for everything but 0-RTT. */
    PRUint32 earlyDataRemaining;

    PRUint8 refCt;
    const char *phase;
};

typedef enum { never_cached,
               in_client_cache,
               in_server_cache,
               invalid_cache /* no longer in any cache. */
} Cached;

#include "sslcert.h"

struct sslSessionIDStr {
    /* The global cache lock must be held when accessing these members when the
     * sid is in any cache.
     */
    sslSessionID *next; /* chain used for client sockets, only */
    Cached cached;
    int references;
    PRUint32 lastAccessTime; /* seconds since Jan 1, 1970 */

    /* The rest of the members, except for the members of u.ssl3.locked, may
     * be modified only when the sid is not in any cache.
     */

    CERTCertificate *peerCert;
    SECItemArray peerCertStatus;        /* client only */
    const char *peerID;                 /* client only */
    const char *urlSvrName;             /* client only */
    const sslNamedGroupDef *namedCurve; /* (server) for certificate lookup */
    CERTCertificate *localCert;

    PRIPv6Addr addr;
    PRUint16 port;

    SSL3ProtocolVersion version;

    PRUint32 creationTime;   /* seconds since Jan 1, 1970 */
    PRUint32 expirationTime; /* seconds since Jan 1, 1970 */

    SSLAuthType authType;
    PRUint32 authKeyBits;
    SSLKEAType keaType;
    PRUint32 keaKeyBits;

    union {
        struct {
            /* values that are copied into the server's on-disk SID cache. */
            PRUint8 sessionIDLength;
            PRUint8 sessionID[SSL3_SESSIONID_BYTES];

            ssl3CipherSuite cipherSuite;
            SSLCompressionMethod compression;
            int policy;
            ssl3SidKeys keys;
            /* mechanism used to wrap master secret */
            CK_MECHANISM_TYPE masterWrapMech;

            /* The following values are NOT restored from the server's on-disk
             * session cache, but are restored from the client's cache.
             */
            PK11SymKey *clientWriteKey;
            PK11SymKey *serverWriteKey;

            /* The following values pertain to the slot that wrapped the
            ** master secret. (used only in client)
            */
            SECMODModuleID masterModuleID;
            /* what module wrapped the master secret */
            CK_SLOT_ID masterSlotID;
            PRUint16 masterWrapIndex;
            /* what's the key index for the wrapping key */
            PRUint16 masterWrapSeries;
            /* keep track of the slot series, so we don't
             * accidently try to use new keys after the
             * card gets removed and replaced.*/

            /* The following values pertain to the slot that did the signature
            ** for client auth.   (used only in client)
            */
            SECMODModuleID clAuthModuleID;
            CK_SLOT_ID clAuthSlotID;
            PRUint16 clAuthSeries;

            char masterValid;
            char clAuthValid;

            SECItem srvName;

            /* Signed certificate timestamps received in a TLS extension.
            ** (used only in client).
            */
            SECItem signedCertTimestamps;

            /* The NPN/ALPN value negotiated in the original connection.
             * Used for TLS 1.3. */
            SECItem alpnSelection;

            /* This lock is lazily initialized by CacheSID when a sid is first
             * cached. Before then, there is no need to lock anything because
             * the sid isn't being shared by anything.
             */
            PRRWLock *lock;

            /* The lock must be held while reading or writing these members
             * because they change while the sid is cached.
             */
            struct {
                /* The session ticket, if we have one, is sent as an extension
                 * in the ClientHello message. This field is used only by
                 * clients. It is protected by lock when lock is non-null
                 * (after the sid has been added to the client session cache).
                 */
                NewSessionTicket sessionTicket;
            } locked;
        } ssl3;
    } u;
};

typedef struct ssl3CipherSuiteDefStr {
    ssl3CipherSuite cipher_suite;
    SSL3BulkCipher bulk_cipher_alg;
    SSL3MACAlgorithm mac_alg;
    SSL3KeyExchangeAlgorithm key_exchange_alg;
    SSLHashType prf_hash;
} ssl3CipherSuiteDef;

/*
** There are tables of these, all const.
*/
typedef struct {
    /* An identifier for this struct. */
    SSL3KeyExchangeAlgorithm kea;
    /* The type of key exchange used by the cipher suite. */
    SSLKEAType exchKeyType;
    /* If the cipher suite uses a signature, the type of key used in the
     * signature. */
    KeyType signKeyType;
    /* In most cases, cipher suites depend on their signature type for
     * authentication, ECDH certificates being the exception. */
    SSLAuthType authKeyType;
    /* True if the key exchange for the suite is ephemeral.  Or to be more
     * precise: true if the ServerKeyExchange message is always required. */
    PRBool ephemeral;
    /* An OID describing the key exchange */
    SECOidTag oid;
} ssl3KEADef;

/*
** There are tables of these, all const.
*/
struct ssl3BulkCipherDefStr {
    SSL3BulkCipher cipher;
    SSLCipherAlgorithm calg;
    unsigned int key_size;
    unsigned int secret_key_size;
    CipherType type;
    unsigned int iv_size;
    unsigned int block_size;
    unsigned int tag_size;            /* for AEAD ciphers. */
    unsigned int explicit_nonce_size; /* for AEAD ciphers. */
    SECOidTag oid;
    const char *short_name;
    /* The maximum number of records that can be sent/received with the same
      * symmetric key before the connection will be terminated. */
    PRUint64 max_records;
};

/*
** There are tables of these, all const.
*/
struct ssl3MACDefStr {
    SSL3MACAlgorithm mac;
    CK_MECHANISM_TYPE mmech;
    int pad_size;
    int mac_size;
    SECOidTag oid;
};

typedef enum {
    ssl_0rtt_none,     /* 0-RTT not present */
    ssl_0rtt_sent,     /* 0-RTT sent (no decision yet) */
    ssl_0rtt_accepted, /* 0-RTT sent and accepted */
    ssl_0rtt_ignored,  /* 0-RTT sent but rejected/ignored */
    ssl_0rtt_done      /* 0-RTT accepted, but finished */
} sslZeroRttState;

typedef enum {
    ssl_0rtt_ignore_none,  /* not ignoring */
    ssl_0rtt_ignore_trial, /* ignoring with trial decryption */
    ssl_0rtt_ignore_hrr    /* ignoring until ClientHello (due to HRR) */
} sslZeroRttIgnore;

typedef enum {
    idle_handshake,
    wait_client_hello,
    wait_end_of_early_data,
    wait_client_cert,
    wait_client_key,
    wait_cert_verify,
    wait_change_cipher,
    wait_finished,
    wait_server_hello,
    wait_certificate_status,
    wait_server_cert,
    wait_server_key,
    wait_cert_request,
    wait_hello_done,
    wait_new_session_ticket,
    wait_encrypted_extensions,
    wait_invalid /* Invalid value. There is no handshake message "invalid". */
} SSL3WaitState;

typedef enum {
    client_hello_initial,      /* The first attempt. */
    client_hello_retry,        /* If we receive HelloRetryRequest. */
    client_hello_retransmit,   /* In DTLS, if we receive HelloVerifyRequest. */
    client_hello_renegotiation /* A renegotiation attempt. */
} sslClientHelloType;

typedef struct SessionTicketDataStr SessionTicketData;

typedef SECStatus (*sslRestartTarget)(sslSocket *);

/*
** A DTLS queued message (potentially to be retransmitted)
*/
typedef struct DTLSQueuedMessageStr {
    PRCList link;           /* The linked list link */
    ssl3CipherSpec *cwSpec; /* The cipher spec to use, null for none */
    SSL3ContentType type;   /* The message type */
    unsigned char *data;    /* The data */
    PRUint16 len;           /* The data length */
} DTLSQueuedMessage;

typedef struct TLS13KeyShareEntryStr {
    PRCList link;                  /* The linked list link */
    const sslNamedGroupDef *group; /* The group for the entry */
    SECItem key_exchange;          /* The share itself */
} TLS13KeyShareEntry;

typedef struct TLS13EarlyDataStr {
    PRCList link; /* The linked list link */
    SECItem data; /* The data */
} TLS13EarlyData;

typedef enum {
    handshake_hash_unknown = 0,
    handshake_hash_combo = 1,  /* The MD5/SHA-1 combination */
    handshake_hash_single = 2, /* A single hash */
    handshake_hash_record
} SSL3HandshakeHashType;

/*
** This is the "hs" member of the "ssl3" struct.
** This entire struct is protected by ssl3HandshakeLock
*/
typedef struct SSL3HandshakeStateStr {
    SSL3Random server_random;
    SSL3Random client_random;
    SSL3WaitState ws; /* May also contain SSL3WaitState | 0x80 for TLS 1.3 */

    /* This group of members is used for handshake running hashes. */
    SSL3HandshakeHashType hashType;
    sslBuffer messages; /* Accumulated handshake messages */
    /* PKCS #11 mode:
     * SSL 3.0 - TLS 1.1 use both |md5| and |sha|. |md5| is used for MD5 and
     * |sha| for SHA-1.
     * TLS 1.2 and later use only |sha|, for SHA-256. */
    PK11Context *md5;
    PK11Context *sha;
    SSLSignatureScheme signatureScheme;
    const ssl3KEADef *kea_def;
    ssl3CipherSuite cipher_suite;
    const ssl3CipherSuiteDef *suite_def;
    SSLCompressionMethod compression;
    sslBuffer msg_body; /* protected by recvBufLock */
                        /* partial handshake message from record layer */
    unsigned int header_bytes;
    /* number of bytes consumed from handshake */
    /* message for message type and header length */
    SSL3HandshakeType msg_type;
    unsigned long msg_len;
    PRBool isResuming;  /* we are resuming (not used in TLS 1.3) */
    PRBool sendingSCSV; /* instead of empty RI */
    sslBuffer msgState; /* current state for handshake messages*/
                        /* protected by recvBufLock */

    /* The session ticket received in a NewSessionTicket message is temporarily
     * stored in newSessionTicket until the handshake is finished; then it is
     * moved to the sid.
     */
    PRBool receivedNewSessionTicket;
    NewSessionTicket newSessionTicket;

    PRUint16 finishedBytes; /* size of single finished below */
    union {
        TLSFinished tFinished[2]; /* client, then server */
        SSL3Finished sFinished[2];
        PRUint8 data[72];
    } finishedMsgs;

    PRBool authCertificatePending;
    /* Which function should SSL_RestartHandshake* call if we're blocked?
     * One of NULL, ssl3_SendClientSecondRound, ssl3_FinishHandshake,
     * or ssl3_AlwaysFail */
    sslRestartTarget restartTarget;
    /* Shared state between ssl3_HandleFinished and ssl3_FinishHandshake */
    PRBool cacheSID;

    PRBool canFalseStart; /* Can/did we False Start */
    /* Which preliminaryinfo values have been set. */
    PRUint32 preliminaryInfo;

    /* Parsed extensions */
    PRCList remoteExtensions; /* Parsed incoming extensions */

    /* This group of values is used for DTLS */
    PRUint16 sendMessageSeq;       /* The sending message sequence
                                    * number */
    PRCList lastMessageFlight;     /* The last message flight we
                                    * sent */
    PRUint16 maxMessageSent;       /* The largest message we sent */
    PRUint16 recvMessageSeq;       /* The receiving message sequence
                                    * number */
    sslBuffer recvdFragments;      /* The fragments we have received in
                                    * a bitmask */
    PRInt32 recvdHighWater;        /* The high water mark for fragments
                                    * received. -1 means no reassembly
                                    * in progress. */
    SECItem cookie;                /* The Hello(Retry|Verify)Request cookie. */
    PRIntervalTime rtTimerStarted; /* When the timer was started */
    DTLSTimerCb rtTimerCb;         /* The function to call on expiry */
    PRUint32 rtTimeoutMs;          /* The length of the current timeout
                                    * used for backoff (in ms) */
    PRUint32 rtRetries;            /* The retry counter */
    SECItem srvVirtName;           /* for server: name that was negotiated
                                    * with a client. For client - is
                                    * always set to NULL.*/

    /* This group of values is used for TLS 1.3 and above */
    PK11SymKey *currentSecret;            /* The secret down the "left hand side"
                                           * of the TLS 1.3 key schedule. */
    PK11SymKey *resumptionMasterSecret;   /* The resumption PSK. */
    PK11SymKey *dheSecret;                /* The (EC)DHE shared secret. */
    PK11SymKey *pskBinderKey;             /* Used to compute the PSK binder. */
    PK11SymKey *clientEarlyTrafficSecret; /* The secret we use for 0-RTT. */
    PK11SymKey *clientHsTrafficSecret;    /* The source keys for handshake */
    PK11SymKey *serverHsTrafficSecret;    /* traffic keys. */
    PK11SymKey *clientTrafficSecret;      /* The source keys for application */
    PK11SymKey *serverTrafficSecret;      /* traffic keys */
    PK11SymKey *earlyExporterSecret;      /* for 0-RTT exporters */
    PK11SymKey *exporterSecret;           /* for exporters */
    PRCList cipherSpecs;                  /* The cipher specs in the sequence they
                                     * will be applied. */
    sslZeroRttState zeroRttState;         /* Are we doing a 0-RTT handshake? */
    sslZeroRttIgnore zeroRttIgnore;       /* Are we ignoring 0-RTT? */
    ssl3CipherSuite zeroRttSuite;         /* The cipher suite we used for 0-RTT. */
    PRCList bufferedEarlyData;            /* Buffered TLS 1.3 early data
                                     * on server.*/
    PRBool helloRetry;                    /* True if HelloRetryRequest has been sent
                                     * or received. */
    PRBool clientCertRequested;           /* True if CertificateRequest received. */
    ssl3KEADef kea_def_mutable;           /* Used to hold the writable kea_def
                                     * we use for TLS 1.3 */
    PRBool shortHeaders;                  /* Assigned if we are doing short headers. */
} SSL3HandshakeState;

/*
** This is the "ssl3" struct, as in "ss->ssl3".
** note:
** usually,   crSpec == cwSpec and prSpec == pwSpec.
** Sometimes, crSpec == pwSpec and prSpec == cwSpec.
** But there are never more than 2 actual specs.
** No spec must ever be modified if either "current" pointer points to it.
*/
struct ssl3StateStr {

    /*
    ** The following Specs and Spec pointers must be protected using the
    ** Spec Lock.
    */
    ssl3CipherSpec *crSpec; /* current read spec. */
    ssl3CipherSpec *prSpec; /* pending read spec. */
    ssl3CipherSpec *cwSpec; /* current write spec. */
    ssl3CipherSpec *pwSpec; /* pending write spec. */

    /* Internal callback for when we do a cipher suite change. Used for
     * debugging in TLS 1.3. This can only be set by non-public functions. */
    sslCipherSpecChangedFunc changedCipherSpecFunc;
    void *changedCipherSpecArg;

    CERTCertificate *clientCertificate;   /* used by client */
    SECKEYPrivateKey *clientPrivateKey;   /* used by client */
    CERTCertificateList *clientCertChain; /* used by client */
    PRBool sendEmptyCert;                 /* used by client */

    int policy;
    /* This says what cipher suites we can do, and should
     * be either SSL_ALLOWED or SSL_RESTRICTED
     */
    PLArenaPool *peerCertArena;
    /* These are used to keep track of the peer CA */
    void *peerCertChain;
    /* chain while we are trying to validate it.   */
    CERTDistNames *ca_list;
    /* used by server.  trusted CAs for this socket. */
    PRBool initialized;
    SSL3HandshakeState hs;
    ssl3CipherSpec specs[2]; /* one is current, one is pending. */

    PRUint16 mtu; /* Our estimate of the MTU */

    /* DTLS-SRTP cipher suite preferences (if any) */
    PRUint16 dtlsSRTPCiphers[MAX_DTLS_SRTP_CIPHER_SUITES];
    PRUint16 dtlsSRTPCipherCount;
    PRBool fatalAlertSent;
    PRBool dheWeakGroupEnabled; /* used by server */
    const sslNamedGroupDef *dhePreferredGroup;

    /* TLS 1.2 introduces separate signature algorithm negotiation.
     * TLS 1.3 combined signature and hash into a single enum.
     * This is our preference order. */
    SSLSignatureScheme signatureSchemes[MAX_SIGNATURE_SCHEMES];
    unsigned int signatureSchemeCount;

    /* The version to check if we fell back from our highest version
     * of TLS. Default is 0 in which case we check against the maximum
     * configured version for this socket. Used only on the client. */
    SSL3ProtocolVersion downgradeCheckVersion;
};

/* Ethernet MTU but without subtracting the headers,
 * so slightly larger than expected */
#define DTLS_MAX_MTU 1500U
#define IS_DTLS(ss) (ss->protocolVariant == ssl_variant_datagram)

typedef struct {
    SSL3ContentType type;
    SSL3ProtocolVersion version;
    sslSequenceNumber seq_num; /* DTLS only */
    sslBuffer *buf;
} SSL3Ciphertext;

struct sslKeyPairStr {
    SECKEYPrivateKey *privKey;
    SECKEYPublicKey *pubKey;
    PRInt32 refCount; /* use PR_Atomic calls for this. */
};

typedef struct {
    PRCList link;
    const sslNamedGroupDef *group;
    sslKeyPair *keys;
} sslEphemeralKeyPair;

struct ssl3DHParamsStr {
    SSLNamedGroup name;
    SECItem prime; /* p */
    SECItem base;  /* g */
};

typedef struct SSLWrappedSymWrappingKeyStr {
    PRUint8 wrappedSymmetricWrappingkey[512];
    CK_MECHANISM_TYPE symWrapMechanism;
    /* unwrapped symmetric wrapping key uses this mechanism */
    CK_MECHANISM_TYPE asymWrapMechanism;
    /* mechanism used to wrap the SymmetricWrappingKey using
     * server's public and/or private keys. */
    PRInt16 wrapMechIndex;
    PRUint16 wrapKeyIndex;
    PRUint16 wrappedSymKeyLen;
} SSLWrappedSymWrappingKey;

typedef struct SessionTicketStr {
    PRBool valid;
    SSL3ProtocolVersion ssl_version;
    ssl3CipherSuite cipher_suite;
    SSLCompressionMethod compression_method;
    SSLAuthType authType;
    PRUint32 authKeyBits;
    SSLKEAType keaType;
    PRUint32 keaKeyBits;
    const sslNamedGroupDef *namedCurve; /* For certificate lookup. */

    /*
     * msWrapMech contains a meaningful value only if ms_is_wrapped is true.
     */
    PRUint8 ms_is_wrapped;
    CK_MECHANISM_TYPE msWrapMech;
    PRUint16 ms_length;
    PRUint8 master_secret[48];
    PRBool extendedMasterSecretUsed;
    ClientAuthenticationType client_auth_type;
    SECItem peer_cert;
    PRUint32 timestamp;
    PRUint32 flags;
    SECItem srvName; /* negotiated server name */
    SECItem alpnSelection;
    PRUint32 maxEarlyData;
} SessionTicket;

/*
 * SSL2 buffers used in SSL3.
 *     writeBuf in the SecurityInfo maintained by sslsecur.c is used
 *              to hold the data just about to be passed to the kernel
 *     sendBuf in the ConnectInfo maintained by sslcon.c is used
 *              to hold handshake messages as they are accumulated
 */

/*
** This is "ci", as in "ss->sec.ci".
**
** Protection:  All the variables in here are protected by
** firstHandshakeLock AND ssl3HandshakeLock
*/
struct sslConnectInfoStr {
    /* outgoing handshakes appended to this. */
    sslBuffer sendBuf; /*xmitBufLock*/

    PRIPv6Addr peer;
    unsigned short port;

    sslSessionID *sid;
};

/* Note: The entire content of this struct and whatever it points to gets
 * blown away by SSL_ResetHandshake().  This is "sec" as in "ss->sec".
 *
 * Unless otherwise specified below, the contents of this struct are
 * protected by firstHandshakeLock AND ssl3HandshakeLock.
 */
struct sslSecurityInfoStr {

#define SSL_ROLE(ss) (ss->sec.isServer ? "server" : "client")

    PRBool isServer;
    sslBuffer writeBuf; /*xmitBufLock*/

    CERTCertificate *localCert;
    CERTCertificate *peerCert;
    SECKEYPublicKey *peerKey;

    SSLAuthType authType;
    PRUint32 authKeyBits;
    SSLSignatureScheme signatureScheme;
    SSLKEAType keaType;
    PRUint32 keaKeyBits;
    const sslNamedGroupDef *keaGroup;
    /* The selected certificate (for servers only). */
    const sslServerCert *serverCert;

    /*
    ** Procs used for SID cache (nonce) management.
    ** Different implementations exist for clients/servers
    ** The lookup proc is only used for servers.  Baloney!
    */
    sslSessionIDCacheFunc cache;
    sslSessionIDUncacheFunc uncache;

    /* These are used during a connection handshake */
    sslConnectInfo ci;
};

/*
** SSL Socket struct
**
** Protection:  XXX
*/
struct sslSocketStr {
    PRFileDesc *fd;

    /* Pointer to operations vector for this socket */
    const sslSocketOps *ops;

    /* SSL socket options */
    sslOptions opt;
    /* Enabled version range */
    SSLVersionRange vrange;

    /* State flags */
    unsigned long clientAuthRequested;
    unsigned long delayDisabled;     /* Nagle delay disabled */
    unsigned long firstHsDone;       /* first handshake is complete. */
    unsigned long enoughFirstHsDone; /* enough of the first handshake is
                                      * done for callbacks to be able to
                                      * retrieve channel security
                                      * parameters from the SSL socket. */
    unsigned long handshakeBegun;
    unsigned long lastWriteBlocked;
    unsigned long recvdCloseNotify; /* received SSL EOF. */
    unsigned long TCPconnected;
    unsigned long appDataBuffered;
    unsigned long peerRequestedProtection; /* from old renegotiation */

    /* version of the protocol to use */
    SSL3ProtocolVersion version;
    SSL3ProtocolVersion clientHelloVersion; /* version sent in client hello. */

    sslSecurityInfo sec; /* not a pointer any more */

    /* protected by firstHandshakeLock AND ssl3HandshakeLock. */
    const char *url;

    sslHandshakeFunc handshake; /*firstHandshakeLock*/

    /* the following variable is only used with socks or other proxies. */
    char *peerID; /* String uniquely identifies target server. */

    /* ECDHE and DHE keys: In TLS 1.3, we might have to maintain multiple of
     * these on the client side.  The server inserts a single value into this
     * list for all versions. */
    PRCList /*<sslEphemeralKeyPair>*/ ephemeralKeyPairs;

    /* Callbacks */
    SSLAuthCertificate authCertificate;
    void *authCertificateArg;
    SSLGetClientAuthData getClientAuthData;
    void *getClientAuthDataArg;
    SSLSNISocketConfig sniSocketConfig;
    void *sniSocketConfigArg;
    SSLAlertCallback alertReceivedCallback;
    void *alertReceivedCallbackArg;
    SSLAlertCallback alertSentCallback;
    void *alertSentCallbackArg;
    SSLBadCertHandler handleBadCert;
    void *badCertArg;
    SSLHandshakeCallback handshakeCallback;
    void *handshakeCallbackData;
    SSLCanFalseStartCallback canFalseStartCallback;
    void *canFalseStartCallbackData;
    void *pkcs11PinArg;
    SSLNextProtoCallback nextProtoCallback;
    void *nextProtoArg;

    PRIntervalTime rTimeout; /* timeout for NSPR I/O */
    PRIntervalTime wTimeout; /* timeout for NSPR I/O */
    PRIntervalTime cTimeout; /* timeout for NSPR I/O */

    PZLock *recvLock; /* lock against multiple reader threads. */
    PZLock *sendLock; /* lock against multiple sender threads. */

    PZMonitor *recvBufLock; /* locks low level recv buffers. */
    PZMonitor *xmitBufLock; /* locks low level xmit buffers. */

    /* Only one thread may operate on the socket until the initial handshake
    ** is complete.  This Monitor ensures that.  Since SSL2 handshake is
    ** only done once, this is also effectively the SSL2 handshake lock.
    */
    PZMonitor *firstHandshakeLock;

    /* This monitor protects the ssl3 handshake state machine data.
    ** Only one thread (reader or writer) may be in the ssl3 handshake state
    ** machine at any time.  */
    PZMonitor *ssl3HandshakeLock;

    /* reader/writer lock, protects the secret data needed to encrypt and MAC
    ** outgoing records, and to decrypt and MAC check incoming ciphertext
    ** records.  */
    NSSRWLock *specLock;

    /* handle to perm cert db (and implicitly to the temp cert db) used
    ** with this socket.
    */
    CERTCertDBHandle *dbHandle;

    PRThread *writerThread; /* thread holds SSL_LOCK_WRITER lock */

    PRUint16 shutdownHow; /* See ssl_SHUTDOWN defines below. */

    sslHandshakingType handshaking;

    /* Gather object used for gathering data */
    sslGather gs; /*recvBufLock*/

    sslBuffer saveBuf;    /*xmitBufLock*/
    sslBuffer pendingBuf; /*xmitBufLock*/

    /* Configuration state for server sockets */
    /* One server cert and key for each authentication type. */
    PRCList /* <sslServerCert> */ serverCerts;

    ssl3CipherSuiteCfg cipherSuites[ssl_V3_SUITES_IMPLEMENTED];

    /* A list of groups that are sorted according to user preferences pointing
     * to entries of ssl_named_groups. By default this list contains pointers
     * to all elements in ssl_named_groups in the default order.
     * This list also determines which groups are enabled. This
     * starts with all being enabled and can be modified either by negotiation
     * (in which case groups not supported by a peer are masked off), or by
     * calling SSL_DHEGroupPrefSet().
     * Note that renegotiation will ignore groups that were disabled in the
     * first handshake.
     */
    const sslNamedGroupDef *namedGroupPreferences[SSL_NAMED_GROUP_COUNT];
    /* The number of additional shares to generate for the TLS 1.3 ClientHello */
    unsigned int additionalShares;

    /* SSL3 state info.  Formerly was a pointer */
    ssl3State ssl3;

    /*
     * TLS extension related data.
     */
    /* True when the current session is a stateless resume. */
    PRBool statelessResume;
    TLSExtensionData xtnData;

    /* Whether we are doing stream or datagram mode */
    SSLProtocolVariant protocolVariant;
};

extern char ssl_debug;
extern char ssl_trace;
extern FILE *ssl_trace_iob;
extern FILE *ssl_keylog_iob;
extern PRUint32 ssl3_sid_timeout;
extern PRUint32 ssl_ticket_lifetime;
extern PRUint32 ssl_max_early_data_size;

extern const char *const ssl3_cipherName[];

extern sslSessionIDLookupFunc ssl_sid_lookup;
extern sslSessionIDCacheFunc ssl_sid_cache;
extern sslSessionIDUncacheFunc ssl_sid_uncache;

extern const sslNamedGroupDef ssl_named_groups[];

/************************************************************************/

SEC_BEGIN_PROTOS

/* Internal initialization and installation of the SSL error tables */
extern SECStatus ssl_Init(void);
extern SECStatus ssl_InitializePRErrorTable(void);

/* Implementation of ops for default (non socks, non secure) case */
extern int ssl_DefConnect(sslSocket *ss, const PRNetAddr *addr);
extern PRFileDesc *ssl_DefAccept(sslSocket *ss, PRNetAddr *addr);
extern int ssl_DefBind(sslSocket *ss, const PRNetAddr *addr);
extern int ssl_DefListen(sslSocket *ss, int backlog);
extern int ssl_DefShutdown(sslSocket *ss, int how);
extern int ssl_DefClose(sslSocket *ss);
extern int ssl_DefRecv(sslSocket *ss, unsigned char *buf, int len, int flags);
extern int ssl_DefSend(sslSocket *ss, const unsigned char *buf,
                       int len, int flags);
extern int ssl_DefRead(sslSocket *ss, unsigned char *buf, int len);
extern int ssl_DefWrite(sslSocket *ss, const unsigned char *buf, int len);
extern int ssl_DefGetpeername(sslSocket *ss, PRNetAddr *name);
extern int ssl_DefGetsockname(sslSocket *ss, PRNetAddr *name);
extern int ssl_DefGetsockopt(sslSocket *ss, PRSockOption optname,
                             void *optval, PRInt32 *optlen);
extern int ssl_DefSetsockopt(sslSocket *ss, PRSockOption optname,
                             const void *optval, PRInt32 optlen);

/* Implementation of ops for socks only case */
extern int ssl_SocksConnect(sslSocket *ss, const PRNetAddr *addr);
extern PRFileDesc *ssl_SocksAccept(sslSocket *ss, PRNetAddr *addr);
extern int ssl_SocksBind(sslSocket *ss, const PRNetAddr *addr);
extern int ssl_SocksListen(sslSocket *ss, int backlog);
extern int ssl_SocksGetsockname(sslSocket *ss, PRNetAddr *name);
extern int ssl_SocksRecv(sslSocket *ss, unsigned char *buf, int len, int flags);
extern int ssl_SocksSend(sslSocket *ss, const unsigned char *buf,
                         int len, int flags);
extern int ssl_SocksRead(sslSocket *ss, unsigned char *buf, int len);
extern int ssl_SocksWrite(sslSocket *ss, const unsigned char *buf, int len);

/* Implementation of ops for secure only case */
extern int ssl_SecureConnect(sslSocket *ss, const PRNetAddr *addr);
extern PRFileDesc *ssl_SecureAccept(sslSocket *ss, PRNetAddr *addr);
extern int ssl_SecureRecv(sslSocket *ss, unsigned char *buf,
                          int len, int flags);
extern int ssl_SecureSend(sslSocket *ss, const unsigned char *buf,
                          int len, int flags);
extern int ssl_SecureRead(sslSocket *ss, unsigned char *buf, int len);
extern int ssl_SecureWrite(sslSocket *ss, const unsigned char *buf, int len);
extern int ssl_SecureShutdown(sslSocket *ss, int how);
extern int ssl_SecureClose(sslSocket *ss);

/* Implementation of ops for secure socks case */
extern int ssl_SecureSocksConnect(sslSocket *ss, const PRNetAddr *addr);
extern PRFileDesc *ssl_SecureSocksAccept(sslSocket *ss, PRNetAddr *addr);
extern PRFileDesc *ssl_FindTop(sslSocket *ss);

/* Gather funcs. */
extern sslGather *ssl_NewGather(void);
extern SECStatus ssl3_InitGather(sslGather *gs);
extern void ssl3_DestroyGather(sslGather *gs);
extern SECStatus ssl_GatherRecord1stHandshake(sslSocket *ss);

extern SECStatus ssl_CreateSecurityInfo(sslSocket *ss);
extern SECStatus ssl_CopySecurityInfo(sslSocket *ss, sslSocket *os);
extern void ssl_ResetSecurityInfo(sslSecurityInfo *sec, PRBool doMemset);
extern void ssl_DestroySecurityInfo(sslSecurityInfo *sec);

extern void ssl_PrintBuf(const sslSocket *ss, const char *msg, const void *cp,
                         int len);
extern void ssl_PrintKey(const sslSocket *ss, const char *msg, PK11SymKey *key);

extern int ssl_SendSavedWriteData(sslSocket *ss);
extern SECStatus ssl_SaveWriteData(sslSocket *ss,
                                   const void *p, unsigned int l);
extern SECStatus ssl_BeginClientHandshake(sslSocket *ss);
extern SECStatus ssl_BeginServerHandshake(sslSocket *ss);
extern int ssl_Do1stHandshake(sslSocket *ss);

extern SECStatus sslBuffer_Grow(sslBuffer *b, unsigned int newLen);
extern SECStatus sslBuffer_Append(sslBuffer *b, const void *data,
                                  unsigned int len);
extern void sslBuffer_Clear(sslBuffer *b);

extern void ssl_ChooseSessionIDProcs(sslSecurityInfo *sec);

extern void ssl3_InitCipherSpec(ssl3CipherSpec *spec);
extern sslSessionID *ssl3_NewSessionID(sslSocket *ss, PRBool is_server);
extern sslSessionID *ssl_LookupSID(const PRIPv6Addr *addr, PRUint16 port,
                                   const char *peerID, const char *urlSvrName);
extern void ssl_FreeSID(sslSessionID *sid);

extern int ssl3_SendApplicationData(sslSocket *ss, const PRUint8 *in,
                                    int len, int flags);

extern PRBool ssl_FdIsBlocking(PRFileDesc *fd);

extern PRBool ssl_SocketIsBlocking(sslSocket *ss);

extern void ssl3_SetAlwaysBlock(sslSocket *ss);

extern SECStatus ssl_EnableNagleDelay(sslSocket *ss, PRBool enabled);

extern void ssl_FinishHandshake(sslSocket *ss);

extern SECStatus ssl_CipherPolicySet(PRInt32 which, PRInt32 policy);

extern SECStatus ssl_CipherPrefSetDefault(PRInt32 which, PRBool enabled);

extern SECStatus ssl3_ConstrainRangeByPolicy(void);

extern void ssl3_InitState(sslSocket *ss);
extern void ssl3_RestartHandshakeHashes(sslSocket *ss);
extern SECStatus ssl3_UpdateHandshakeHashes(sslSocket *ss,
                                            const unsigned char *b,
                                            unsigned int l);

/* Returns PR_TRUE if we are still waiting for the server to complete its
 * response to our client second round. Once we've received the Finished from
 * the server then there is no need to check false start.
 */
extern PRBool ssl3_WaitingForServerSecondRound(sslSocket *ss);

extern PRInt32 ssl3_SendRecord(sslSocket *ss, ssl3CipherSpec *cwSpec,
                               SSL3ContentType type,
                               const PRUint8 *pIn, PRInt32 nIn,
                               PRInt32 flags);

#ifdef NSS_SSL_ENABLE_ZLIB
/*
 * The DEFLATE algorithm can result in an expansion of 0.1% + 12 bytes. For a
 * maximum TLS record payload of 2**14 bytes, that's 29 bytes.
 */
#define SSL3_COMPRESSION_MAX_EXPANSION 29
#else /* !NSS_SSL_ENABLE_ZLIB */
#define SSL3_COMPRESSION_MAX_EXPANSION 0
#endif

/*
 * make sure there is room in the write buffer for padding and
 * other compression and cryptographic expansions.
 */
#define SSL3_BUFFER_FUDGE 100 + SSL3_COMPRESSION_MAX_EXPANSION

#define SSL_LOCK_READER(ss) \
    if (ss->recvLock)       \
    PZ_Lock(ss->recvLock)
#define SSL_UNLOCK_READER(ss) \
    if (ss->recvLock)         \
    PZ_Unlock(ss->recvLock)
#define SSL_LOCK_WRITER(ss) \
    if (ss->sendLock)       \
    PZ_Lock(ss->sendLock)
#define SSL_UNLOCK_WRITER(ss) \
    if (ss->sendLock)         \
    PZ_Unlock(ss->sendLock)

/* firstHandshakeLock -> recvBufLock */
#define ssl_Get1stHandshakeLock(ss)                               \
    {                                                             \
        if (!ss->opt.noLocks) {                                   \
            PORT_Assert(PZ_InMonitor((ss)->firstHandshakeLock) || \
                        !ssl_HaveRecvBufLock(ss));                \
            PZ_EnterMonitor((ss)->firstHandshakeLock);            \
        }                                                         \
    }
#define ssl_Release1stHandshakeLock(ss)               \
    {                                                 \
        if (!ss->opt.noLocks)                         \
            PZ_ExitMonitor((ss)->firstHandshakeLock); \
    }
#define ssl_Have1stHandshakeLock(ss) \
    (PZ_InMonitor((ss)->firstHandshakeLock))

/* ssl3HandshakeLock -> xmitBufLock */
#define ssl_GetSSL3HandshakeLock(ss)                  \
    {                                                 \
        if (!ss->opt.noLocks) {                       \
            PORT_Assert(!ssl_HaveXmitBufLock(ss));    \
            PZ_EnterMonitor((ss)->ssl3HandshakeLock); \
        }                                             \
    }
#define ssl_ReleaseSSL3HandshakeLock(ss)             \
    {                                                \
        if (!ss->opt.noLocks)                        \
            PZ_ExitMonitor((ss)->ssl3HandshakeLock); \
    }
#define ssl_HaveSSL3HandshakeLock(ss) \
    (PZ_InMonitor((ss)->ssl3HandshakeLock))

#define ssl_GetSpecReadLock(ss)                 \
    {                                           \
        if (!ss->opt.noLocks)                   \
            NSSRWLock_LockRead((ss)->specLock); \
    }
#define ssl_ReleaseSpecReadLock(ss)               \
    {                                             \
        if (!ss->opt.noLocks)                     \
            NSSRWLock_UnlockRead((ss)->specLock); \
    }
/* NSSRWLock_HaveReadLock is not exported so there's no
 * ssl_HaveSpecReadLock macro. */

#define ssl_GetSpecWriteLock(ss)                 \
    {                                            \
        if (!ss->opt.noLocks)                    \
            NSSRWLock_LockWrite((ss)->specLock); \
    }
#define ssl_ReleaseSpecWriteLock(ss)               \
    {                                              \
        if (!ss->opt.noLocks)                      \
            NSSRWLock_UnlockWrite((ss)->specLock); \
    }
#define ssl_HaveSpecWriteLock(ss) \
    (NSSRWLock_HaveWriteLock((ss)->specLock))

/* recvBufLock -> ssl3HandshakeLock -> xmitBufLock */
#define ssl_GetRecvBufLock(ss)                           \
    {                                                    \
        if (!ss->opt.noLocks) {                          \
            PORT_Assert(!ssl_HaveSSL3HandshakeLock(ss)); \
            PORT_Assert(!ssl_HaveXmitBufLock(ss));       \
            PZ_EnterMonitor((ss)->recvBufLock);          \
        }                                                \
    }
#define ssl_ReleaseRecvBufLock(ss)             \
    {                                          \
        if (!ss->opt.noLocks)                  \
            PZ_ExitMonitor((ss)->recvBufLock); \
    }
#define ssl_HaveRecvBufLock(ss) \
    (PZ_InMonitor((ss)->recvBufLock))

/* xmitBufLock -> specLock */
#define ssl_GetXmitBufLock(ss)                  \
    {                                           \
        if (!ss->opt.noLocks)                   \
            PZ_EnterMonitor((ss)->xmitBufLock); \
    }
#define ssl_ReleaseXmitBufLock(ss)             \
    {                                          \
        if (!ss->opt.noLocks)                  \
            PZ_ExitMonitor((ss)->xmitBufLock); \
    }
#define ssl_HaveXmitBufLock(ss) \
    (PZ_InMonitor((ss)->xmitBufLock))

/* Placeholder value used in version ranges when SSL 3.0 and all
 * versions of TLS are disabled.
 */
#define SSL_LIBRARY_VERSION_NONE 0

/* SSL_LIBRARY_VERSION_MIN_SUPPORTED is the minimum version that this version
 * of libssl supports. Applications should use SSL_VersionRangeGetSupported at
 * runtime to determine which versions are supported by the version of libssl
 * in use.
 */
#define SSL_LIBRARY_VERSION_MIN_SUPPORTED_DATAGRAM SSL_LIBRARY_VERSION_TLS_1_1
#define SSL_LIBRARY_VERSION_MIN_SUPPORTED_STREAM SSL_LIBRARY_VERSION_3_0

/* SSL_LIBRARY_VERSION_MAX_SUPPORTED is the maximum version that this version
 * of libssl supports. Applications should use SSL_VersionRangeGetSupported at
 * runtime to determine which versions are supported by the version of libssl
 * in use.
 */
#ifndef NSS_DISABLE_TLS_1_3
#define SSL_LIBRARY_VERSION_MAX_SUPPORTED SSL_LIBRARY_VERSION_TLS_1_3
#else
#define SSL_LIBRARY_VERSION_MAX_SUPPORTED SSL_LIBRARY_VERSION_TLS_1_2
#endif

#define SSL_ALL_VERSIONS_DISABLED(vrange) \
    ((vrange)->min == SSL_LIBRARY_VERSION_NONE)

extern PRBool ssl3_VersionIsSupported(SSLProtocolVariant protocolVariant,
                                      SSL3ProtocolVersion version);

/* These functions are called from secnav, even though they're "private". */

extern int SSL_RestartHandshakeAfterCertReq(struct sslSocketStr *ss,
                                            CERTCertificate *cert,
                                            SECKEYPrivateKey *key,
                                            CERTCertificateList *certChain);
extern sslSocket *ssl_FindSocket(PRFileDesc *fd);
extern void ssl_FreeSocket(struct sslSocketStr *ssl);
extern SECStatus SSL3_SendAlert(sslSocket *ss, SSL3AlertLevel level,
                                SSL3AlertDescription desc);
extern SECStatus ssl3_DecodeError(sslSocket *ss);

extern SECStatus ssl3_AuthCertificateComplete(sslSocket *ss, PRErrorCode error);

/*
 * for dealing with SSL 3.0 clients sending SSL 2.0 format hellos
 */
extern SECStatus ssl3_HandleV2ClientHello(
    sslSocket *ss, unsigned char *buffer, int length, PRUint8 padding);

SECStatus ssl3_SendClientHello(sslSocket *ss, sslClientHelloType type);

/*
 * input into the SSL3 machinery from the actualy network reading code
 */
SECStatus ssl3_HandleRecord(
    sslSocket *ss, SSL3Ciphertext *cipher, sslBuffer *out);
SECStatus ssl_RemoveTLSCBCPadding(sslBuffer *plaintext, unsigned int macSize);

int ssl3_GatherAppDataRecord(sslSocket *ss, int flags);
int ssl3_GatherCompleteHandshake(sslSocket *ss, int flags);

/* Create a new ref counted key pair object from two keys. */
extern sslKeyPair *ssl_NewKeyPair(SECKEYPrivateKey *privKey,
                                  SECKEYPublicKey *pubKey);

/* get a new reference (bump ref count) to an ssl3KeyPair. */
extern sslKeyPair *ssl_GetKeyPairRef(sslKeyPair *keyPair);

/* Decrement keypair's ref count and free if zero. */
extern void ssl_FreeKeyPair(sslKeyPair *keyPair);

extern sslEphemeralKeyPair *ssl_NewEphemeralKeyPair(
    const sslNamedGroupDef *group,
    SECKEYPrivateKey *privKey, SECKEYPublicKey *pubKey);
extern sslEphemeralKeyPair *ssl_CopyEphemeralKeyPair(
    sslEphemeralKeyPair *keyPair);
extern void ssl_FreeEphemeralKeyPair(sslEphemeralKeyPair *keyPair);
extern sslEphemeralKeyPair *ssl_LookupEphemeralKeyPair(
    sslSocket *ss, const sslNamedGroupDef *groupDef);
extern PRBool ssl_HaveEphemeralKeyPair(const sslSocket *ss,
                                       const sslNamedGroupDef *groupDef);
extern void ssl_FreeEphemeralKeyPairs(sslSocket *ss);

extern SECStatus ssl_AppendPaddedDHKeyShare(const sslSocket *ss,
                                            const SECKEYPublicKey *pubKey,
                                            PRBool appendLength);
extern const ssl3DHParams *ssl_GetDHEParams(const sslNamedGroupDef *groupDef);
extern SECStatus ssl_SelectDHEGroup(sslSocket *ss,
                                    const sslNamedGroupDef **groupDef);
extern SECStatus ssl_CreateDHEKeyPair(const sslNamedGroupDef *groupDef,
                                      const ssl3DHParams *params,
                                      sslEphemeralKeyPair **keyPair);
extern PRBool ssl_IsValidDHEShare(const SECItem *dh_p, const SECItem *dh_Ys);
extern SECStatus ssl_ValidateDHENamedGroup(sslSocket *ss,
                                           const SECItem *dh_p,
                                           const SECItem *dh_g,
                                           const sslNamedGroupDef **groupDef,
                                           const ssl3DHParams **dhParams);

extern PRBool ssl_IsECCEnabled(const sslSocket *ss);
extern PRBool ssl_IsDHEEnabled(const sslSocket *ss);

/* Macro for finding a curve equivalent in strength to RSA key's */
#define SSL_RSASTRENGTH_TO_ECSTRENGTH(s)                            \
    ((s <= 1024) ? 160                                              \
                 : ((s <= 2048) ? 224                               \
                                : ((s <= 3072) ? 256                \
                                               : ((s <= 7168) ? 384 \
                                                              : 521))))

extern const sslNamedGroupDef *ssl_LookupNamedGroup(SSLNamedGroup group);
extern PRBool ssl_NamedGroupEnabled(const sslSocket *ss, const sslNamedGroupDef *group);
extern SECStatus ssl_NamedGroup2ECParams(PLArenaPool *arena,
                                         const sslNamedGroupDef *curve,
                                         SECKEYECParams *params);
extern const sslNamedGroupDef *ssl_ECPubKey2NamedGroup(
    const SECKEYPublicKey *pubKey);

extern const sslNamedGroupDef *ssl_GetECGroupForServerSocket(sslSocket *ss);
extern void ssl_FilterSupportedGroups(sslSocket *ss);

extern SECStatus ssl3_CipherPrefSetDefault(ssl3CipherSuite which, PRBool on);
extern SECStatus ssl3_CipherPrefGetDefault(ssl3CipherSuite which, PRBool *on);

extern SECStatus ssl3_CipherPrefSet(sslSocket *ss, ssl3CipherSuite which, PRBool on);
extern SECStatus ssl3_CipherPrefGet(const sslSocket *ss, ssl3CipherSuite which, PRBool *on);

extern SECStatus ssl3_SetPolicy(ssl3CipherSuite which, PRInt32 policy);
extern SECStatus ssl3_GetPolicy(ssl3CipherSuite which, PRInt32 *policy);

extern void ssl3_InitSocketPolicy(sslSocket *ss);

extern SECStatus ssl3_RedoHandshake(sslSocket *ss, PRBool flushCache);
extern SECStatus ssl3_HandleHandshakeMessage(sslSocket *ss, PRUint8 *b,
                                             PRUint32 length,
                                             PRBool endOfRecord);

extern void ssl3_DestroySSL3Info(sslSocket *ss);

extern SECStatus ssl_ClientReadVersion(sslSocket *ss, PRUint8 **b,
                                       PRUint32 *length,
                                       SSL3ProtocolVersion *version);
extern SECStatus ssl3_NegotiateVersion(sslSocket *ss,
                                       SSL3ProtocolVersion peerVersion,
                                       PRBool allowLargerPeerVersion);

extern SECStatus ssl_GetPeerInfo(sslSocket *ss);

/* ECDH functions */
extern SECStatus ssl3_SendECDHClientKeyExchange(sslSocket *ss,
                                                SECKEYPublicKey *svrPubKey);
extern SECStatus ssl3_HandleECDHServerKeyExchange(sslSocket *ss,
                                                  PRUint8 *b, PRUint32 length);
extern SECStatus ssl3_HandleECDHClientKeyExchange(sslSocket *ss,
                                                  PRUint8 *b, PRUint32 length,
                                                  sslKeyPair *serverKeys);
extern SECStatus ssl3_SendECDHServerKeyExchange(sslSocket *ss);
extern SECStatus ssl_ImportECDHKeyShare(
    sslSocket *ss, SECKEYPublicKey *peerKey,
    PRUint8 *b, PRUint32 length, const sslNamedGroupDef *curve);
SECStatus tls13_EncodeECDHEKeyShareKEX(const sslSocket *ss,
                                       const SECKEYPublicKey *pubKey);

extern SECStatus ssl3_ComputeCommonKeyHash(SSLHashType hashAlg,
                                           PRUint8 *hashBuf,
                                           unsigned int bufLen,
                                           SSL3Hashes *hashes);
extern void ssl3_DestroyCipherSpec(ssl3CipherSpec *spec, PRBool freeSrvName);
extern SECStatus ssl3_InitPendingCipherSpec(sslSocket *ss, PK11SymKey *pms);
extern SECStatus ssl3_AppendHandshake(sslSocket *ss, const void *void_src,
                                      PRInt32 bytes);
extern SECStatus ssl3_AppendHandshakeHeader(sslSocket *ss,
                                            SSL3HandshakeType t, PRUint32 length);
extern SECStatus ssl3_AppendHandshakeNumber(sslSocket *ss, PRInt32 num,
                                            PRInt32 lenSize);
extern SECStatus ssl3_AppendHandshakeVariable(sslSocket *ss,
                                              const PRUint8 *src, PRInt32 bytes, PRInt32 lenSize);
extern SECStatus ssl3_AppendSignatureAndHashAlgorithm(
    sslSocket *ss, const SSLSignatureAndHashAlg *sigAndHash);
extern SECStatus ssl3_ConsumeHandshake(sslSocket *ss, void *v, PRUint32 bytes,
                                       PRUint8 **b, PRUint32 *length);
extern SECStatus ssl3_ConsumeHandshakeNumber(sslSocket *ss, PRUint32 *num,
                                             PRUint32 bytes, PRUint8 **b,
                                             PRUint32 *length);
extern SECStatus ssl3_ConsumeHandshakeVariable(sslSocket *ss, SECItem *i,
                                               PRUint32 bytes, PRUint8 **b,
                                               PRUint32 *length);
extern PRUint8 *ssl_EncodeUintX(PRUint64 value, unsigned int bytes,
                                PRUint8 *to);
extern PRBool ssl_IsSupportedSignatureScheme(SSLSignatureScheme scheme);
extern SECStatus ssl_CheckSignatureSchemeConsistency(
    sslSocket *ss, SSLSignatureScheme scheme, CERTCertificate *cert);
extern SECStatus ssl_ParseSignatureSchemes(const sslSocket *ss, PLArenaPool *arena,
                                           SSLSignatureScheme **schemesOut,
                                           unsigned int *numSchemesOut,
                                           unsigned char **b,
                                           unsigned int *len);
extern SECStatus ssl_ConsumeSignatureScheme(
    sslSocket *ss, PRUint8 **b, PRUint32 *length, SSLSignatureScheme *out);
extern SECStatus ssl3_SignHashes(sslSocket *ss, SSL3Hashes *hash,
                                 SECKEYPrivateKey *key, SECItem *buf);
extern SECStatus ssl3_VerifySignedHashes(sslSocket *ss, SSLSignatureScheme scheme,
                                         SSL3Hashes *hash, SECItem *buf);
extern SECStatus ssl3_CacheWrappedMasterSecret(
    sslSocket *ss, sslSessionID *sid, ssl3CipherSpec *spec);
extern void ssl3_FreeSniNameArray(TLSExtensionData *xtnData);

/* Hello Extension related routines. */
extern void ssl3_SetSIDSessionTicket(sslSessionID *sid,
                                     /*in/out*/ NewSessionTicket *session_ticket);
SECStatus ssl3_EncodeSessionTicket(sslSocket *ss,
                                   const NewSessionTicket *ticket_input,
                                   SECItem *ticket_data);
SECStatus ssl_MaybeSetSessionTicketKeyPair(const sslKeyPair *keyPair);
SECStatus ssl_GetSessionTicketKeys(sslSocket *ss, unsigned char *keyName,
                                   PK11SymKey **encKey, PK11SymKey **macKey);
void ssl_ResetSessionTicketKeys();

extern SECStatus ssl3_ValidateNextProtoNego(const unsigned char *data,
                                            unsigned int length);

/* Construct a new NSPR socket for the app to use */
extern PRFileDesc *ssl_NewPRSocket(sslSocket *ss, PRFileDesc *fd);
extern void ssl_FreePRSocket(PRFileDesc *fd);

/* Internal config function so SSL3 can initialize the present state of
 * various ciphers */
extern int ssl3_config_match_init(sslSocket *);

/* calls for accessing wrapping keys across processes. */
extern SECStatus
ssl_GetWrappingKey(unsigned int symWrapMechIndex, unsigned int wrapKeyIndex,
                   SSLWrappedSymWrappingKey *wswk);

/* The caller passes in the new value it wants
 * to set.  This code tests the wrapped sym key entry in the file on disk.
 * If it is uninitialized, this function writes the caller's value into
 * the disk entry, and returns false.
 * Otherwise, it overwrites the caller's wswk with the value obtained from
 * the disk, and returns PR_TRUE.
 * This is all done while holding the locks/semaphores necessary to make
 * the operation atomic.
 */
extern SECStatus
ssl_SetWrappingKey(SSLWrappedSymWrappingKey *wswk);

/* get rid of the symmetric wrapping key references. */
extern SECStatus SSL3_ShutdownServerCache(void);

extern SECStatus ssl_InitSymWrapKeysLock(void);

extern SECStatus ssl_FreeSymWrapKeysLock(void);

extern SECStatus ssl_InitSessionCacheLocks(PRBool lazyInit);

extern SECStatus ssl_FreeSessionCacheLocks(void);

/**************** DTLS-specific functions **************/
extern void dtls_FreeHandshakeMessage(DTLSQueuedMessage *msg);
extern void dtls_FreeHandshakeMessages(PRCList *lst);

extern SECStatus dtls_HandleHandshake(sslSocket *ss, sslBuffer *origBuf);
extern SECStatus dtls_HandleHelloVerifyRequest(sslSocket *ss,
                                               PRUint8 *b, PRUint32 length);
extern SECStatus dtls_StageHandshakeMessage(sslSocket *ss);
extern SECStatus dtls_QueueMessage(sslSocket *ss, SSL3ContentType type,
                                   const PRUint8 *pIn, PRInt32 nIn);
extern SECStatus dtls_FlushHandshakeMessages(sslSocket *ss, PRInt32 flags);
SECStatus ssl3_DisableNonDTLSSuites(sslSocket *ss);
extern SECStatus dtls_StartHolddownTimer(sslSocket *ss);
extern void dtls_CheckTimer(sslSocket *ss);
extern void dtls_CancelTimer(sslSocket *ss);
extern void dtls_SetMTU(sslSocket *ss, PRUint16 advertised);
extern void dtls_InitRecvdRecords(DTLSRecvdRecords *records);
extern int dtls_RecordGetRecvd(const DTLSRecvdRecords *records,
                               sslSequenceNumber seq);
extern void dtls_RecordSetRecvd(DTLSRecvdRecords *records,
                                sslSequenceNumber seq);
extern void dtls_RehandshakeCleanup(sslSocket *ss);
extern SSL3ProtocolVersion
dtls_TLSVersionToDTLSVersion(SSL3ProtocolVersion tlsv);
extern SSL3ProtocolVersion
dtls_DTLSVersionToTLSVersion(SSL3ProtocolVersion dtlsv);
extern PRBool dtls_IsRelevant(sslSocket *ss, const SSL3Ciphertext *cText,
                              PRBool *sameEpoch, PRUint64 *seqNum);
extern SECStatus dtls_MaybeRetransmitHandshake(sslSocket *ss,
                                               const SSL3Ciphertext *cText,
                                               PRBool sameEpoch);

CK_MECHANISM_TYPE ssl3_Alg2Mech(SSLCipherAlgorithm calg);
SECStatus ssl3_NegotiateCipherSuite(sslSocket *ss, const SECItem *suites,
                                    PRBool initHashes);
SECStatus ssl3_InitHandshakeHashes(sslSocket *ss);
SECStatus ssl3_ServerCallSNICallback(sslSocket *ss);
SECStatus ssl3_SetupPendingCipherSpec(sslSocket *ss);
SECStatus ssl3_FlushHandshake(sslSocket *ss, PRInt32 flags);
SECStatus ssl3_CompleteHandleCertificate(sslSocket *ss,
                                         PRUint8 *b, PRUint32 length);
void ssl3_SendAlertForCertError(sslSocket *ss, PRErrorCode errCode);
SECStatus ssl3_HandleNoCertificate(sslSocket *ss);
SECStatus ssl3_SendEmptyCertificate(sslSocket *ss);
void ssl3_CleanupPeerCerts(sslSocket *ss);
SECStatus ssl3_SendCertificateStatus(sslSocket *ss);
SECStatus ssl3_AuthCertificate(sslSocket *ss);
SECStatus ssl_ReadCertificateStatus(sslSocket *ss, PRUint8 *b,
                                    PRUint32 length);
SECStatus ssl3_EncodeSigAlgs(const sslSocket *ss, PRUint8 *buf,
                             unsigned maxLen, PRUint32 *len);
<<<<<<< HEAD
SECStatus ssl_GetCertificateRequestCAs(const sslSocket *ss,
                                       unsigned int *calenp,
                                       const SECItem **namesp,
                                       unsigned int *nnamesp);
SECStatus ssl3_ParseCertificateRequestCAs(sslSocket *ss, SSL3Opaque **b,
                                          PRUint32 *length, CERTDistNames *ca_list);
=======
SECStatus ssl_GetCertificateRequestCAs(sslSocket *ss, unsigned int *calenp,
                                       SECItem **namesp, unsigned int *nnamesp);
SECStatus ssl3_ParseCertificateRequestCAs(sslSocket *ss, PRUint8 **b,
                                          PRUint32 *length, PLArenaPool *arena,
                                          CERTDistNames *ca_list);
>>>>>>> 03a99ff1
SECStatus ssl3_CompleteHandleCertificateRequest(
    sslSocket *ss, const SSLSignatureScheme *signatureSchemes,
    unsigned int signatureSchemeCount, CERTDistNames *ca_list);
SECStatus ssl3_SendServerHello(sslSocket *ss);
SECStatus ssl3_ComputeHandshakeHashes(sslSocket *ss,
                                      ssl3CipherSpec *spec,
                                      SSL3Hashes *hashes,
                                      PRUint32 sender);
SECStatus ssl_CreateECDHEphemeralKeyPair(const sslSocket *ss,
                                         const sslNamedGroupDef *ecGroup,
                                         sslEphemeralKeyPair **keyPair);
SECStatus ssl_CreateStaticECDHEKey(sslSocket *ss,
                                   const sslNamedGroupDef *ecGroup);
SECStatus ssl3_FlushHandshake(sslSocket *ss, PRInt32 flags);
PK11SymKey *ssl3_GetWrappingKey(sslSocket *ss,
                                PK11SlotInfo *masterSecretSlot,
                                CK_MECHANISM_TYPE masterWrapMech,
                                void *pwArg);
SECStatus ssl3_FillInCachedSID(sslSocket *ss, sslSessionID *sid);
const ssl3CipherSuiteDef *ssl_LookupCipherSuiteDef(ssl3CipherSuite suite);
const ssl3BulkCipherDef *
ssl_GetBulkCipherDef(const ssl3CipherSuiteDef *cipher_def);
SECStatus ssl3_SelectServerCert(sslSocket *ss);
SECStatus ssl_PickSignatureScheme(sslSocket *ss,
                                  SECKEYPublicKey *pubKey,
                                  SECKEYPrivateKey *privKey,
                                  const SSLSignatureScheme *peerSchemes,
                                  unsigned int peerSchemeCount,
                                  PRBool requireSha1);
SECOidTag ssl3_HashTypeToOID(SSLHashType hashType);
SSLHashType ssl_SignatureSchemeToHashType(SSLSignatureScheme scheme);
KeyType ssl_SignatureSchemeToKeyType(SSLSignatureScheme scheme);

SECStatus ssl3_SetCipherSuite(sslSocket *ss, ssl3CipherSuite chosenSuite,
                              PRBool initHashes);

/* Pull in TLS 1.3 functions */
#include "tls13con.h"

/********************** misc calls *********************/

#ifdef DEBUG
extern void ssl3_CheckCipherSuiteOrderConsistency();
#endif

extern int ssl_MapLowLevelError(int hiLevelError);

extern PRUint32 ssl_Time(void);
extern PRBool ssl_TicketTimeValid(const NewSessionTicket *ticket);

extern void SSL_AtomicIncrementLong(long *x);

SECStatus ssl3_ApplyNSSPolicy(void);

extern HASH_HashType
ssl3_GetTls12HashType(sslSocket *ss);

extern SECStatus
ssl3_TLSPRFWithMasterSecret(sslSocket *ss, ssl3CipherSpec *spec,
                            const char *label, unsigned int labelLen,
                            const unsigned char *val, unsigned int valLen,
                            unsigned char *out, unsigned int outLen);

PRBool ssl_AlpnTagAllowed(const sslSocket *ss, const SECItem *tag);

#ifdef TRACE
#define SSL_TRACE(msg) ssl_Trace msg
#else
#define SSL_TRACE(msg)
#endif

void ssl_Trace(const char *format, ...);

SEC_END_PROTOS

#if defined(XP_UNIX) || defined(XP_OS2) || defined(XP_BEOS)
#define SSL_GETPID getpid
#elif defined(WIN32)
extern int __cdecl _getpid(void);
#define SSL_GETPID _getpid
#else
#define SSL_GETPID() 0
#endif

#endif /* __sslimpl_h_ */<|MERGE_RESOLUTION|>--- conflicted
+++ resolved
@@ -983,7 +983,7 @@
 } SSLWrappedSymWrappingKey;
 
 typedef struct SessionTicketStr {
-    PRBool valid;
+    PRUint16 ticket_version;
     SSL3ProtocolVersion ssl_version;
     ssl3CipherSuite cipher_suite;
     SSLCompressionMethod compression_method;
@@ -1001,7 +1001,7 @@
     PRUint16 ms_length;
     PRUint8 master_secret[48];
     PRBool extendedMasterSecretUsed;
-    ClientAuthenticationType client_auth_type;
+    ClientIdentity client_identity;
     SECItem peer_cert;
     PRUint32 timestamp;
     PRUint32 flags;
@@ -1791,20 +1791,12 @@
                                     PRUint32 length);
 SECStatus ssl3_EncodeSigAlgs(const sslSocket *ss, PRUint8 *buf,
                              unsigned maxLen, PRUint32 *len);
-<<<<<<< HEAD
 SECStatus ssl_GetCertificateRequestCAs(const sslSocket *ss,
                                        unsigned int *calenp,
                                        const SECItem **namesp,
                                        unsigned int *nnamesp);
-SECStatus ssl3_ParseCertificateRequestCAs(sslSocket *ss, SSL3Opaque **b,
+SECStatus ssl3_ParseCertificateRequestCAs(sslSocket *ss, PRUint8 **b,
                                           PRUint32 *length, CERTDistNames *ca_list);
-=======
-SECStatus ssl_GetCertificateRequestCAs(sslSocket *ss, unsigned int *calenp,
-                                       SECItem **namesp, unsigned int *nnamesp);
-SECStatus ssl3_ParseCertificateRequestCAs(sslSocket *ss, PRUint8 **b,
-                                          PRUint32 *length, PLArenaPool *arena,
-                                          CERTDistNames *ca_list);
->>>>>>> 03a99ff1
 SECStatus ssl3_CompleteHandleCertificateRequest(
     sslSocket *ss, const SSLSignatureScheme *signatureSchemes,
     unsigned int signatureSchemeCount, CERTDistNames *ca_list);

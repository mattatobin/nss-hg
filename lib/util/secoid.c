/* This Source Code Form is subject to the terms of the Mozilla Public
 * License, v. 2.0. If a copy of the MPL was not distributed with this
 * file, You can obtain one at http://mozilla.org/MPL/2.0/. */

#include "secoid.h"
#include "pkcs11t.h"
#include "secitem.h"
#include "secerr.h"
#include "prenv.h"
#include "plhash.h"
#include "nssrwlk.h"
#include "nssutil.h"

/* Library identity and versioning */

#if defined(DEBUG)
#define _DEBUG_STRING " (debug)"
#else
#define _DEBUG_STRING ""
#endif

/*
 * Version information
 */
const char __nss_util_version[] = "Version: NSS " NSSUTIL_VERSION _DEBUG_STRING;

/* MISSI Mosaic Object ID space */
/* USGov algorithm OID space: { 2 16 840 1 101 } */
#define USGOV                   0x60, 0x86, 0x48, 0x01, 0x65
#define MISSI	                USGOV, 0x02, 0x01, 0x01
#define MISSI_OLD_KEA_DSS	MISSI, 0x0c
#define MISSI_OLD_DSS		MISSI, 0x02
#define MISSI_KEA_DSS		MISSI, 0x14
#define MISSI_DSS		MISSI, 0x13
#define MISSI_KEA               MISSI, 0x0a
#define MISSI_ALT_KEA           MISSI, 0x16

#define NISTALGS    USGOV, 3, 4
#define AES         NISTALGS, 1
#define SHAXXX      NISTALGS, 2
#define DSA2        NISTALGS, 3

/**
 ** The Netscape OID space is allocated by Terry Hayes.  If you need
 ** a piece of the space, contact him at thayes@netscape.com.
 **/

/* Netscape Communications Corporation Object ID space */
/* { 2 16 840 1 113730 } */
#define NETSCAPE_OID	          0x60, 0x86, 0x48, 0x01, 0x86, 0xf8, 0x42
#define NETSCAPE_CERT_EXT 	  NETSCAPE_OID, 0x01
#define NETSCAPE_DATA_TYPE 	  NETSCAPE_OID, 0x02
/* netscape directory oid - owned by Mark Smith (mcs@netscape.com) */
#define NETSCAPE_DIRECTORY 	  NETSCAPE_OID, 0x03
#define NETSCAPE_POLICY 	  NETSCAPE_OID, 0x04
#define NETSCAPE_CERT_SERVER 	  NETSCAPE_OID, 0x05
#define NETSCAPE_ALGS 		  NETSCAPE_OID, 0x06 /* algorithm OIDs */
#define NETSCAPE_NAME_COMPONENTS  NETSCAPE_OID, 0x07

#define NETSCAPE_CERT_EXT_AIA     NETSCAPE_CERT_EXT, 0x10
#define NETSCAPE_CERT_SERVER_CRMF NETSCAPE_CERT_SERVER, 0x01

/* these are old and should go away soon */
#define OLD_NETSCAPE		0x60, 0x86, 0x48, 0xd8, 0x6a
#define NS_CERT_EXT		OLD_NETSCAPE, 0x01
#define NS_FILE_TYPE		OLD_NETSCAPE, 0x02
#define NS_IMAGE_TYPE		OLD_NETSCAPE, 0x03

/* RSA OID name space */
#define RSADSI			0x2a, 0x86, 0x48, 0x86, 0xf7, 0x0d
#define PKCS			RSADSI, 0x01
#define DIGEST			RSADSI, 0x02
#define CIPHER			RSADSI, 0x03
#define PKCS1			PKCS, 0x01
#define PKCS5			PKCS, 0x05
#define PKCS7			PKCS, 0x07
#define PKCS9			PKCS, 0x09
#define PKCS12			PKCS, 0x0c

/* Other OID name spaces */
#define ALGORITHM		0x2b, 0x0e, 0x03, 0x02
#define X500			0x55
#define X520_ATTRIBUTE_TYPE	X500, 0x04
#define X500_ALG		X500, 0x08
#define X500_ALG_ENCRYPTION	X500_ALG, 0x01

/** X.509 v3 Extension OID 
 ** {joint-iso-ccitt (2) ds(5) 29}
 **/
#define	ID_CE_OID 		X500, 0x1d

#define RFC1274_ATTR_TYPE  0x09, 0x92, 0x26, 0x89, 0x93, 0xf2, 0x2c, 0x64, 0x1
/* #define RFC2247_ATTR_TYPE  0x09, 0x92, 0x26, 0xf5, 0x98, 0x1e, 0x64, 0x1 this is WRONG! */

/* PKCS #12 name spaces */
#define PKCS12_MODE_IDS		PKCS12, 0x01
#define PKCS12_ESPVK_IDS	PKCS12, 0x02
#define PKCS12_BAG_IDS		PKCS12, 0x03
#define PKCS12_CERT_BAG_IDS	PKCS12, 0x04
#define PKCS12_OIDS		PKCS12, 0x05
#define PKCS12_PBE_IDS		PKCS12_OIDS, 0x01
#define PKCS12_ENVELOPING_IDS	PKCS12_OIDS, 0x02
#define PKCS12_SIGNATURE_IDS	PKCS12_OIDS, 0x03
#define PKCS12_V2_PBE_IDS	PKCS12, 0x01
#define PKCS9_CERT_TYPES	PKCS9, 0x16
#define PKCS9_CRL_TYPES		PKCS9, 0x17
#define PKCS9_SMIME_IDS		PKCS9, 0x10
#define PKCS9_SMIME_ATTRS	PKCS9_SMIME_IDS, 2
#define PKCS9_SMIME_ALGS	PKCS9_SMIME_IDS, 3
#define PKCS12_VERSION1		PKCS12, 0x0a
#define PKCS12_V1_BAG_IDS	PKCS12_VERSION1, 1

/* for DSA algorithm */
/* { iso(1) member-body(2) us(840) x9-57(10040) x9algorithm(4) } */
#define ANSI_X9_ALGORITHM  0x2a, 0x86, 0x48, 0xce, 0x38, 0x4

/* for DH algorithm */
/* { iso(1) member-body(2) us(840) x9-57(10046) number-type(2) } */
/* need real OID person to look at this, copied the above line
 * and added 6 to second to last value (and changed '4' to '2' */
#define ANSI_X942_ALGORITHM  0x2a, 0x86, 0x48, 0xce, 0x3e, 0x2

#define VERISIGN 0x60, 0x86, 0x48, 0x01, 0x86, 0xf8, 0x45

#define PKIX 			0x2b, 0x06, 0x01, 0x05, 0x05, 0x07
#define PKIX_CERT_EXTENSIONS    PKIX, 1
#define PKIX_POLICY_QUALIFIERS  PKIX, 2
#define PKIX_KEY_USAGE 		PKIX, 3
#define PKIX_ACCESS_DESCRIPTION PKIX, 0x30
#define PKIX_OCSP 		PKIX_ACCESS_DESCRIPTION, 1
#define PKIX_CA_ISSUERS		PKIX_ACCESS_DESCRIPTION, 2

#define PKIX_ID_PKIP     	PKIX, 5
#define PKIX_ID_REGCTRL  	PKIX_ID_PKIP, 1 
#define PKIX_ID_REGINFO  	PKIX_ID_PKIP, 2

/* Microsoft Object ID space */
/* { 1.3.6.1.4.1.311 } */
#define MICROSOFT_OID 0x2b, 0x6, 0x1, 0x4, 0x1, 0x82, 0x37
#define EV_NAME_ATTRIBUTE 	MICROSOFT_OID, 60, 2, 1

/* Microsoft Crypto 2.0 ID space */
/* { 1.3.6.1.4.1.311.10 } */
#define MS_CRYPTO_20            MICROSOFT_OID, 10
/* Microsoft Crypto 2.0 Extended Key Usage ID space */
/* { 1.3.6.1.4.1.311.10.3 } */
#define MS_CRYPTO_EKU           MS_CRYPTO_20, 3

#define CERTICOM_OID            0x2b, 0x81, 0x04
#define SECG_OID                CERTICOM_OID, 0x00

#define ANSI_X962_OID           0x2a, 0x86, 0x48, 0xce, 0x3d
#define ANSI_X962_CURVE_OID     ANSI_X962_OID, 0x03
#define ANSI_X962_GF2m_OID      ANSI_X962_CURVE_OID, 0x00
#define ANSI_X962_GFp_OID       ANSI_X962_CURVE_OID, 0x01
#define ANSI_X962_SIGNATURE_OID ANSI_X962_OID, 0x04
#define ANSI_X962_SPECIFY_OID   ANSI_X962_SIGNATURE_OID, 0x03

/* for Camellia: iso(1) member-body(2) jisc(392)
 *    mitsubishi(200011) isl(61) security(1) algorithm(1)
 */
#define MITSUBISHI_ALG 0x2a,0x83,0x08,0x8c,0x9a,0x4b,0x3d,0x01,0x01
#define CAMELLIA_ENCRYPT_OID MITSUBISHI_ALG,1
#define CAMELLIA_WRAP_OID    MITSUBISHI_ALG,3

/* For IDEA: 1.3.6.1.4.1.188.7.1.1
 */
#define ASCOM_OID 0x2b,0x6,0x1,0x4,0x1,0xbc
#define ASCOM_IDEA_ALG ASCOM_OID,0x7,0x1,0x1

/* for SEED : iso(1) member-body(2) korea(410)
 *    kisa(200004) algorithm(1)
 */
#define SEED_OID		 0x2a,0x83,0x1a,0x8c,0x9a,0x44,0x01

#define CONST_OID static const unsigned char

CONST_OID md2[]        				= { DIGEST, 0x02 };
CONST_OID md4[]        				= { DIGEST, 0x04 };
CONST_OID md5[]        				= { DIGEST, 0x05 };
CONST_OID hmac_sha1[]   			= { DIGEST, 7 };
CONST_OID hmac_sha224[]				= { DIGEST, 8 };
CONST_OID hmac_sha256[]				= { DIGEST, 9 };
CONST_OID hmac_sha384[]				= { DIGEST, 10 };
CONST_OID hmac_sha512[]				= { DIGEST, 11 };

CONST_OID rc2cbc[]     				= { CIPHER, 0x02 };
CONST_OID rc4[]        				= { CIPHER, 0x04 };
CONST_OID desede3cbc[] 				= { CIPHER, 0x07 };
CONST_OID rc5cbcpad[]  				= { CIPHER, 0x09 };

CONST_OID desecb[]                           = { ALGORITHM, 0x06 };
CONST_OID descbc[]                           = { ALGORITHM, 0x07 };
CONST_OID desofb[]                           = { ALGORITHM, 0x08 };
CONST_OID descfb[]                           = { ALGORITHM, 0x09 };
CONST_OID desmac[]                           = { ALGORITHM, 0x0a };
CONST_OID sdn702DSASignature[]               = { ALGORITHM, 0x0c };
CONST_OID isoSHAWithRSASignature[]           = { ALGORITHM, 0x0f };
CONST_OID desede[]                           = { ALGORITHM, 0x11 };
CONST_OID sha1[]                             = { ALGORITHM, 0x1a };
CONST_OID bogusDSASignaturewithSHA1Digest[]  = { ALGORITHM, 0x1b };
CONST_OID isoSHA1WithRSASignature[]          = { ALGORITHM, 0x1d };

CONST_OID pkcs1RSAEncryption[]         		= { PKCS1, 0x01 };
CONST_OID pkcs1MD2WithRSAEncryption[]  		= { PKCS1, 0x02 };
CONST_OID pkcs1MD4WithRSAEncryption[]  		= { PKCS1, 0x03 };
CONST_OID pkcs1MD5WithRSAEncryption[]  		= { PKCS1, 0x04 };
CONST_OID pkcs1SHA1WithRSAEncryption[] 		= { PKCS1, 0x05 };
CONST_OID pkcs1RSAOAEPEncryption[]		= { PKCS1, 0x07 };
CONST_OID pkcs1MGF1[]				= { PKCS1, 0x08 };
CONST_OID pkcs1PSpecified[]			= { PKCS1, 0x09 };
CONST_OID pkcs1RSAPSSSignature[]		= { PKCS1, 10 };
CONST_OID pkcs1SHA256WithRSAEncryption[] 	= { PKCS1, 11 };
CONST_OID pkcs1SHA384WithRSAEncryption[] 	= { PKCS1, 12 };
CONST_OID pkcs1SHA512WithRSAEncryption[] 	= { PKCS1, 13 };
CONST_OID pkcs1SHA224WithRSAEncryption[] 	= { PKCS1, 14 };

CONST_OID pkcs5PbeWithMD2AndDEScbc[]  		= { PKCS5, 0x01 };
CONST_OID pkcs5PbeWithMD5AndDEScbc[]  		= { PKCS5, 0x03 };
CONST_OID pkcs5PbeWithSha1AndDEScbc[] 		= { PKCS5, 0x0a };
CONST_OID pkcs5Pbkdf2[]  			= { PKCS5, 12 };
CONST_OID pkcs5Pbes2[]  			= { PKCS5, 13 };
CONST_OID pkcs5Pbmac1[]				= { PKCS5, 14 };

CONST_OID pkcs7[]                     		= { PKCS7 };
CONST_OID pkcs7Data[]                 		= { PKCS7, 0x01 };
CONST_OID pkcs7SignedData[]           		= { PKCS7, 0x02 };
CONST_OID pkcs7EnvelopedData[]        		= { PKCS7, 0x03 };
CONST_OID pkcs7SignedEnvelopedData[]  		= { PKCS7, 0x04 };
CONST_OID pkcs7DigestedData[]         		= { PKCS7, 0x05 };
CONST_OID pkcs7EncryptedData[]        		= { PKCS7, 0x06 };

CONST_OID pkcs9EmailAddress[]                  = { PKCS9, 0x01 };
CONST_OID pkcs9UnstructuredName[]              = { PKCS9, 0x02 };
CONST_OID pkcs9ContentType[]                   = { PKCS9, 0x03 };
CONST_OID pkcs9MessageDigest[]                 = { PKCS9, 0x04 };
CONST_OID pkcs9SigningTime[]                   = { PKCS9, 0x05 };
CONST_OID pkcs9CounterSignature[]              = { PKCS9, 0x06 };
CONST_OID pkcs9ChallengePassword[]             = { PKCS9, 0x07 };
CONST_OID pkcs9UnstructuredAddress[]           = { PKCS9, 0x08 };
CONST_OID pkcs9ExtendedCertificateAttributes[] = { PKCS9, 0x09 };
CONST_OID pkcs9ExtensionRequest[]              = { PKCS9, 14 };
CONST_OID pkcs9SMIMECapabilities[]             = { PKCS9, 15 };
CONST_OID pkcs9FriendlyName[]                  = { PKCS9, 20 };
CONST_OID pkcs9LocalKeyID[]                    = { PKCS9, 21 };

CONST_OID pkcs9X509Certificate[]        	= { PKCS9_CERT_TYPES, 1 };
CONST_OID pkcs9SDSICertificate[]        	= { PKCS9_CERT_TYPES, 2 };
CONST_OID pkcs9X509CRL[]                	= { PKCS9_CRL_TYPES, 1 };

/* RFC2630 (CMS) OIDs */
CONST_OID cmsESDH[]     			= { PKCS9_SMIME_ALGS, 5 };
CONST_OID cms3DESwrap[] 			= { PKCS9_SMIME_ALGS, 6 };
CONST_OID cmsRC2wrap[]  			= { PKCS9_SMIME_ALGS, 7 };

/* RFC2633 SMIME message attributes */
CONST_OID smimeEncryptionKeyPreference[] 	= { PKCS9_SMIME_ATTRS, 11 };
CONST_OID ms_smimeEncryptionKeyPreference[] 	= { MICROSOFT_OID, 0x10, 0x4 };

CONST_OID x520CommonName[]                      = { X520_ATTRIBUTE_TYPE, 3 };
CONST_OID x520SurName[]                         = { X520_ATTRIBUTE_TYPE, 4 };
CONST_OID x520SerialNumber[]                    = { X520_ATTRIBUTE_TYPE, 5 };
CONST_OID x520CountryName[]                     = { X520_ATTRIBUTE_TYPE, 6 };
CONST_OID x520LocalityName[]                    = { X520_ATTRIBUTE_TYPE, 7 };
CONST_OID x520StateOrProvinceName[]             = { X520_ATTRIBUTE_TYPE, 8 };
CONST_OID x520StreetAddress[]                   = { X520_ATTRIBUTE_TYPE, 9 };
CONST_OID x520OrgName[]                         = { X520_ATTRIBUTE_TYPE, 10 };
CONST_OID x520OrgUnitName[]                     = { X520_ATTRIBUTE_TYPE, 11 };
CONST_OID x520Title[]                           = { X520_ATTRIBUTE_TYPE, 12 };
CONST_OID x520BusinessCategory[]                = { X520_ATTRIBUTE_TYPE, 15 };
CONST_OID x520PostalAddress[]                   = { X520_ATTRIBUTE_TYPE, 16 };
CONST_OID x520PostalCode[]                      = { X520_ATTRIBUTE_TYPE, 17 };
CONST_OID x520PostOfficeBox[]                   = { X520_ATTRIBUTE_TYPE, 18 };
CONST_OID x520Name[]                            = { X520_ATTRIBUTE_TYPE, 41 };
CONST_OID x520GivenName[]                       = { X520_ATTRIBUTE_TYPE, 42 };
CONST_OID x520Initials[]                        = { X520_ATTRIBUTE_TYPE, 43 };
CONST_OID x520GenerationQualifier[]             = { X520_ATTRIBUTE_TYPE, 44 };
CONST_OID x520DnQualifier[]                     = { X520_ATTRIBUTE_TYPE, 46 };
CONST_OID x520HouseIdentifier[]                 = { X520_ATTRIBUTE_TYPE, 51 };
CONST_OID x520Pseudonym[]                       = { X520_ATTRIBUTE_TYPE, 65 };

CONST_OID nsTypeGIF[]          			= { NETSCAPE_DATA_TYPE, 0x01 };
CONST_OID nsTypeJPEG[]         			= { NETSCAPE_DATA_TYPE, 0x02 };
CONST_OID nsTypeURL[]          			= { NETSCAPE_DATA_TYPE, 0x03 };
CONST_OID nsTypeHTML[]         			= { NETSCAPE_DATA_TYPE, 0x04 };
CONST_OID nsTypeCertSeq[]      			= { NETSCAPE_DATA_TYPE, 0x05 };

CONST_OID missiCertKEADSSOld[] 			= { MISSI_OLD_KEA_DSS };
CONST_OID missiCertDSSOld[]    			= { MISSI_OLD_DSS };
CONST_OID missiCertKEADSS[]    			= { MISSI_KEA_DSS };
CONST_OID missiCertDSS[]       			= { MISSI_DSS };
CONST_OID missiCertKEA[]       			= { MISSI_KEA };
CONST_OID missiCertAltKEA[]    			= { MISSI_ALT_KEA };
CONST_OID x500RSAEncryption[]  			= { X500_ALG_ENCRYPTION, 0x01 };

/* added for alg 1485 */
CONST_OID rfc1274Uid[]             		= { RFC1274_ATTR_TYPE, 1 };
CONST_OID rfc1274Mail[]            		= { RFC1274_ATTR_TYPE, 3 };
CONST_OID rfc2247DomainComponent[] 		= { RFC1274_ATTR_TYPE, 25 };

/* Netscape private certificate extensions */
CONST_OID nsCertExtNetscapeOK[]  		= { NS_CERT_EXT, 1 };
CONST_OID nsCertExtIssuerLogo[]  		= { NS_CERT_EXT, 2 };
CONST_OID nsCertExtSubjectLogo[] 		= { NS_CERT_EXT, 3 };
CONST_OID nsExtCertType[]        		= { NETSCAPE_CERT_EXT, 0x01 };
CONST_OID nsExtBaseURL[]         		= { NETSCAPE_CERT_EXT, 0x02 };
CONST_OID nsExtRevocationURL[]   		= { NETSCAPE_CERT_EXT, 0x03 };
CONST_OID nsExtCARevocationURL[] 		= { NETSCAPE_CERT_EXT, 0x04 };
CONST_OID nsExtCACRLURL[]        		= { NETSCAPE_CERT_EXT, 0x05 };
CONST_OID nsExtCACertURL[]       		= { NETSCAPE_CERT_EXT, 0x06 };
CONST_OID nsExtCertRenewalURL[]  		= { NETSCAPE_CERT_EXT, 0x07 };
CONST_OID nsExtCAPolicyURL[]     		= { NETSCAPE_CERT_EXT, 0x08 };
CONST_OID nsExtHomepageURL[]     		= { NETSCAPE_CERT_EXT, 0x09 };
CONST_OID nsExtEntityLogo[]      		= { NETSCAPE_CERT_EXT, 0x0a };
CONST_OID nsExtUserPicture[]     		= { NETSCAPE_CERT_EXT, 0x0b };
CONST_OID nsExtSSLServerName[]   		= { NETSCAPE_CERT_EXT, 0x0c };
CONST_OID nsExtComment[]         		= { NETSCAPE_CERT_EXT, 0x0d };

/* the following 2 extensions are defined for and used by Cartman(NSM) */
CONST_OID nsExtLostPasswordURL[] 		= { NETSCAPE_CERT_EXT, 0x0e };
CONST_OID nsExtCertRenewalTime[] 		= { NETSCAPE_CERT_EXT, 0x0f };

CONST_OID nsExtAIACertRenewal[]    	= { NETSCAPE_CERT_EXT_AIA, 0x01 };
CONST_OID nsExtCertScopeOfUse[]    	= { NETSCAPE_CERT_EXT, 0x11 };
/* Reserved Netscape (2 16 840 1 113730 1 18) = { NETSCAPE_CERT_EXT, 0x12 }; */

/* Netscape policy values */
CONST_OID nsKeyUsageGovtApproved[] 	= { NETSCAPE_POLICY, 0x01 };

/* Netscape other name types */
CONST_OID netscapeNickname[] 		= { NETSCAPE_NAME_COMPONENTS, 0x01 };
CONST_OID netscapeAOLScreenname[] 	= { NETSCAPE_NAME_COMPONENTS, 0x02 };

/* OIDs needed for cert server */
CONST_OID netscapeRecoveryRequest[] 	= { NETSCAPE_CERT_SERVER_CRMF, 0x01 };


/* Standard x.509 v3 Certificate & CRL Extensions */
CONST_OID x509SubjectDirectoryAttr[]  		= { ID_CE_OID,  9 };
CONST_OID x509SubjectKeyID[]          		= { ID_CE_OID, 14 };
CONST_OID x509KeyUsage[]              		= { ID_CE_OID, 15 };
CONST_OID x509PrivateKeyUsagePeriod[] 		= { ID_CE_OID, 16 };
CONST_OID x509SubjectAltName[]        		= { ID_CE_OID, 17 };
CONST_OID x509IssuerAltName[]         		= { ID_CE_OID, 18 };
CONST_OID x509BasicConstraints[]      		= { ID_CE_OID, 19 };
CONST_OID x509CRLNumber[]                    	= { ID_CE_OID, 20 };
CONST_OID x509ReasonCode[]                   	= { ID_CE_OID, 21 };
CONST_OID x509HoldInstructionCode[]             = { ID_CE_OID, 23 };
CONST_OID x509InvalidDate[]                     = { ID_CE_OID, 24 };
CONST_OID x509DeltaCRLIndicator[]               = { ID_CE_OID, 27 };
CONST_OID x509IssuingDistributionPoint[]        = { ID_CE_OID, 28 };
CONST_OID x509CertIssuer[]                      = { ID_CE_OID, 29 };
CONST_OID x509NameConstraints[]       		= { ID_CE_OID, 30 };
CONST_OID x509CRLDistPoints[]         		= { ID_CE_OID, 31 };
CONST_OID x509CertificatePolicies[]   		= { ID_CE_OID, 32 };
CONST_OID x509PolicyMappings[]        		= { ID_CE_OID, 33 };
CONST_OID x509AuthKeyID[]             		= { ID_CE_OID, 35 };
CONST_OID x509PolicyConstraints[]     		= { ID_CE_OID, 36 };
CONST_OID x509ExtKeyUsage[]           		= { ID_CE_OID, 37 };
CONST_OID x509FreshestCRL[]           		= { ID_CE_OID, 46 };
CONST_OID x509InhibitAnyPolicy[]           	= { ID_CE_OID, 54 };

CONST_OID x509CertificatePoliciesAnyPolicy[]    = { ID_CE_OID, 32, 0 };

CONST_OID x509AuthInfoAccess[]        		= { PKIX_CERT_EXTENSIONS,  1 };
CONST_OID x509SubjectInfoAccess[]               = { PKIX_CERT_EXTENSIONS, 11 };

CONST_OID x509SIATimeStamping[]                 = {PKIX_ACCESS_DESCRIPTION, 0x03};
CONST_OID x509SIACaRepository[]                 = {PKIX_ACCESS_DESCRIPTION, 0x05};

/* pkcs 12 additions */
CONST_OID pkcs12[]                           = { PKCS12 };
CONST_OID pkcs12ModeIDs[]                    = { PKCS12_MODE_IDS };
CONST_OID pkcs12ESPVKIDs[]                   = { PKCS12_ESPVK_IDS };
CONST_OID pkcs12BagIDs[]                     = { PKCS12_BAG_IDS };
CONST_OID pkcs12CertBagIDs[]                 = { PKCS12_CERT_BAG_IDS };
CONST_OID pkcs12OIDs[]                       = { PKCS12_OIDS };
CONST_OID pkcs12PBEIDs[]                     = { PKCS12_PBE_IDS };
CONST_OID pkcs12EnvelopingIDs[]              = { PKCS12_ENVELOPING_IDS };
CONST_OID pkcs12SignatureIDs[]               = { PKCS12_SIGNATURE_IDS };
CONST_OID pkcs12PKCS8KeyShrouding[]          = { PKCS12_ESPVK_IDS, 0x01 };
CONST_OID pkcs12KeyBagID[]                   = { PKCS12_BAG_IDS, 0x01 };
CONST_OID pkcs12CertAndCRLBagID[]            = { PKCS12_BAG_IDS, 0x02 };
CONST_OID pkcs12SecretBagID[]                = { PKCS12_BAG_IDS, 0x03 };
CONST_OID pkcs12X509CertCRLBag[]             = { PKCS12_CERT_BAG_IDS, 0x01 };
CONST_OID pkcs12SDSICertBag[]                = { PKCS12_CERT_BAG_IDS, 0x02 };
CONST_OID pkcs12PBEWithSha1And128BitRC4[]    = { PKCS12_PBE_IDS, 0x01 };
CONST_OID pkcs12PBEWithSha1And40BitRC4[]     = { PKCS12_PBE_IDS, 0x02 };
CONST_OID pkcs12PBEWithSha1AndTripleDESCBC[] = { PKCS12_PBE_IDS, 0x03 };
CONST_OID pkcs12PBEWithSha1And128BitRC2CBC[] = { PKCS12_PBE_IDS, 0x04 };
CONST_OID pkcs12PBEWithSha1And40BitRC2CBC[]  = { PKCS12_PBE_IDS, 0x05 };
CONST_OID pkcs12RSAEncryptionWith128BitRC4[] = { PKCS12_ENVELOPING_IDS, 0x01 };
CONST_OID pkcs12RSAEncryptionWith40BitRC4[]  = { PKCS12_ENVELOPING_IDS, 0x02 };
CONST_OID pkcs12RSAEncryptionWithTripleDES[] = { PKCS12_ENVELOPING_IDS, 0x03 }; 
CONST_OID pkcs12RSASignatureWithSHA1Digest[] = { PKCS12_SIGNATURE_IDS, 0x01 };

/* pkcs 12 version 1.0 ids */
CONST_OID pkcs12V2PBEWithSha1And128BitRC4[]       = { PKCS12_V2_PBE_IDS, 0x01 };
CONST_OID pkcs12V2PBEWithSha1And40BitRC4[]        = { PKCS12_V2_PBE_IDS, 0x02 };
CONST_OID pkcs12V2PBEWithSha1And3KeyTripleDEScbc[]= { PKCS12_V2_PBE_IDS, 0x03 };
CONST_OID pkcs12V2PBEWithSha1And2KeyTripleDEScbc[]= { PKCS12_V2_PBE_IDS, 0x04 };
CONST_OID pkcs12V2PBEWithSha1And128BitRC2cbc[]    = { PKCS12_V2_PBE_IDS, 0x05 };
CONST_OID pkcs12V2PBEWithSha1And40BitRC2cbc[]     = { PKCS12_V2_PBE_IDS, 0x06 };

CONST_OID pkcs12SafeContentsID[]                  = { PKCS12_BAG_IDS, 0x04 };
CONST_OID pkcs12PKCS8ShroudedKeyBagID[]           = { PKCS12_BAG_IDS, 0x05 };

CONST_OID pkcs12V1KeyBag[]              	= { PKCS12_V1_BAG_IDS, 0x01 };
CONST_OID pkcs12V1PKCS8ShroudedKeyBag[] 	= { PKCS12_V1_BAG_IDS, 0x02 };
CONST_OID pkcs12V1CertBag[]             	= { PKCS12_V1_BAG_IDS, 0x03 };
CONST_OID pkcs12V1CRLBag[]              	= { PKCS12_V1_BAG_IDS, 0x04 };
CONST_OID pkcs12V1SecretBag[]           	= { PKCS12_V1_BAG_IDS, 0x05 };
CONST_OID pkcs12V1SafeContentsBag[]     	= { PKCS12_V1_BAG_IDS, 0x06 };

/* The following encoding is INCORRECT, but correcting it would create a
 * duplicate OID in the table.  So, we will leave it alone.
 */
CONST_OID pkcs12KeyUsageAttr[]          	= { 2, 5, 29, 15 };

CONST_OID ansix9DSASignature[]               	= { ANSI_X9_ALGORITHM, 0x01 };
CONST_OID ansix9DSASignaturewithSHA1Digest[] 	= { ANSI_X9_ALGORITHM, 0x03 };
CONST_OID nistDSASignaturewithSHA224Digest[]	= { DSA2, 0x01 };
CONST_OID nistDSASignaturewithSHA256Digest[]	= { DSA2, 0x02 };

/* verisign OIDs */
CONST_OID verisignUserNotices[]     		= { VERISIGN, 1, 7, 1, 1 };

/* pkix OIDs */
CONST_OID pkixCPSPointerQualifier[] 		= { PKIX_POLICY_QUALIFIERS, 1 };
CONST_OID pkixUserNoticeQualifier[] 		= { PKIX_POLICY_QUALIFIERS, 2 };

CONST_OID pkixOCSP[]				= { PKIX_OCSP };
CONST_OID pkixOCSPBasicResponse[]		= { PKIX_OCSP, 1 };
CONST_OID pkixOCSPNonce[]			= { PKIX_OCSP, 2 };
CONST_OID pkixOCSPCRL[] 			= { PKIX_OCSP, 3 };
CONST_OID pkixOCSPResponse[]			= { PKIX_OCSP, 4 };
CONST_OID pkixOCSPNoCheck[]			= { PKIX_OCSP, 5 };
CONST_OID pkixOCSPArchiveCutoff[]		= { PKIX_OCSP, 6 };
CONST_OID pkixOCSPServiceLocator[]		= { PKIX_OCSP, 7 };

CONST_OID pkixCAIssuers[]			= { PKIX_CA_ISSUERS };

CONST_OID pkixRegCtrlRegToken[]       		= { PKIX_ID_REGCTRL, 1};
CONST_OID pkixRegCtrlAuthenticator[]  		= { PKIX_ID_REGCTRL, 2};
CONST_OID pkixRegCtrlPKIPubInfo[]     		= { PKIX_ID_REGCTRL, 3};
CONST_OID pkixRegCtrlPKIArchOptions[] 		= { PKIX_ID_REGCTRL, 4};
CONST_OID pkixRegCtrlOldCertID[]      		= { PKIX_ID_REGCTRL, 5};
CONST_OID pkixRegCtrlProtEncKey[]     		= { PKIX_ID_REGCTRL, 6};
CONST_OID pkixRegInfoUTF8Pairs[]      		= { PKIX_ID_REGINFO, 1};
CONST_OID pkixRegInfoCertReq[]        		= { PKIX_ID_REGINFO, 2};

CONST_OID pkixExtendedKeyUsageServerAuth[]    	= { PKIX_KEY_USAGE, 1 };
CONST_OID pkixExtendedKeyUsageClientAuth[]    	= { PKIX_KEY_USAGE, 2 };
CONST_OID pkixExtendedKeyUsageCodeSign[]      	= { PKIX_KEY_USAGE, 3 };
CONST_OID pkixExtendedKeyUsageEMailProtect[]  	= { PKIX_KEY_USAGE, 4 };
CONST_OID pkixExtendedKeyUsageTimeStamp[]     	= { PKIX_KEY_USAGE, 8 };
CONST_OID pkixOCSPResponderExtendedKeyUsage[] 	= { PKIX_KEY_USAGE, 9 };
CONST_OID msExtendedKeyUsageTrustListSigning[]	= { MS_CRYPTO_EKU, 1 };

/* OIDs for Netscape defined algorithms */
CONST_OID netscapeSMimeKEA[] 			= { NETSCAPE_ALGS, 0x01 };

/* Fortezza algorithm OIDs */
CONST_OID skipjackCBC[] 			= { MISSI, 0x04 };
CONST_OID dhPublicKey[] 			= { ANSI_X942_ALGORITHM, 0x1 };

CONST_OID idea_CBC[] 				= { ASCOM_IDEA_ALG, 2 };
CONST_OID aes128_GCM[] 				= { AES, 0x6 };
CONST_OID aes192_GCM[] 				= { AES, 0x1a };
CONST_OID aes256_GCM[] 				= { AES, 0x23 };
CONST_OID aes128_ECB[] 				= { AES, 1 };
CONST_OID aes128_CBC[] 				= { AES, 2 };
#ifdef DEFINE_ALL_AES_CIPHERS
CONST_OID aes128_OFB[] 				= { AES, 3 };
CONST_OID aes128_CFB[] 				= { AES, 4 };
#endif
CONST_OID aes128_KEY_WRAP[]			= { AES, 5 };

CONST_OID aes192_ECB[] 				= { AES, 21 };
CONST_OID aes192_CBC[] 				= { AES, 22 };
#ifdef DEFINE_ALL_AES_CIPHERS
CONST_OID aes192_OFB[] 				= { AES, 23 };
CONST_OID aes192_CFB[] 				= { AES, 24 };
#endif
CONST_OID aes192_KEY_WRAP[]			= { AES, 25 };

CONST_OID aes256_ECB[] 				= { AES, 41 };
CONST_OID aes256_CBC[] 				= { AES, 42 };
#ifdef DEFINE_ALL_AES_CIPHERS
CONST_OID aes256_OFB[] 				= { AES, 43 };
CONST_OID aes256_CFB[] 				= { AES, 44 };
#endif
CONST_OID aes256_KEY_WRAP[]			= { AES, 45 };

CONST_OID camellia128_CBC[]			= { CAMELLIA_ENCRYPT_OID, 2};
CONST_OID camellia192_CBC[]			= { CAMELLIA_ENCRYPT_OID, 3};
CONST_OID camellia256_CBC[]			= { CAMELLIA_ENCRYPT_OID, 4};

CONST_OID sha256[]                              = { SHAXXX, 1 };
CONST_OID sha384[]                              = { SHAXXX, 2 };
CONST_OID sha512[]                              = { SHAXXX, 3 };
CONST_OID sha224[]                              = { SHAXXX, 4 };

CONST_OID ansix962ECPublicKey[]             = { ANSI_X962_OID, 0x02, 0x01 };
CONST_OID ansix962SignaturewithSHA1Digest[] = { ANSI_X962_SIGNATURE_OID, 0x01 };
CONST_OID ansix962SignatureRecommended[]    = { ANSI_X962_SIGNATURE_OID, 0x02 };
CONST_OID ansix962SignatureSpecified[]      = { ANSI_X962_SPECIFY_OID };
CONST_OID ansix962SignaturewithSHA224Digest[] = { ANSI_X962_SPECIFY_OID, 0x01 };
CONST_OID ansix962SignaturewithSHA256Digest[] = { ANSI_X962_SPECIFY_OID, 0x02 };
CONST_OID ansix962SignaturewithSHA384Digest[] = { ANSI_X962_SPECIFY_OID, 0x03 };
CONST_OID ansix962SignaturewithSHA512Digest[] = { ANSI_X962_SPECIFY_OID, 0x04 };

/* ANSI X9.62 prime curve OIDs */
/* NOTE: prime192v1 is the same as secp192r1, prime256v1 is the
 * same as secp256r1
 */
CONST_OID ansiX962prime192v1[] = { ANSI_X962_GFp_OID, 0x01 };
CONST_OID ansiX962prime192v2[] = { ANSI_X962_GFp_OID, 0x02 };
CONST_OID ansiX962prime192v3[] = { ANSI_X962_GFp_OID, 0x03 };
CONST_OID ansiX962prime239v1[] = { ANSI_X962_GFp_OID, 0x04 };
CONST_OID ansiX962prime239v2[] = { ANSI_X962_GFp_OID, 0x05 };
CONST_OID ansiX962prime239v3[] = { ANSI_X962_GFp_OID, 0x06 };
CONST_OID ansiX962prime256v1[] = { ANSI_X962_GFp_OID, 0x07 };

/* SECG prime curve OIDs */
CONST_OID secgECsecp112r1[] = { SECG_OID, 0x06 };
CONST_OID secgECsecp112r2[] = { SECG_OID, 0x07 };
CONST_OID secgECsecp128r1[] = { SECG_OID, 0x1c };
CONST_OID secgECsecp128r2[] = { SECG_OID, 0x1d };
CONST_OID secgECsecp160k1[] = { SECG_OID, 0x09 };
CONST_OID secgECsecp160r1[] = { SECG_OID, 0x08 };
CONST_OID secgECsecp160r2[] = { SECG_OID, 0x1e };
CONST_OID secgECsecp192k1[] = { SECG_OID, 0x1f };
CONST_OID secgECsecp224k1[] = { SECG_OID, 0x20 };
CONST_OID secgECsecp224r1[] = { SECG_OID, 0x21 };
CONST_OID secgECsecp256k1[] = { SECG_OID, 0x0a };
CONST_OID secgECsecp384r1[] = { SECG_OID, 0x22 };
CONST_OID secgECsecp521r1[] = { SECG_OID, 0x23 };

/* ANSI X9.62 characteristic two curve OIDs */
CONST_OID ansiX962c2pnb163v1[] = { ANSI_X962_GF2m_OID, 0x01 };
CONST_OID ansiX962c2pnb163v2[] = { ANSI_X962_GF2m_OID, 0x02 };
CONST_OID ansiX962c2pnb163v3[] = { ANSI_X962_GF2m_OID, 0x03 };
CONST_OID ansiX962c2pnb176v1[] = { ANSI_X962_GF2m_OID, 0x04 };
CONST_OID ansiX962c2tnb191v1[] = { ANSI_X962_GF2m_OID, 0x05 };
CONST_OID ansiX962c2tnb191v2[] = { ANSI_X962_GF2m_OID, 0x06 };
CONST_OID ansiX962c2tnb191v3[] = { ANSI_X962_GF2m_OID, 0x07 };
CONST_OID ansiX962c2onb191v4[] = { ANSI_X962_GF2m_OID, 0x08 };
CONST_OID ansiX962c2onb191v5[] = { ANSI_X962_GF2m_OID, 0x09 };
CONST_OID ansiX962c2pnb208w1[] = { ANSI_X962_GF2m_OID, 0x0a };
CONST_OID ansiX962c2tnb239v1[] = { ANSI_X962_GF2m_OID, 0x0b };
CONST_OID ansiX962c2tnb239v2[] = { ANSI_X962_GF2m_OID, 0x0c };
CONST_OID ansiX962c2tnb239v3[] = { ANSI_X962_GF2m_OID, 0x0d };
CONST_OID ansiX962c2onb239v4[] = { ANSI_X962_GF2m_OID, 0x0e };
CONST_OID ansiX962c2onb239v5[] = { ANSI_X962_GF2m_OID, 0x0f };
CONST_OID ansiX962c2pnb272w1[] = { ANSI_X962_GF2m_OID, 0x10 };
CONST_OID ansiX962c2pnb304w1[] = { ANSI_X962_GF2m_OID, 0x11 };
CONST_OID ansiX962c2tnb359v1[] = { ANSI_X962_GF2m_OID, 0x12 };
CONST_OID ansiX962c2pnb368w1[] = { ANSI_X962_GF2m_OID, 0x13 };
CONST_OID ansiX962c2tnb431r1[] = { ANSI_X962_GF2m_OID, 0x14 };

/* SECG characterisitic two curve OIDs */
CONST_OID secgECsect113r1[] = {SECG_OID, 0x04 };
CONST_OID secgECsect113r2[] = {SECG_OID, 0x05 };
CONST_OID secgECsect131r1[] = {SECG_OID, 0x16 };
CONST_OID secgECsect131r2[] = {SECG_OID, 0x17 };
CONST_OID secgECsect163k1[] = {SECG_OID, 0x01 };
CONST_OID secgECsect163r1[] = {SECG_OID, 0x02 };
CONST_OID secgECsect163r2[] = {SECG_OID, 0x0f };
CONST_OID secgECsect193r1[] = {SECG_OID, 0x18 };
CONST_OID secgECsect193r2[] = {SECG_OID, 0x19 };
CONST_OID secgECsect233k1[] = {SECG_OID, 0x1a };
CONST_OID secgECsect233r1[] = {SECG_OID, 0x1b };
CONST_OID secgECsect239k1[] = {SECG_OID, 0x03 };
CONST_OID secgECsect283k1[] = {SECG_OID, 0x10 };
CONST_OID secgECsect283r1[] = {SECG_OID, 0x11 };
CONST_OID secgECsect409k1[] = {SECG_OID, 0x24 };
CONST_OID secgECsect409r1[] = {SECG_OID, 0x25 };
CONST_OID secgECsect571k1[] = {SECG_OID, 0x26 };
CONST_OID secgECsect571r1[] = {SECG_OID, 0x27 };

CONST_OID seed_CBC[]				= { SEED_OID, 4 };

CONST_OID evIncorporationLocality[]     = { EV_NAME_ATTRIBUTE, 1 };
CONST_OID evIncorporationState[]        = { EV_NAME_ATTRIBUTE, 2 };
CONST_OID evIncorporationCountry[]      = { EV_NAME_ATTRIBUTE, 3 };

#define OI(x) { siDEROID, (unsigned char *)x, sizeof x }
#ifndef SECOID_NO_STRINGS
#define OD(oid,tag,desc,mech,ext) { OI(oid), tag, desc, mech, ext }
#define ODE(tag,desc,mech,ext) { { siDEROID, NULL, 0 }, tag, desc, mech, ext }
#else
#define OD(oid,tag,desc,mech,ext) { OI(oid), tag, 0, mech, ext }
#define ODE(tag,desc,mech,ext) { { siDEROID, NULL, 0 }, tag, 0, mech, ext }
#endif

#if defined(NSS_ALLOW_UNSUPPORTED_CRITICAL)
#define FAKE_SUPPORTED_CERT_EXTENSION   SUPPORTED_CERT_EXTENSION
#else
#define FAKE_SUPPORTED_CERT_EXTENSION UNSUPPORTED_CERT_EXTENSION
#endif

/*
 * NOTE: the order of these entries must mach the SECOidTag enum in secoidt.h!
 */
const static SECOidData oids[SEC_OID_TOTAL] = {
    { { siDEROID, NULL, 0 }, SEC_OID_UNKNOWN,
	"Unknown OID", CKM_INVALID_MECHANISM, INVALID_CERT_EXTENSION },
    OD( md2, SEC_OID_MD2, "MD2", CKM_MD2, INVALID_CERT_EXTENSION ),
    OD( md4, SEC_OID_MD4,
	"MD4", CKM_INVALID_MECHANISM, INVALID_CERT_EXTENSION ),
    OD( md5, SEC_OID_MD5, "MD5", CKM_MD5, INVALID_CERT_EXTENSION ),
    OD( sha1, SEC_OID_SHA1, "SHA-1", CKM_SHA_1, INVALID_CERT_EXTENSION ),
    OD( rc2cbc, SEC_OID_RC2_CBC,
	"RC2-CBC", CKM_RC2_CBC, INVALID_CERT_EXTENSION ),
    OD( rc4, SEC_OID_RC4, "RC4", CKM_RC4, INVALID_CERT_EXTENSION ),
    OD( desede3cbc, SEC_OID_DES_EDE3_CBC,
	"DES-EDE3-CBC", CKM_DES3_CBC, INVALID_CERT_EXTENSION ),
    OD( rc5cbcpad, SEC_OID_RC5_CBC_PAD,
	"RC5-CBCPad", CKM_RC5_CBC, INVALID_CERT_EXTENSION ),
    OD( desecb, SEC_OID_DES_ECB,
	"DES-ECB", CKM_DES_ECB, INVALID_CERT_EXTENSION ),
    OD( descbc, SEC_OID_DES_CBC,
	"DES-CBC", CKM_DES_CBC, INVALID_CERT_EXTENSION ),
    OD( desofb, SEC_OID_DES_OFB,
	"DES-OFB", CKM_INVALID_MECHANISM, INVALID_CERT_EXTENSION ),
    OD( descfb, SEC_OID_DES_CFB,
	"DES-CFB", CKM_INVALID_MECHANISM, INVALID_CERT_EXTENSION ),
    OD( desmac, SEC_OID_DES_MAC,
	"DES-MAC", CKM_DES_MAC, INVALID_CERT_EXTENSION ),
    OD( desede, SEC_OID_DES_EDE,
	"DES-EDE", CKM_INVALID_MECHANISM, INVALID_CERT_EXTENSION ),
    OD( isoSHAWithRSASignature, SEC_OID_ISO_SHA_WITH_RSA_SIGNATURE,
	"ISO SHA with RSA Signature", 
	CKM_INVALID_MECHANISM, INVALID_CERT_EXTENSION ),
    OD( pkcs1RSAEncryption, SEC_OID_PKCS1_RSA_ENCRYPTION,
	"PKCS #1 RSA Encryption", CKM_RSA_PKCS, INVALID_CERT_EXTENSION ),

    /* the following Signing mechanisms should get new CKM_ values when
     * values for CKM_RSA_WITH_MDX and CKM_RSA_WITH_SHA_1 get defined in
     * PKCS #11.
     */
    OD( pkcs1MD2WithRSAEncryption, SEC_OID_PKCS1_MD2_WITH_RSA_ENCRYPTION,
	"PKCS #1 MD2 With RSA Encryption", CKM_MD2_RSA_PKCS,
	INVALID_CERT_EXTENSION ),
    OD( pkcs1MD4WithRSAEncryption, SEC_OID_PKCS1_MD4_WITH_RSA_ENCRYPTION,
	"PKCS #1 MD4 With RSA Encryption", 
	CKM_INVALID_MECHANISM, INVALID_CERT_EXTENSION ),
    OD( pkcs1MD5WithRSAEncryption, SEC_OID_PKCS1_MD5_WITH_RSA_ENCRYPTION,
	"PKCS #1 MD5 With RSA Encryption", CKM_MD5_RSA_PKCS,
	INVALID_CERT_EXTENSION ),
    OD( pkcs1SHA1WithRSAEncryption, SEC_OID_PKCS1_SHA1_WITH_RSA_ENCRYPTION,
	"PKCS #1 SHA-1 With RSA Encryption", CKM_SHA1_RSA_PKCS,
	INVALID_CERT_EXTENSION ),

    OD( pkcs5PbeWithMD2AndDEScbc, SEC_OID_PKCS5_PBE_WITH_MD2_AND_DES_CBC,
	"PKCS #5 Password Based Encryption with MD2 and DES-CBC",
	CKM_PBE_MD2_DES_CBC, INVALID_CERT_EXTENSION ),
    OD( pkcs5PbeWithMD5AndDEScbc, SEC_OID_PKCS5_PBE_WITH_MD5_AND_DES_CBC,
	"PKCS #5 Password Based Encryption with MD5 and DES-CBC",
	CKM_PBE_MD5_DES_CBC, INVALID_CERT_EXTENSION ),
    OD( pkcs5PbeWithSha1AndDEScbc, SEC_OID_PKCS5_PBE_WITH_SHA1_AND_DES_CBC,
	"PKCS #5 Password Based Encryption with SHA-1 and DES-CBC", 
	CKM_NETSCAPE_PBE_SHA1_DES_CBC, INVALID_CERT_EXTENSION ),
    OD( pkcs7, SEC_OID_PKCS7,
	"PKCS #7", CKM_INVALID_MECHANISM, INVALID_CERT_EXTENSION ),
    OD( pkcs7Data, SEC_OID_PKCS7_DATA,
	"PKCS #7 Data", CKM_INVALID_MECHANISM, INVALID_CERT_EXTENSION ),
    OD( pkcs7SignedData, SEC_OID_PKCS7_SIGNED_DATA,
	"PKCS #7 Signed Data", CKM_INVALID_MECHANISM, INVALID_CERT_EXTENSION ),
    OD( pkcs7EnvelopedData, SEC_OID_PKCS7_ENVELOPED_DATA,
	"PKCS #7 Enveloped Data", 
	CKM_INVALID_MECHANISM, INVALID_CERT_EXTENSION ),
    OD( pkcs7SignedEnvelopedData, SEC_OID_PKCS7_SIGNED_ENVELOPED_DATA,
	"PKCS #7 Signed And Enveloped Data", 
	CKM_INVALID_MECHANISM, INVALID_CERT_EXTENSION ),
    OD( pkcs7DigestedData, SEC_OID_PKCS7_DIGESTED_DATA,
	"PKCS #7 Digested Data", 
	CKM_INVALID_MECHANISM, INVALID_CERT_EXTENSION ),
    OD( pkcs7EncryptedData, SEC_OID_PKCS7_ENCRYPTED_DATA,
	"PKCS #7 Encrypted Data", 
	CKM_INVALID_MECHANISM, INVALID_CERT_EXTENSION ),
    OD( pkcs9EmailAddress, SEC_OID_PKCS9_EMAIL_ADDRESS,
	"PKCS #9 Email Address", 
	CKM_INVALID_MECHANISM, INVALID_CERT_EXTENSION ),
    OD( pkcs9UnstructuredName, SEC_OID_PKCS9_UNSTRUCTURED_NAME,
	"PKCS #9 Unstructured Name", 
	CKM_INVALID_MECHANISM, INVALID_CERT_EXTENSION ),
    OD( pkcs9ContentType, SEC_OID_PKCS9_CONTENT_TYPE,
	"PKCS #9 Content Type", 
	CKM_INVALID_MECHANISM, INVALID_CERT_EXTENSION ),
    OD( pkcs9MessageDigest, SEC_OID_PKCS9_MESSAGE_DIGEST,
	"PKCS #9 Message Digest", 
	CKM_INVALID_MECHANISM, INVALID_CERT_EXTENSION ),
    OD( pkcs9SigningTime, SEC_OID_PKCS9_SIGNING_TIME,
	"PKCS #9 Signing Time", 
	CKM_INVALID_MECHANISM, INVALID_CERT_EXTENSION ),
    OD( pkcs9CounterSignature, SEC_OID_PKCS9_COUNTER_SIGNATURE,
	"PKCS #9 Counter Signature", 
	CKM_INVALID_MECHANISM, INVALID_CERT_EXTENSION ),
    OD( pkcs9ChallengePassword, SEC_OID_PKCS9_CHALLENGE_PASSWORD,
	"PKCS #9 Challenge Password", 
	CKM_INVALID_MECHANISM, INVALID_CERT_EXTENSION ),
    OD( pkcs9UnstructuredAddress, SEC_OID_PKCS9_UNSTRUCTURED_ADDRESS,
	"PKCS #9 Unstructured Address", 
	CKM_INVALID_MECHANISM, INVALID_CERT_EXTENSION ),
    OD( pkcs9ExtendedCertificateAttributes,
	SEC_OID_PKCS9_EXTENDED_CERTIFICATE_ATTRIBUTES,
	"PKCS #9 Extended Certificate Attributes", 
	CKM_INVALID_MECHANISM, INVALID_CERT_EXTENSION ),
    OD( pkcs9SMIMECapabilities, SEC_OID_PKCS9_SMIME_CAPABILITIES,
	"PKCS #9 S/MIME Capabilities", 
	CKM_INVALID_MECHANISM, INVALID_CERT_EXTENSION ),
    OD( x520CommonName, SEC_OID_AVA_COMMON_NAME,
	"X520 Common Name", CKM_INVALID_MECHANISM, INVALID_CERT_EXTENSION ),
    OD( x520CountryName, SEC_OID_AVA_COUNTRY_NAME,
	"X520 Country Name", CKM_INVALID_MECHANISM, INVALID_CERT_EXTENSION ),
    OD( x520LocalityName, SEC_OID_AVA_LOCALITY,
	"X520 Locality Name", CKM_INVALID_MECHANISM, INVALID_CERT_EXTENSION ),
    OD( x520StateOrProvinceName, SEC_OID_AVA_STATE_OR_PROVINCE,
	"X520 State Or Province Name", 
	CKM_INVALID_MECHANISM, INVALID_CERT_EXTENSION ),
    OD( x520OrgName, SEC_OID_AVA_ORGANIZATION_NAME,
	"X520 Organization Name", 
	CKM_INVALID_MECHANISM, INVALID_CERT_EXTENSION ),
    OD( x520OrgUnitName, SEC_OID_AVA_ORGANIZATIONAL_UNIT_NAME,
	"X520 Organizational Unit Name", 
	CKM_INVALID_MECHANISM, INVALID_CERT_EXTENSION ),
    OD( x520DnQualifier, SEC_OID_AVA_DN_QUALIFIER,
	"X520 DN Qualifier", CKM_INVALID_MECHANISM, INVALID_CERT_EXTENSION ),
    OD( rfc2247DomainComponent, SEC_OID_AVA_DC,
	"RFC 2247 Domain Component", 
	CKM_INVALID_MECHANISM, INVALID_CERT_EXTENSION ),

    OD( nsTypeGIF, SEC_OID_NS_TYPE_GIF,
	"GIF", CKM_INVALID_MECHANISM, INVALID_CERT_EXTENSION ),
    OD( nsTypeJPEG, SEC_OID_NS_TYPE_JPEG,
	"JPEG", CKM_INVALID_MECHANISM, INVALID_CERT_EXTENSION ),
    OD( nsTypeURL, SEC_OID_NS_TYPE_URL,
	"URL", CKM_INVALID_MECHANISM, INVALID_CERT_EXTENSION ),
    OD( nsTypeHTML, SEC_OID_NS_TYPE_HTML,
	"HTML", CKM_INVALID_MECHANISM, INVALID_CERT_EXTENSION ),
    OD( nsTypeCertSeq, SEC_OID_NS_TYPE_CERT_SEQUENCE,
	"Certificate Sequence", 
	CKM_INVALID_MECHANISM, INVALID_CERT_EXTENSION ),
    OD( missiCertKEADSSOld, SEC_OID_MISSI_KEA_DSS_OLD, 
	"MISSI KEA and DSS Algorithm (Old)",
	CKM_INVALID_MECHANISM, INVALID_CERT_EXTENSION ),
    OD( missiCertDSSOld, SEC_OID_MISSI_DSS_OLD, 
	"MISSI DSS Algorithm (Old)",
	CKM_INVALID_MECHANISM, INVALID_CERT_EXTENSION ),
    OD( missiCertKEADSS, SEC_OID_MISSI_KEA_DSS, 
	"MISSI KEA and DSS Algorithm",
	CKM_INVALID_MECHANISM, INVALID_CERT_EXTENSION ),
    OD( missiCertDSS, SEC_OID_MISSI_DSS, 
	"MISSI DSS Algorithm",
	CKM_INVALID_MECHANISM, INVALID_CERT_EXTENSION ),
    OD( missiCertKEA, SEC_OID_MISSI_KEA, 
	"MISSI KEA Algorithm",
	CKM_INVALID_MECHANISM, INVALID_CERT_EXTENSION ),
    OD( missiCertAltKEA, SEC_OID_MISSI_ALT_KEA, 
	"MISSI Alternate KEA Algorithm",
          CKM_INVALID_MECHANISM, INVALID_CERT_EXTENSION ),

    /* Netscape private extensions */
    OD( nsCertExtNetscapeOK, SEC_OID_NS_CERT_EXT_NETSCAPE_OK,
	"Netscape says this cert is OK",
	CKM_INVALID_MECHANISM, UNSUPPORTED_CERT_EXTENSION ),
    OD( nsCertExtIssuerLogo, SEC_OID_NS_CERT_EXT_ISSUER_LOGO,
	"Certificate Issuer Logo",
	CKM_INVALID_MECHANISM, UNSUPPORTED_CERT_EXTENSION ),
    OD( nsCertExtSubjectLogo, SEC_OID_NS_CERT_EXT_SUBJECT_LOGO,
	"Certificate Subject Logo",
	CKM_INVALID_MECHANISM, UNSUPPORTED_CERT_EXTENSION ),
    OD( nsExtCertType, SEC_OID_NS_CERT_EXT_CERT_TYPE,
	"Certificate Type",
	CKM_INVALID_MECHANISM, SUPPORTED_CERT_EXTENSION ),
    OD( nsExtBaseURL, SEC_OID_NS_CERT_EXT_BASE_URL,
	"Certificate Extension Base URL",
	CKM_INVALID_MECHANISM, SUPPORTED_CERT_EXTENSION ),
    OD( nsExtRevocationURL, SEC_OID_NS_CERT_EXT_REVOCATION_URL,
	"Certificate Revocation URL",
	CKM_INVALID_MECHANISM, SUPPORTED_CERT_EXTENSION ),
    OD( nsExtCARevocationURL, SEC_OID_NS_CERT_EXT_CA_REVOCATION_URL,
	"Certificate Authority Revocation URL",
	CKM_INVALID_MECHANISM, SUPPORTED_CERT_EXTENSION ),
    OD( nsExtCACRLURL, SEC_OID_NS_CERT_EXT_CA_CRL_URL,
	"Certificate Authority CRL Download URL",
	CKM_INVALID_MECHANISM, UNSUPPORTED_CERT_EXTENSION ),
    OD( nsExtCACertURL, SEC_OID_NS_CERT_EXT_CA_CERT_URL,
	"Certificate Authority Certificate Download URL",
	CKM_INVALID_MECHANISM, UNSUPPORTED_CERT_EXTENSION ),
    OD( nsExtCertRenewalURL, SEC_OID_NS_CERT_EXT_CERT_RENEWAL_URL,
	"Certificate Renewal URL", 
	CKM_INVALID_MECHANISM, SUPPORTED_CERT_EXTENSION ), 
    OD( nsExtCAPolicyURL, SEC_OID_NS_CERT_EXT_CA_POLICY_URL,
	"Certificate Authority Policy URL",
	CKM_INVALID_MECHANISM, SUPPORTED_CERT_EXTENSION ),
    OD( nsExtHomepageURL, SEC_OID_NS_CERT_EXT_HOMEPAGE_URL,
	"Certificate Homepage URL", 
	CKM_INVALID_MECHANISM, UNSUPPORTED_CERT_EXTENSION ),
    OD( nsExtEntityLogo, SEC_OID_NS_CERT_EXT_ENTITY_LOGO,
	"Certificate Entity Logo", 
	CKM_INVALID_MECHANISM, UNSUPPORTED_CERT_EXTENSION ),
    OD( nsExtUserPicture, SEC_OID_NS_CERT_EXT_USER_PICTURE,
	"Certificate User Picture", 
	CKM_INVALID_MECHANISM, UNSUPPORTED_CERT_EXTENSION ),
    OD( nsExtSSLServerName, SEC_OID_NS_CERT_EXT_SSL_SERVER_NAME,
	"Certificate SSL Server Name", 
	CKM_INVALID_MECHANISM, UNSUPPORTED_CERT_EXTENSION ),
    OD( nsExtComment, SEC_OID_NS_CERT_EXT_COMMENT,
	"Certificate Comment", 
	CKM_INVALID_MECHANISM, SUPPORTED_CERT_EXTENSION ),
    OD( nsExtLostPasswordURL, SEC_OID_NS_CERT_EXT_LOST_PASSWORD_URL,
        "Lost Password URL", 
	CKM_INVALID_MECHANISM, SUPPORTED_CERT_EXTENSION ),
    OD( nsExtCertRenewalTime, SEC_OID_NS_CERT_EXT_CERT_RENEWAL_TIME, 
	"Certificate Renewal Time", 
	CKM_INVALID_MECHANISM, SUPPORTED_CERT_EXTENSION ),
    OD( nsKeyUsageGovtApproved, SEC_OID_NS_KEY_USAGE_GOVT_APPROVED,
	"Strong Crypto Export Approved",
	CKM_INVALID_MECHANISM, UNSUPPORTED_CERT_EXTENSION ),


    /* x.509 v3 certificate extensions */
    OD( x509SubjectDirectoryAttr, SEC_OID_X509_SUBJECT_DIRECTORY_ATTR,
	"Certificate Subject Directory Attributes",
	CKM_INVALID_MECHANISM, UNSUPPORTED_CERT_EXTENSION),
    OD( x509SubjectKeyID, SEC_OID_X509_SUBJECT_KEY_ID, 
	"Certificate Subject Key ID",
	CKM_INVALID_MECHANISM, SUPPORTED_CERT_EXTENSION ),
    OD( x509KeyUsage, SEC_OID_X509_KEY_USAGE, 
	"Certificate Key Usage",
	CKM_INVALID_MECHANISM, SUPPORTED_CERT_EXTENSION ),
    OD( x509PrivateKeyUsagePeriod, SEC_OID_X509_PRIVATE_KEY_USAGE_PERIOD,
	"Certificate Private Key Usage Period",
        CKM_INVALID_MECHANISM, UNSUPPORTED_CERT_EXTENSION ),
    OD( x509SubjectAltName, SEC_OID_X509_SUBJECT_ALT_NAME, 
	"Certificate Subject Alt Name",
        CKM_INVALID_MECHANISM, SUPPORTED_CERT_EXTENSION ),
    OD( x509IssuerAltName, SEC_OID_X509_ISSUER_ALT_NAME, 
	"Certificate Issuer Alt Name",
        CKM_INVALID_MECHANISM, FAKE_SUPPORTED_CERT_EXTENSION ),
    OD( x509BasicConstraints, SEC_OID_X509_BASIC_CONSTRAINTS, 
	"Certificate Basic Constraints",
	CKM_INVALID_MECHANISM, SUPPORTED_CERT_EXTENSION ),
    OD( x509NameConstraints, SEC_OID_X509_NAME_CONSTRAINTS, 
	"Certificate Name Constraints",
	CKM_INVALID_MECHANISM, SUPPORTED_CERT_EXTENSION ),
    OD( x509CRLDistPoints, SEC_OID_X509_CRL_DIST_POINTS, 
	"CRL Distribution Points",
	CKM_INVALID_MECHANISM, FAKE_SUPPORTED_CERT_EXTENSION ),
    OD( x509CertificatePolicies, SEC_OID_X509_CERTIFICATE_POLICIES,
 	"Certificate Policies",
        CKM_INVALID_MECHANISM, FAKE_SUPPORTED_CERT_EXTENSION ),
    OD( x509PolicyMappings, SEC_OID_X509_POLICY_MAPPINGS, 
 	"Certificate Policy Mappings",
        CKM_INVALID_MECHANISM, UNSUPPORTED_CERT_EXTENSION ),
    OD( x509PolicyConstraints, SEC_OID_X509_POLICY_CONSTRAINTS, 
 	"Certificate Policy Constraints",
        CKM_INVALID_MECHANISM, FAKE_SUPPORTED_CERT_EXTENSION ),
    OD( x509AuthKeyID, SEC_OID_X509_AUTH_KEY_ID, 
	"Certificate Authority Key Identifier",
	CKM_INVALID_MECHANISM, SUPPORTED_CERT_EXTENSION ),
    OD( x509ExtKeyUsage, SEC_OID_X509_EXT_KEY_USAGE, 
	"Extended Key Usage",
	CKM_INVALID_MECHANISM, SUPPORTED_CERT_EXTENSION ),
    OD( x509AuthInfoAccess, SEC_OID_X509_AUTH_INFO_ACCESS, 
	"Authority Information Access",
        CKM_INVALID_MECHANISM, SUPPORTED_CERT_EXTENSION ),

    /* x.509 v3 CRL extensions */
    OD( x509CRLNumber, SEC_OID_X509_CRL_NUMBER, 
	"CRL Number", CKM_INVALID_MECHANISM, SUPPORTED_CERT_EXTENSION ),
    OD( x509ReasonCode, SEC_OID_X509_REASON_CODE, 
	"CRL reason code", CKM_INVALID_MECHANISM, SUPPORTED_CERT_EXTENSION ),
    OD( x509InvalidDate, SEC_OID_X509_INVALID_DATE, 
	"Invalid Date", CKM_INVALID_MECHANISM, SUPPORTED_CERT_EXTENSION ),
	
    OD( x500RSAEncryption, SEC_OID_X500_RSA_ENCRYPTION,
	"X500 RSA Encryption", CKM_RSA_X_509, INVALID_CERT_EXTENSION ),

    /* added for alg 1485 */
    OD( rfc1274Uid, SEC_OID_RFC1274_UID,
	"RFC1274 User Id", CKM_INVALID_MECHANISM, INVALID_CERT_EXTENSION ),
    OD( rfc1274Mail, SEC_OID_RFC1274_MAIL,
	"RFC1274 E-mail Address", 
	CKM_INVALID_MECHANISM, INVALID_CERT_EXTENSION ),

    /* pkcs 12 additions */
    OD( pkcs12, SEC_OID_PKCS12,
	"PKCS #12", CKM_INVALID_MECHANISM, INVALID_CERT_EXTENSION ),
    OD( pkcs12ModeIDs, SEC_OID_PKCS12_MODE_IDS,
	"PKCS #12 Mode IDs", CKM_INVALID_MECHANISM, INVALID_CERT_EXTENSION ),
    OD( pkcs12ESPVKIDs, SEC_OID_PKCS12_ESPVK_IDS,
	"PKCS #12 ESPVK IDs", CKM_INVALID_MECHANISM, INVALID_CERT_EXTENSION ),
    OD( pkcs12BagIDs, SEC_OID_PKCS12_BAG_IDS,
	"PKCS #12 Bag IDs", CKM_INVALID_MECHANISM, INVALID_CERT_EXTENSION ),
    OD( pkcs12CertBagIDs, SEC_OID_PKCS12_CERT_BAG_IDS,
	"PKCS #12 Cert Bag IDs", 
	CKM_INVALID_MECHANISM, INVALID_CERT_EXTENSION ),
    OD( pkcs12OIDs, SEC_OID_PKCS12_OIDS,
	"PKCS #12 OIDs", CKM_INVALID_MECHANISM, INVALID_CERT_EXTENSION ),
    OD( pkcs12PBEIDs, SEC_OID_PKCS12_PBE_IDS,
	"PKCS #12 PBE IDs", CKM_INVALID_MECHANISM, INVALID_CERT_EXTENSION ),
    OD( pkcs12SignatureIDs, SEC_OID_PKCS12_SIGNATURE_IDS,
	"PKCS #12 Signature IDs", 
	CKM_INVALID_MECHANISM, INVALID_CERT_EXTENSION ),
    OD( pkcs12EnvelopingIDs, SEC_OID_PKCS12_ENVELOPING_IDS,
	"PKCS #12 Enveloping IDs", 
	CKM_INVALID_MECHANISM, INVALID_CERT_EXTENSION ),
    OD( pkcs12PKCS8KeyShrouding, SEC_OID_PKCS12_PKCS8_KEY_SHROUDING,
	"PKCS #12 Key Shrouding", 
	CKM_INVALID_MECHANISM, INVALID_CERT_EXTENSION ),
    OD( pkcs12KeyBagID, SEC_OID_PKCS12_KEY_BAG_ID,
	"PKCS #12 Key Bag ID", 
	CKM_INVALID_MECHANISM, INVALID_CERT_EXTENSION ),
    OD( pkcs12CertAndCRLBagID, SEC_OID_PKCS12_CERT_AND_CRL_BAG_ID,
	"PKCS #12 Cert And CRL Bag ID", 
	CKM_INVALID_MECHANISM, INVALID_CERT_EXTENSION ),
    OD( pkcs12SecretBagID, SEC_OID_PKCS12_SECRET_BAG_ID,
	"PKCS #12 Secret Bag ID", 
	CKM_INVALID_MECHANISM, INVALID_CERT_EXTENSION ),
    OD( pkcs12X509CertCRLBag, SEC_OID_PKCS12_X509_CERT_CRL_BAG,
	"PKCS #12 X509 Cert CRL Bag", 
	CKM_INVALID_MECHANISM, INVALID_CERT_EXTENSION ),
    OD( pkcs12SDSICertBag, SEC_OID_PKCS12_SDSI_CERT_BAG,
	"PKCS #12 SDSI Cert Bag", 
	CKM_INVALID_MECHANISM, INVALID_CERT_EXTENSION ),
    OD( pkcs12PBEWithSha1And128BitRC4,
	SEC_OID_PKCS12_PBE_WITH_SHA1_AND_128_BIT_RC4,
	"PKCS #12 PBE With SHA-1 and 128 Bit RC4", 
	CKM_NETSCAPE_PBE_SHA1_128_BIT_RC4, INVALID_CERT_EXTENSION ),
    OD( pkcs12PBEWithSha1And40BitRC4,
	SEC_OID_PKCS12_PBE_WITH_SHA1_AND_40_BIT_RC4,
	"PKCS #12 PBE With SHA-1 and 40 Bit RC4", 
	CKM_NETSCAPE_PBE_SHA1_40_BIT_RC4, INVALID_CERT_EXTENSION ),
    OD( pkcs12PBEWithSha1AndTripleDESCBC,
	SEC_OID_PKCS12_PBE_WITH_SHA1_AND_TRIPLE_DES_CBC,
	"PKCS #12 PBE With SHA-1 and Triple DES-CBC", 
	CKM_NETSCAPE_PBE_SHA1_TRIPLE_DES_CBC, INVALID_CERT_EXTENSION ),
    OD( pkcs12PBEWithSha1And128BitRC2CBC,
	SEC_OID_PKCS12_PBE_WITH_SHA1_AND_128_BIT_RC2_CBC,
	"PKCS #12 PBE With SHA-1 and 128 Bit RC2 CBC", 
	CKM_NETSCAPE_PBE_SHA1_128_BIT_RC2_CBC, INVALID_CERT_EXTENSION ),
    OD( pkcs12PBEWithSha1And40BitRC2CBC,
	SEC_OID_PKCS12_PBE_WITH_SHA1_AND_40_BIT_RC2_CBC,
	"PKCS #12 PBE With SHA-1 and 40 Bit RC2 CBC", 
	CKM_NETSCAPE_PBE_SHA1_40_BIT_RC2_CBC, INVALID_CERT_EXTENSION ),
    OD( pkcs12RSAEncryptionWith128BitRC4,
	SEC_OID_PKCS12_RSA_ENCRYPTION_WITH_128_BIT_RC4,
	"PKCS #12 RSA Encryption with 128 Bit RC4",
	CKM_INVALID_MECHANISM, INVALID_CERT_EXTENSION ),
    OD( pkcs12RSAEncryptionWith40BitRC4,
	SEC_OID_PKCS12_RSA_ENCRYPTION_WITH_40_BIT_RC4,
	"PKCS #12 RSA Encryption with 40 Bit RC4",
	CKM_INVALID_MECHANISM, INVALID_CERT_EXTENSION ),
    OD( pkcs12RSAEncryptionWithTripleDES,
	SEC_OID_PKCS12_RSA_ENCRYPTION_WITH_TRIPLE_DES,
	"PKCS #12 RSA Encryption with Triple DES",
	CKM_INVALID_MECHANISM, INVALID_CERT_EXTENSION ),
    OD( pkcs12RSASignatureWithSHA1Digest,
	SEC_OID_PKCS12_RSA_SIGNATURE_WITH_SHA1_DIGEST,
	"PKCS #12 RSA Encryption with Triple DES",
	CKM_INVALID_MECHANISM, INVALID_CERT_EXTENSION ),

    /* DSA signatures */
    OD( ansix9DSASignature, SEC_OID_ANSIX9_DSA_SIGNATURE,
	"ANSI X9.57 DSA Signature", CKM_DSA, INVALID_CERT_EXTENSION ),
    OD( ansix9DSASignaturewithSHA1Digest,
        SEC_OID_ANSIX9_DSA_SIGNATURE_WITH_SHA1_DIGEST,
	"ANSI X9.57 DSA Signature with SHA-1 Digest", 
	CKM_DSA_SHA1, INVALID_CERT_EXTENSION ),
    OD( bogusDSASignaturewithSHA1Digest,
        SEC_OID_BOGUS_DSA_SIGNATURE_WITH_SHA1_DIGEST,
	"FORTEZZA DSA Signature with SHA-1 Digest", 
	CKM_DSA_SHA1, INVALID_CERT_EXTENSION ),

    /* verisign oids */
    OD( verisignUserNotices, SEC_OID_VERISIGN_USER_NOTICES,
	"Verisign User Notices", 
	CKM_INVALID_MECHANISM, INVALID_CERT_EXTENSION ),

    /* pkix oids */
    OD( pkixCPSPointerQualifier, SEC_OID_PKIX_CPS_POINTER_QUALIFIER,
	"PKIX CPS Pointer Qualifier", 
	CKM_INVALID_MECHANISM, INVALID_CERT_EXTENSION ),
    OD( pkixUserNoticeQualifier, SEC_OID_PKIX_USER_NOTICE_QUALIFIER,
	"PKIX User Notice Qualifier", 
	CKM_INVALID_MECHANISM, INVALID_CERT_EXTENSION ),

    OD( pkixOCSP, SEC_OID_PKIX_OCSP,
	"PKIX Online Certificate Status Protocol", 
	CKM_INVALID_MECHANISM, INVALID_CERT_EXTENSION ),
    OD( pkixOCSPBasicResponse, SEC_OID_PKIX_OCSP_BASIC_RESPONSE,
	"OCSP Basic Response", CKM_INVALID_MECHANISM, INVALID_CERT_EXTENSION ),
    OD( pkixOCSPNonce, SEC_OID_PKIX_OCSP_NONCE,
	"OCSP Nonce Extension", CKM_INVALID_MECHANISM, INVALID_CERT_EXTENSION ),
    OD( pkixOCSPCRL, SEC_OID_PKIX_OCSP_CRL,
	"OCSP CRL Reference Extension", 
	CKM_INVALID_MECHANISM, INVALID_CERT_EXTENSION ),
    OD( pkixOCSPResponse, SEC_OID_PKIX_OCSP_RESPONSE,
	"OCSP Response Types Extension", 
	CKM_INVALID_MECHANISM, INVALID_CERT_EXTENSION ),
    OD( pkixOCSPNoCheck, SEC_OID_PKIX_OCSP_NO_CHECK,
	"OCSP No Check Extension", 
	CKM_INVALID_MECHANISM, SUPPORTED_CERT_EXTENSION ),
    OD( pkixOCSPArchiveCutoff, SEC_OID_PKIX_OCSP_ARCHIVE_CUTOFF,
	"OCSP Archive Cutoff Extension", 
	CKM_INVALID_MECHANISM, INVALID_CERT_EXTENSION ),
    OD( pkixOCSPServiceLocator, SEC_OID_PKIX_OCSP_SERVICE_LOCATOR,
	"OCSP Service Locator Extension", 
	CKM_INVALID_MECHANISM, INVALID_CERT_EXTENSION ),

    OD( pkixRegCtrlRegToken, SEC_OID_PKIX_REGCTRL_REGTOKEN,
        "PKIX CRMF Registration Control, Registration Token", 
        CKM_INVALID_MECHANISM, INVALID_CERT_EXTENSION ),
    OD( pkixRegCtrlAuthenticator, SEC_OID_PKIX_REGCTRL_AUTHENTICATOR,
        "PKIX CRMF Registration Control, Registration Authenticator", 
        CKM_INVALID_MECHANISM, INVALID_CERT_EXTENSION ),
    OD( pkixRegCtrlPKIPubInfo, SEC_OID_PKIX_REGCTRL_PKIPUBINFO,
        "PKIX CRMF Registration Control, PKI Publication Info", 
        CKM_INVALID_MECHANISM, INVALID_CERT_EXTENSION),
    OD( pkixRegCtrlPKIArchOptions,
        SEC_OID_PKIX_REGCTRL_PKI_ARCH_OPTIONS,
        "PKIX CRMF Registration Control, PKI Archive Options", 
        CKM_INVALID_MECHANISM, INVALID_CERT_EXTENSION),
    OD( pkixRegCtrlOldCertID, SEC_OID_PKIX_REGCTRL_OLD_CERT_ID,
        "PKIX CRMF Registration Control, Old Certificate ID", 
        CKM_INVALID_MECHANISM, INVALID_CERT_EXTENSION),
    OD( pkixRegCtrlProtEncKey, SEC_OID_PKIX_REGCTRL_PROTOCOL_ENC_KEY,
        "PKIX CRMF Registration Control, Protocol Encryption Key", 
        CKM_INVALID_MECHANISM, INVALID_CERT_EXTENSION),
    OD( pkixRegInfoUTF8Pairs, SEC_OID_PKIX_REGINFO_UTF8_PAIRS,
        "PKIX CRMF Registration Info, UTF8 Pairs", 
        CKM_INVALID_MECHANISM, INVALID_CERT_EXTENSION),
    OD( pkixRegInfoCertReq, SEC_OID_PKIX_REGINFO_CERT_REQUEST,
        "PKIX CRMF Registration Info, Certificate Request", 
        CKM_INVALID_MECHANISM, INVALID_CERT_EXTENSION),
    OD( pkixExtendedKeyUsageServerAuth,
        SEC_OID_EXT_KEY_USAGE_SERVER_AUTH,
        "TLS Web Server Authentication Certificate",
        CKM_INVALID_MECHANISM, INVALID_CERT_EXTENSION),
    OD( pkixExtendedKeyUsageClientAuth,
        SEC_OID_EXT_KEY_USAGE_CLIENT_AUTH,
        "TLS Web Client Authentication Certificate",
        CKM_INVALID_MECHANISM, INVALID_CERT_EXTENSION),
    OD( pkixExtendedKeyUsageCodeSign, SEC_OID_EXT_KEY_USAGE_CODE_SIGN,
        "Code Signing Certificate",
        CKM_INVALID_MECHANISM, INVALID_CERT_EXTENSION),
    OD( pkixExtendedKeyUsageEMailProtect,
        SEC_OID_EXT_KEY_USAGE_EMAIL_PROTECT,
        "E-Mail Protection Certificate",
        CKM_INVALID_MECHANISM, INVALID_CERT_EXTENSION),
    OD( pkixExtendedKeyUsageTimeStamp,
        SEC_OID_EXT_KEY_USAGE_TIME_STAMP,
        "Time Stamping Certifcate",
        CKM_INVALID_MECHANISM, INVALID_CERT_EXTENSION),
    OD( pkixOCSPResponderExtendedKeyUsage, SEC_OID_OCSP_RESPONDER,
          "OCSP Responder Certificate",
          CKM_INVALID_MECHANISM, INVALID_CERT_EXTENSION),

    /* Netscape Algorithm OIDs */

    OD( netscapeSMimeKEA, SEC_OID_NETSCAPE_SMIME_KEA,
	"Netscape S/MIME KEA", CKM_INVALID_MECHANISM, INVALID_CERT_EXTENSION ),

      /* Skipjack OID -- ### mwelch temporary */
    OD( skipjackCBC, SEC_OID_FORTEZZA_SKIPJACK,
	"Skipjack CBC64", CKM_SKIPJACK_CBC64, INVALID_CERT_EXTENSION ),

    /* pkcs12 v2 oids */
    OD( pkcs12V2PBEWithSha1And128BitRC4,
        SEC_OID_PKCS12_V2_PBE_WITH_SHA1_AND_128_BIT_RC4,
	"PKCS #12 V2 PBE With SHA-1 And 128 Bit RC4", 
	CKM_PBE_SHA1_RC4_128, INVALID_CERT_EXTENSION ),
    OD( pkcs12V2PBEWithSha1And40BitRC4,
        SEC_OID_PKCS12_V2_PBE_WITH_SHA1_AND_40_BIT_RC4,
	"PKCS #12 V2 PBE With SHA-1 And 40 Bit RC4", 
	CKM_PBE_SHA1_RC4_40, INVALID_CERT_EXTENSION ),
    OD( pkcs12V2PBEWithSha1And3KeyTripleDEScbc,
        SEC_OID_PKCS12_V2_PBE_WITH_SHA1_AND_3KEY_TRIPLE_DES_CBC,
	"PKCS #12 V2 PBE With SHA-1 And 3KEY Triple DES-CBC", 
	CKM_PBE_SHA1_DES3_EDE_CBC, INVALID_CERT_EXTENSION ),
    OD( pkcs12V2PBEWithSha1And2KeyTripleDEScbc,
        SEC_OID_PKCS12_V2_PBE_WITH_SHA1_AND_2KEY_TRIPLE_DES_CBC,
	"PKCS #12 V2 PBE With SHA-1 And 2KEY Triple DES-CBC", 
	CKM_PBE_SHA1_DES2_EDE_CBC, INVALID_CERT_EXTENSION ),
    OD( pkcs12V2PBEWithSha1And128BitRC2cbc,
        SEC_OID_PKCS12_V2_PBE_WITH_SHA1_AND_128_BIT_RC2_CBC,
	"PKCS #12 V2 PBE With SHA-1 And 128 Bit RC2 CBC", 
	CKM_PBE_SHA1_RC2_128_CBC, INVALID_CERT_EXTENSION ),
    OD( pkcs12V2PBEWithSha1And40BitRC2cbc,
        SEC_OID_PKCS12_V2_PBE_WITH_SHA1_AND_40_BIT_RC2_CBC,
	"PKCS #12 V2 PBE With SHA-1 And 40 Bit RC2 CBC", 
	CKM_PBE_SHA1_RC2_40_CBC, INVALID_CERT_EXTENSION ),
    OD( pkcs12SafeContentsID, SEC_OID_PKCS12_SAFE_CONTENTS_ID,
	"PKCS #12 Safe Contents ID", 
	CKM_INVALID_MECHANISM, INVALID_CERT_EXTENSION ),
    OD( pkcs12PKCS8ShroudedKeyBagID,
	SEC_OID_PKCS12_PKCS8_SHROUDED_KEY_BAG_ID,
	"PKCS #12 Safe Contents ID", 
	CKM_INVALID_MECHANISM, INVALID_CERT_EXTENSION ),
    OD( pkcs12V1KeyBag, SEC_OID_PKCS12_V1_KEY_BAG_ID,
	"PKCS #12 V1 Key Bag", 
	CKM_INVALID_MECHANISM, INVALID_CERT_EXTENSION ),
    OD( pkcs12V1PKCS8ShroudedKeyBag,
	SEC_OID_PKCS12_V1_PKCS8_SHROUDED_KEY_BAG_ID,
	"PKCS #12 V1 PKCS8 Shrouded Key Bag", 
	CKM_INVALID_MECHANISM, INVALID_CERT_EXTENSION ),
    OD( pkcs12V1CertBag, SEC_OID_PKCS12_V1_CERT_BAG_ID,
	"PKCS #12 V1 Cert Bag", 
	CKM_INVALID_MECHANISM, INVALID_CERT_EXTENSION ),
    OD( pkcs12V1CRLBag, SEC_OID_PKCS12_V1_CRL_BAG_ID,
	"PKCS #12 V1 CRL Bag", 
	CKM_INVALID_MECHANISM, INVALID_CERT_EXTENSION ),
    OD( pkcs12V1SecretBag, SEC_OID_PKCS12_V1_SECRET_BAG_ID,
	"PKCS #12 V1 Secret Bag", 
	CKM_INVALID_MECHANISM, INVALID_CERT_EXTENSION ),
    OD( pkcs12V1SafeContentsBag, SEC_OID_PKCS12_V1_SAFE_CONTENTS_BAG_ID,
	"PKCS #12 V1 Safe Contents Bag", 
	CKM_INVALID_MECHANISM, INVALID_CERT_EXTENSION ),

    OD( pkcs9X509Certificate, SEC_OID_PKCS9_X509_CERT,
	"PKCS #9 X509 Certificate", 
	CKM_INVALID_MECHANISM, INVALID_CERT_EXTENSION ),
    OD( pkcs9SDSICertificate, SEC_OID_PKCS9_SDSI_CERT,
	"PKCS #9 SDSI Certificate", 
	CKM_INVALID_MECHANISM, INVALID_CERT_EXTENSION ),
    OD( pkcs9X509CRL, SEC_OID_PKCS9_X509_CRL,
	"PKCS #9 X509 CRL", CKM_INVALID_MECHANISM, INVALID_CERT_EXTENSION ),
    OD( pkcs9FriendlyName, SEC_OID_PKCS9_FRIENDLY_NAME,
	"PKCS #9 Friendly Name", 
	CKM_INVALID_MECHANISM, INVALID_CERT_EXTENSION ),
    OD( pkcs9LocalKeyID, SEC_OID_PKCS9_LOCAL_KEY_ID,
	"PKCS #9 Local Key ID", 
	CKM_INVALID_MECHANISM, INVALID_CERT_EXTENSION ), 
    OD( pkcs12KeyUsageAttr, SEC_OID_BOGUS_KEY_USAGE,
	"Bogus Key Usage", CKM_INVALID_MECHANISM, INVALID_CERT_EXTENSION ),
    OD( dhPublicKey, SEC_OID_X942_DIFFIE_HELMAN_KEY,
	"Diffie-Helman Public Key", CKM_DH_PKCS_DERIVE,
	INVALID_CERT_EXTENSION ),
    OD( netscapeNickname, SEC_OID_NETSCAPE_NICKNAME,
	"Netscape Nickname", CKM_INVALID_MECHANISM, INVALID_CERT_EXTENSION ),

    /* Cert Server specific OIDs */
    OD( netscapeRecoveryRequest, SEC_OID_NETSCAPE_RECOVERY_REQUEST,
        "Recovery Request OID", 
	CKM_INVALID_MECHANISM, INVALID_CERT_EXTENSION ),

    OD( nsExtAIACertRenewal, SEC_OID_CERT_RENEWAL_LOCATOR,
        "Certificate Renewal Locator OID", CKM_INVALID_MECHANISM,
        INVALID_CERT_EXTENSION ), 

    OD( nsExtCertScopeOfUse, SEC_OID_NS_CERT_EXT_SCOPE_OF_USE,
        "Certificate Scope-of-Use Extension", CKM_INVALID_MECHANISM,
        SUPPORTED_CERT_EXTENSION ),

    /* CMS stuff */
    OD( cmsESDH, SEC_OID_CMS_EPHEMERAL_STATIC_DIFFIE_HELLMAN,
        "Ephemeral-Static Diffie-Hellman", CKM_INVALID_MECHANISM /* XXX */,
        INVALID_CERT_EXTENSION ),
    OD( cms3DESwrap, SEC_OID_CMS_3DES_KEY_WRAP,
        "CMS Triple DES Key Wrap", CKM_INVALID_MECHANISM /* XXX */,
        INVALID_CERT_EXTENSION ),
    OD( cmsRC2wrap, SEC_OID_CMS_RC2_KEY_WRAP,
        "CMS RC2 Key Wrap", CKM_INVALID_MECHANISM /* XXX */,
        INVALID_CERT_EXTENSION ),
    OD( smimeEncryptionKeyPreference, SEC_OID_SMIME_ENCRYPTION_KEY_PREFERENCE,
	"S/MIME Encryption Key Preference", 
	CKM_INVALID_MECHANISM, INVALID_CERT_EXTENSION ),

    /* AES algorithm OIDs */
    OD( aes128_ECB, SEC_OID_AES_128_ECB,
	"AES-128-ECB", CKM_AES_ECB, INVALID_CERT_EXTENSION ),
    OD( aes128_CBC, SEC_OID_AES_128_CBC,
	"AES-128-CBC", CKM_AES_CBC, INVALID_CERT_EXTENSION ),
    OD( aes192_ECB, SEC_OID_AES_192_ECB,
	"AES-192-ECB", CKM_AES_ECB, INVALID_CERT_EXTENSION ),
    OD( aes192_CBC, SEC_OID_AES_192_CBC,
	"AES-192-CBC", CKM_AES_CBC, INVALID_CERT_EXTENSION ),
    OD( aes256_ECB, SEC_OID_AES_256_ECB,
	"AES-256-ECB", CKM_AES_ECB, INVALID_CERT_EXTENSION ),
    OD( aes256_CBC, SEC_OID_AES_256_CBC,
	"AES-256-CBC", CKM_AES_CBC, INVALID_CERT_EXTENSION ),

    /* More bogus DSA OIDs */
    OD( sdn702DSASignature, SEC_OID_SDN702_DSA_SIGNATURE, 
	"SDN.702 DSA Signature", CKM_DSA_SHA1, INVALID_CERT_EXTENSION ),

    OD( ms_smimeEncryptionKeyPreference, 
        SEC_OID_MS_SMIME_ENCRYPTION_KEY_PREFERENCE,
	"Microsoft S/MIME Encryption Key Preference", 
	CKM_INVALID_MECHANISM, INVALID_CERT_EXTENSION ),

    OD( sha256, SEC_OID_SHA256, "SHA-256", CKM_SHA256, INVALID_CERT_EXTENSION),
    OD( sha384, SEC_OID_SHA384, "SHA-384", CKM_SHA384, INVALID_CERT_EXTENSION),
    OD( sha512, SEC_OID_SHA512, "SHA-512", CKM_SHA512, INVALID_CERT_EXTENSION),

    OD( pkcs1SHA256WithRSAEncryption, SEC_OID_PKCS1_SHA256_WITH_RSA_ENCRYPTION,
	"PKCS #1 SHA-256 With RSA Encryption", CKM_SHA256_RSA_PKCS,
	INVALID_CERT_EXTENSION ),
    OD( pkcs1SHA384WithRSAEncryption, SEC_OID_PKCS1_SHA384_WITH_RSA_ENCRYPTION,
	"PKCS #1 SHA-384 With RSA Encryption", CKM_SHA384_RSA_PKCS,
	INVALID_CERT_EXTENSION ),
    OD( pkcs1SHA512WithRSAEncryption, SEC_OID_PKCS1_SHA512_WITH_RSA_ENCRYPTION,
	"PKCS #1 SHA-512 With RSA Encryption", CKM_SHA512_RSA_PKCS,
	INVALID_CERT_EXTENSION ),

    OD( aes128_KEY_WRAP, SEC_OID_AES_128_KEY_WRAP,
	"AES-128 Key Wrap", CKM_NSS_AES_KEY_WRAP, INVALID_CERT_EXTENSION),
    OD( aes192_KEY_WRAP, SEC_OID_AES_192_KEY_WRAP,
	"AES-192 Key Wrap", CKM_NSS_AES_KEY_WRAP, INVALID_CERT_EXTENSION),
    OD( aes256_KEY_WRAP, SEC_OID_AES_256_KEY_WRAP,
	"AES-256 Key Wrap", CKM_NSS_AES_KEY_WRAP, INVALID_CERT_EXTENSION),

    /* Elliptic Curve Cryptography (ECC) OIDs */
    OD( ansix962ECPublicKey, SEC_OID_ANSIX962_EC_PUBLIC_KEY,
	"X9.62 elliptic curve public key", CKM_ECDH1_DERIVE,
	INVALID_CERT_EXTENSION ),
    OD( ansix962SignaturewithSHA1Digest, 
	SEC_OID_ANSIX962_ECDSA_SHA1_SIGNATURE,
	"X9.62 ECDSA signature with SHA-1", CKM_ECDSA_SHA1,
	INVALID_CERT_EXTENSION ),

    /* Named curves */

    /* ANSI X9.62 named elliptic curves (prime field) */
    OD( ansiX962prime192v1, SEC_OID_ANSIX962_EC_PRIME192V1,
	"ANSI X9.62 elliptic curve prime192v1 (aka secp192r1, NIST P-192)", 
	CKM_INVALID_MECHANISM,
	INVALID_CERT_EXTENSION ),
    OD( ansiX962prime192v2, SEC_OID_ANSIX962_EC_PRIME192V2,
	"ANSI X9.62 elliptic curve prime192v2", 
	CKM_INVALID_MECHANISM,
	INVALID_CERT_EXTENSION ),
    OD( ansiX962prime192v3, SEC_OID_ANSIX962_EC_PRIME192V3,
	"ANSI X9.62 elliptic curve prime192v3", 
	CKM_INVALID_MECHANISM,
	INVALID_CERT_EXTENSION ),
    OD( ansiX962prime239v1, SEC_OID_ANSIX962_EC_PRIME239V1,
	"ANSI X9.62 elliptic curve prime239v1", 
	CKM_INVALID_MECHANISM,
	INVALID_CERT_EXTENSION ),
    OD( ansiX962prime239v2, SEC_OID_ANSIX962_EC_PRIME239V2,
	"ANSI X9.62 elliptic curve prime239v2", 
	CKM_INVALID_MECHANISM,
	INVALID_CERT_EXTENSION ),
    OD( ansiX962prime239v3, SEC_OID_ANSIX962_EC_PRIME239V3,
	"ANSI X9.62 elliptic curve prime239v3", 
	CKM_INVALID_MECHANISM,
	INVALID_CERT_EXTENSION ),
    OD( ansiX962prime256v1, SEC_OID_ANSIX962_EC_PRIME256V1,
	"ANSI X9.62 elliptic curve prime256v1 (aka secp256r1, NIST P-256)", 
	CKM_INVALID_MECHANISM,
	INVALID_CERT_EXTENSION ),

    /* SECG named elliptic curves (prime field) */
    OD( secgECsecp112r1, SEC_OID_SECG_EC_SECP112R1,
	"SECG elliptic curve secp112r1", 
	CKM_INVALID_MECHANISM,
	INVALID_CERT_EXTENSION ),
    OD( secgECsecp112r2, SEC_OID_SECG_EC_SECP112R2,
	"SECG elliptic curve secp112r2", 
	CKM_INVALID_MECHANISM,
	INVALID_CERT_EXTENSION ),
    OD( secgECsecp128r1, SEC_OID_SECG_EC_SECP128R1,
	"SECG elliptic curve secp128r1", 
	CKM_INVALID_MECHANISM,
	INVALID_CERT_EXTENSION ),
    OD( secgECsecp128r2, SEC_OID_SECG_EC_SECP128R2,
	"SECG elliptic curve secp128r2", 
	CKM_INVALID_MECHANISM,
	INVALID_CERT_EXTENSION ),
    OD( secgECsecp160k1, SEC_OID_SECG_EC_SECP160K1,
	"SECG elliptic curve secp160k1", 
	CKM_INVALID_MECHANISM,
	INVALID_CERT_EXTENSION ),
    OD( secgECsecp160r1, SEC_OID_SECG_EC_SECP160R1,
	"SECG elliptic curve secp160r1", 
	CKM_INVALID_MECHANISM,
	INVALID_CERT_EXTENSION ),
    OD( secgECsecp160r2, SEC_OID_SECG_EC_SECP160R2,
	"SECG elliptic curve secp160r2", 
	CKM_INVALID_MECHANISM,
	INVALID_CERT_EXTENSION ),
    OD( secgECsecp192k1, SEC_OID_SECG_EC_SECP192K1,
	"SECG elliptic curve secp192k1", 
	CKM_INVALID_MECHANISM,
	INVALID_CERT_EXTENSION ),
    OD( secgECsecp224k1, SEC_OID_SECG_EC_SECP224K1,
	"SECG elliptic curve secp224k1", 
	CKM_INVALID_MECHANISM,
	INVALID_CERT_EXTENSION ),
    OD( secgECsecp224r1, SEC_OID_SECG_EC_SECP224R1,
	"SECG elliptic curve secp224r1 (aka NIST P-224)", 
	CKM_INVALID_MECHANISM,
	INVALID_CERT_EXTENSION ),
    OD( secgECsecp256k1, SEC_OID_SECG_EC_SECP256K1,
	"SECG elliptic curve secp256k1", 
	CKM_INVALID_MECHANISM,
	INVALID_CERT_EXTENSION ),
    OD( secgECsecp384r1, SEC_OID_SECG_EC_SECP384R1,
	"SECG elliptic curve secp384r1 (aka NIST P-384)", 
	CKM_INVALID_MECHANISM,
	INVALID_CERT_EXTENSION ),
    OD( secgECsecp521r1, SEC_OID_SECG_EC_SECP521R1,
	"SECG elliptic curve secp521r1 (aka NIST P-521)", 
	CKM_INVALID_MECHANISM,
	INVALID_CERT_EXTENSION ),

    /* ANSI X9.62 named elliptic curves (characteristic two field) */
    OD( ansiX962c2pnb163v1, SEC_OID_ANSIX962_EC_C2PNB163V1,
	"ANSI X9.62 elliptic curve c2pnb163v1", 
	CKM_INVALID_MECHANISM,
	INVALID_CERT_EXTENSION ),
    OD( ansiX962c2pnb163v2, SEC_OID_ANSIX962_EC_C2PNB163V2,
	"ANSI X9.62 elliptic curve c2pnb163v2", 
	CKM_INVALID_MECHANISM,
	INVALID_CERT_EXTENSION ),
    OD( ansiX962c2pnb163v3, SEC_OID_ANSIX962_EC_C2PNB163V3,
	"ANSI X9.62 elliptic curve c2pnb163v3", 
	CKM_INVALID_MECHANISM,
	INVALID_CERT_EXTENSION ),
    OD( ansiX962c2pnb176v1, SEC_OID_ANSIX962_EC_C2PNB176V1,
	"ANSI X9.62 elliptic curve c2pnb176v1", 
	CKM_INVALID_MECHANISM,
	INVALID_CERT_EXTENSION ),
    OD( ansiX962c2tnb191v1, SEC_OID_ANSIX962_EC_C2TNB191V1,
	"ANSI X9.62 elliptic curve c2tnb191v1", 
	CKM_INVALID_MECHANISM,
	INVALID_CERT_EXTENSION ),
    OD( ansiX962c2tnb191v2, SEC_OID_ANSIX962_EC_C2TNB191V2,
	"ANSI X9.62 elliptic curve c2tnb191v2", 
	CKM_INVALID_MECHANISM,
	INVALID_CERT_EXTENSION ),
    OD( ansiX962c2tnb191v3, SEC_OID_ANSIX962_EC_C2TNB191V3,
	"ANSI X9.62 elliptic curve c2tnb191v3", 
	CKM_INVALID_MECHANISM,
	INVALID_CERT_EXTENSION ),
    OD( ansiX962c2onb191v4, SEC_OID_ANSIX962_EC_C2ONB191V4,
	"ANSI X9.62 elliptic curve c2onb191v4", 
	CKM_INVALID_MECHANISM,
	INVALID_CERT_EXTENSION ),
    OD( ansiX962c2onb191v5, SEC_OID_ANSIX962_EC_C2ONB191V5,
	"ANSI X9.62 elliptic curve c2onb191v5", 
	CKM_INVALID_MECHANISM,
	INVALID_CERT_EXTENSION ),
    OD( ansiX962c2pnb208w1, SEC_OID_ANSIX962_EC_C2PNB208W1,
	"ANSI X9.62 elliptic curve c2pnb208w1", 
	CKM_INVALID_MECHANISM,
	INVALID_CERT_EXTENSION ),
    OD( ansiX962c2tnb239v1, SEC_OID_ANSIX962_EC_C2TNB239V1,
	"ANSI X9.62 elliptic curve c2tnb239v1", 
	CKM_INVALID_MECHANISM,
	INVALID_CERT_EXTENSION ),
    OD( ansiX962c2tnb239v2, SEC_OID_ANSIX962_EC_C2TNB239V2,
	"ANSI X9.62 elliptic curve c2tnb239v2", 
	CKM_INVALID_MECHANISM,
	INVALID_CERT_EXTENSION ),
    OD( ansiX962c2tnb239v3, SEC_OID_ANSIX962_EC_C2TNB239V3,
	"ANSI X9.62 elliptic curve c2tnb239v3", 
	CKM_INVALID_MECHANISM,
	INVALID_CERT_EXTENSION ),
    OD( ansiX962c2onb239v4, SEC_OID_ANSIX962_EC_C2ONB239V4,
	"ANSI X9.62 elliptic curve c2onb239v4", 
	CKM_INVALID_MECHANISM,
	INVALID_CERT_EXTENSION ),
    OD( ansiX962c2onb239v5, SEC_OID_ANSIX962_EC_C2ONB239V5,
	"ANSI X9.62 elliptic curve c2onb239v5", 
	CKM_INVALID_MECHANISM,
	INVALID_CERT_EXTENSION ),
    OD( ansiX962c2pnb272w1, SEC_OID_ANSIX962_EC_C2PNB272W1,
	"ANSI X9.62 elliptic curve c2pnb272w1", 
	CKM_INVALID_MECHANISM,
	INVALID_CERT_EXTENSION ),
    OD( ansiX962c2pnb304w1, SEC_OID_ANSIX962_EC_C2PNB304W1,
	"ANSI X9.62 elliptic curve c2pnb304w1", 
	CKM_INVALID_MECHANISM,
	INVALID_CERT_EXTENSION ),
    OD( ansiX962c2tnb359v1, SEC_OID_ANSIX962_EC_C2TNB359V1,
	"ANSI X9.62 elliptic curve c2tnb359v1", 
	CKM_INVALID_MECHANISM,
	INVALID_CERT_EXTENSION ),
    OD( ansiX962c2pnb368w1, SEC_OID_ANSIX962_EC_C2PNB368W1,
	"ANSI X9.62 elliptic curve c2pnb368w1", 
	CKM_INVALID_MECHANISM,
	INVALID_CERT_EXTENSION ),
    OD( ansiX962c2tnb431r1, SEC_OID_ANSIX962_EC_C2TNB431R1,
	"ANSI X9.62 elliptic curve c2tnb431r1", 
	CKM_INVALID_MECHANISM,
	INVALID_CERT_EXTENSION ),

    /* SECG named elliptic curves (characterisitic two field) */
    OD( secgECsect113r1, SEC_OID_SECG_EC_SECT113R1,
	"SECG elliptic curve sect113r1", 
	CKM_INVALID_MECHANISM,
	INVALID_CERT_EXTENSION ),
    OD( secgECsect113r2, SEC_OID_SECG_EC_SECT113R2,
	"SECG elliptic curve sect113r2", 
	CKM_INVALID_MECHANISM,
	INVALID_CERT_EXTENSION ),
    OD( secgECsect131r1, SEC_OID_SECG_EC_SECT131R1,
	"SECG elliptic curve sect131r1", 
	CKM_INVALID_MECHANISM,
	INVALID_CERT_EXTENSION ),
    OD( secgECsect131r2, SEC_OID_SECG_EC_SECT131R2,
	"SECG elliptic curve sect131r2", 
	CKM_INVALID_MECHANISM,
	INVALID_CERT_EXTENSION ),
    OD( secgECsect163k1, SEC_OID_SECG_EC_SECT163K1,
	"SECG elliptic curve sect163k1 (aka NIST K-163)", 
	CKM_INVALID_MECHANISM,
	INVALID_CERT_EXTENSION ),
    OD( secgECsect163r1, SEC_OID_SECG_EC_SECT163R1,
	"SECG elliptic curve sect163r1", 
	CKM_INVALID_MECHANISM,
	INVALID_CERT_EXTENSION ),
    OD( secgECsect163r2, SEC_OID_SECG_EC_SECT163R2,
	"SECG elliptic curve sect163r2 (aka NIST B-163)", 
	CKM_INVALID_MECHANISM,
	INVALID_CERT_EXTENSION ),
    OD( secgECsect193r1, SEC_OID_SECG_EC_SECT193R1,
	"SECG elliptic curve sect193r1", 
	CKM_INVALID_MECHANISM,
	INVALID_CERT_EXTENSION ),
    OD( secgECsect193r2, SEC_OID_SECG_EC_SECT193R2,
	"SECG elliptic curve sect193r2", 
	CKM_INVALID_MECHANISM,
	INVALID_CERT_EXTENSION ),
    OD( secgECsect233k1, SEC_OID_SECG_EC_SECT233K1,
	"SECG elliptic curve sect233k1 (aka NIST K-233)", 
	CKM_INVALID_MECHANISM,
	INVALID_CERT_EXTENSION ),
    OD( secgECsect233r1, SEC_OID_SECG_EC_SECT233R1,
	"SECG elliptic curve sect233r1 (aka NIST B-233)", 
	CKM_INVALID_MECHANISM,
	INVALID_CERT_EXTENSION ),
    OD( secgECsect239k1, SEC_OID_SECG_EC_SECT239K1,
	"SECG elliptic curve sect239k1", 
	CKM_INVALID_MECHANISM,
	INVALID_CERT_EXTENSION ),
    OD( secgECsect283k1, SEC_OID_SECG_EC_SECT283K1,
	"SECG elliptic curve sect283k1 (aka NIST K-283)", 
	CKM_INVALID_MECHANISM,
	INVALID_CERT_EXTENSION ),
    OD( secgECsect283r1, SEC_OID_SECG_EC_SECT283R1,
	"SECG elliptic curve sect283r1 (aka NIST B-283)", 
	CKM_INVALID_MECHANISM,
	INVALID_CERT_EXTENSION ),
    OD( secgECsect409k1, SEC_OID_SECG_EC_SECT409K1,
	"SECG elliptic curve sect409k1 (aka NIST K-409)", 
	CKM_INVALID_MECHANISM,
	INVALID_CERT_EXTENSION ),
    OD( secgECsect409r1, SEC_OID_SECG_EC_SECT409R1,
	"SECG elliptic curve sect409r1 (aka NIST B-409)", 
	CKM_INVALID_MECHANISM,
	INVALID_CERT_EXTENSION ),
    OD( secgECsect571k1, SEC_OID_SECG_EC_SECT571K1,
	"SECG elliptic curve sect571k1 (aka NIST K-571)", 
	CKM_INVALID_MECHANISM,
	INVALID_CERT_EXTENSION ),
    OD( secgECsect571r1, SEC_OID_SECG_EC_SECT571R1,
	"SECG elliptic curve sect571r1 (aka NIST B-571)", 
	CKM_INVALID_MECHANISM,
	INVALID_CERT_EXTENSION ),

    OD( netscapeAOLScreenname, SEC_OID_NETSCAPE_AOLSCREENNAME,
	"AOL Screenname", CKM_INVALID_MECHANISM,
	INVALID_CERT_EXTENSION ),

    OD( x520SurName, SEC_OID_AVA_SURNAME,
    	"X520 Title",         CKM_INVALID_MECHANISM, INVALID_CERT_EXTENSION ),
    OD( x520SerialNumber, SEC_OID_AVA_SERIAL_NUMBER,
        "X520 Serial Number", CKM_INVALID_MECHANISM, INVALID_CERT_EXTENSION ),
    OD( x520StreetAddress, SEC_OID_AVA_STREET_ADDRESS,
        "X520 Street Address", CKM_INVALID_MECHANISM, INVALID_CERT_EXTENSION ),
    OD( x520Title, SEC_OID_AVA_TITLE, 
    	"X520 Title",         CKM_INVALID_MECHANISM, INVALID_CERT_EXTENSION ),
    OD( x520PostalAddress, SEC_OID_AVA_POSTAL_ADDRESS,
    	"X520 Postal Address", CKM_INVALID_MECHANISM, INVALID_CERT_EXTENSION ),
    OD( x520PostalCode, SEC_OID_AVA_POSTAL_CODE,
    	"X520 Postal Code",   CKM_INVALID_MECHANISM, INVALID_CERT_EXTENSION ),
    OD( x520PostOfficeBox, SEC_OID_AVA_POST_OFFICE_BOX,
    	"X520 Post Office Box", CKM_INVALID_MECHANISM, INVALID_CERT_EXTENSION ),
    OD( x520GivenName, SEC_OID_AVA_GIVEN_NAME,
    	"X520 Given Name",    CKM_INVALID_MECHANISM, INVALID_CERT_EXTENSION ),
    OD( x520Initials, SEC_OID_AVA_INITIALS,
    	"X520 Initials",      CKM_INVALID_MECHANISM, INVALID_CERT_EXTENSION ),
    OD( x520GenerationQualifier, SEC_OID_AVA_GENERATION_QUALIFIER,
    	"X520 Generation Qualifier", 
	CKM_INVALID_MECHANISM, INVALID_CERT_EXTENSION ),
    OD( x520HouseIdentifier, SEC_OID_AVA_HOUSE_IDENTIFIER,
    	"X520 House Identifier", 
	CKM_INVALID_MECHANISM, INVALID_CERT_EXTENSION ),
    OD( x520Pseudonym, SEC_OID_AVA_PSEUDONYM,
    	"X520 Pseudonym",     CKM_INVALID_MECHANISM, INVALID_CERT_EXTENSION ),

    /* More OIDs */
    OD( pkixCAIssuers, SEC_OID_PKIX_CA_ISSUERS,
        "PKIX CA issuers access method", 
        CKM_INVALID_MECHANISM, INVALID_CERT_EXTENSION ),
    OD( pkcs9ExtensionRequest, SEC_OID_PKCS9_EXTENSION_REQUEST,
    	"PKCS #9 Extension Request",
        CKM_INVALID_MECHANISM, INVALID_CERT_EXTENSION ),

    /* more ECC Signature Oids */
    OD( ansix962SignatureRecommended,
	SEC_OID_ANSIX962_ECDSA_SIGNATURE_RECOMMENDED_DIGEST,
	"X9.62 ECDSA signature with recommended digest", CKM_INVALID_MECHANISM,
	INVALID_CERT_EXTENSION ),
    OD( ansix962SignatureSpecified,
	SEC_OID_ANSIX962_ECDSA_SIGNATURE_SPECIFIED_DIGEST,
	"X9.62 ECDSA signature with specified digest", CKM_ECDSA,
	INVALID_CERT_EXTENSION ),
    OD( ansix962SignaturewithSHA224Digest,
	SEC_OID_ANSIX962_ECDSA_SHA224_SIGNATURE,
	"X9.62 ECDSA signature with SHA224", CKM_INVALID_MECHANISM,
	INVALID_CERT_EXTENSION ),
    OD( ansix962SignaturewithSHA256Digest,
	SEC_OID_ANSIX962_ECDSA_SHA256_SIGNATURE,
	"X9.62 ECDSA signature with SHA256", CKM_INVALID_MECHANISM,
	INVALID_CERT_EXTENSION ),
    OD( ansix962SignaturewithSHA384Digest,
	SEC_OID_ANSIX962_ECDSA_SHA384_SIGNATURE,
	"X9.62 ECDSA signature with SHA384", CKM_INVALID_MECHANISM,
	INVALID_CERT_EXTENSION ),
    OD( ansix962SignaturewithSHA512Digest,
	SEC_OID_ANSIX962_ECDSA_SHA512_SIGNATURE,
	"X9.62 ECDSA signature with SHA512", CKM_INVALID_MECHANISM,
	INVALID_CERT_EXTENSION ),

    /* More id-ce and id-pe OIDs from RFC 3280 */
    OD( x509HoldInstructionCode,      SEC_OID_X509_HOLD_INSTRUCTION_CODE,
        "CRL Hold Instruction Code",  CKM_INVALID_MECHANISM,
	UNSUPPORTED_CERT_EXTENSION ),
    OD( x509DeltaCRLIndicator,        SEC_OID_X509_DELTA_CRL_INDICATOR,
        "Delta CRL Indicator",        CKM_INVALID_MECHANISM,
	FAKE_SUPPORTED_CERT_EXTENSION ),
    OD( x509IssuingDistributionPoint, SEC_OID_X509_ISSUING_DISTRIBUTION_POINT,
        "Issuing Distribution Point", CKM_INVALID_MECHANISM,
	FAKE_SUPPORTED_CERT_EXTENSION ),
    OD( x509CertIssuer,               SEC_OID_X509_CERT_ISSUER,
        "Certificate Issuer Extension",CKM_INVALID_MECHANISM,
	FAKE_SUPPORTED_CERT_EXTENSION ),
    OD( x509FreshestCRL,              SEC_OID_X509_FRESHEST_CRL,
        "Freshest CRL",               CKM_INVALID_MECHANISM,
	UNSUPPORTED_CERT_EXTENSION ),
    OD( x509InhibitAnyPolicy,         SEC_OID_X509_INHIBIT_ANY_POLICY,
        "Inhibit Any Policy",         CKM_INVALID_MECHANISM,
	FAKE_SUPPORTED_CERT_EXTENSION ),
    OD( x509SubjectInfoAccess,        SEC_OID_X509_SUBJECT_INFO_ACCESS,
        "Subject Info Access",        CKM_INVALID_MECHANISM,
	UNSUPPORTED_CERT_EXTENSION ),

    /* Camellia algorithm OIDs */
    OD( camellia128_CBC, SEC_OID_CAMELLIA_128_CBC,
	"CAMELLIA-128-CBC", CKM_CAMELLIA_CBC, INVALID_CERT_EXTENSION ),
    OD( camellia192_CBC, SEC_OID_CAMELLIA_192_CBC,
	"CAMELLIA-192-CBC", CKM_CAMELLIA_CBC, INVALID_CERT_EXTENSION ),
    OD( camellia256_CBC, SEC_OID_CAMELLIA_256_CBC,
	"CAMELLIA-256-CBC", CKM_CAMELLIA_CBC, INVALID_CERT_EXTENSION ),

    /* PKCS 5 v2 OIDS */
    OD( pkcs5Pbkdf2, SEC_OID_PKCS5_PBKDF2,
	"PKCS #5 Password Based Key Dervive Function v2 ", 
	CKM_PKCS5_PBKD2, INVALID_CERT_EXTENSION ),
    OD( pkcs5Pbes2, SEC_OID_PKCS5_PBES2,
	"PKCS #5 Password Based Encryption v2 ", 
	CKM_INVALID_MECHANISM, INVALID_CERT_EXTENSION ),
    OD( pkcs5Pbmac1, SEC_OID_PKCS5_PBMAC1,
	"PKCS #5 Password Based Authentication v1 ", 
	CKM_INVALID_MECHANISM, INVALID_CERT_EXTENSION ),
    OD( hmac_sha1, SEC_OID_HMAC_SHA1, "HMAC SHA-1", 
	CKM_SHA_1_HMAC, INVALID_CERT_EXTENSION ),
    OD( hmac_sha224, SEC_OID_HMAC_SHA224, "HMAC SHA-224", 
	CKM_SHA224_HMAC, INVALID_CERT_EXTENSION ),
    OD( hmac_sha256, SEC_OID_HMAC_SHA256, "HMAC SHA-256", 
	CKM_SHA256_HMAC, INVALID_CERT_EXTENSION ),
    OD( hmac_sha384, SEC_OID_HMAC_SHA384, "HMAC SHA-384", 
	CKM_SHA384_HMAC, INVALID_CERT_EXTENSION ),
    OD( hmac_sha512, SEC_OID_HMAC_SHA512, "HMAC SHA-512", 
	CKM_SHA512_HMAC, INVALID_CERT_EXTENSION ),

    /* SIA extension OIDs */
    OD( x509SIATimeStamping,          SEC_OID_PKIX_TIMESTAMPING,
        "SIA Time Stamping",          CKM_INVALID_MECHANISM,
	INVALID_CERT_EXTENSION ),
    OD( x509SIACaRepository,          SEC_OID_PKIX_CA_REPOSITORY,
        "SIA CA Repository",          CKM_INVALID_MECHANISM,
	INVALID_CERT_EXTENSION ),

    OD( isoSHA1WithRSASignature, SEC_OID_ISO_SHA1_WITH_RSA_SIGNATURE,
	"ISO SHA-1 with RSA Signature", 
	CKM_INVALID_MECHANISM, INVALID_CERT_EXTENSION ),

    /* SEED algorithm OIDs */
    OD( seed_CBC, SEC_OID_SEED_CBC,
	"SEED-CBC", CKM_SEED_CBC, INVALID_CERT_EXTENSION),

    OD( x509CertificatePoliciesAnyPolicy, SEC_OID_X509_ANY_POLICY,
 	"Certificate Policies AnyPolicy",
        CKM_INVALID_MECHANISM, INVALID_CERT_EXTENSION ),

    OD( pkcs1RSAOAEPEncryption, SEC_OID_PKCS1_RSA_OAEP_ENCRYPTION,
	"PKCS #1 RSA-OAEP Encryption", CKM_RSA_PKCS_OAEP,
	INVALID_CERT_EXTENSION ),

    OD( pkcs1MGF1, SEC_OID_PKCS1_MGF1,
	"PKCS #1 MGF1 Mask Generation Function", CKM_INVALID_MECHANISM,
	INVALID_CERT_EXTENSION ),

    OD( pkcs1PSpecified, SEC_OID_PKCS1_PSPECIFIED,
	"PKCS #1 RSA-OAEP Explicitly Specified Encoding Parameters",
	CKM_INVALID_MECHANISM, INVALID_CERT_EXTENSION ),

    OD( pkcs1RSAPSSSignature, SEC_OID_PKCS1_RSA_PSS_SIGNATURE,
	"PKCS #1 RSA-PSS Signature", CKM_RSA_PKCS_PSS,
	INVALID_CERT_EXTENSION ),

    OD( pkcs1SHA224WithRSAEncryption, SEC_OID_PKCS1_SHA224_WITH_RSA_ENCRYPTION,
	"PKCS #1 SHA-224 With RSA Encryption", CKM_SHA224_RSA_PKCS,
	INVALID_CERT_EXTENSION ),

    OD( sha224, SEC_OID_SHA224, "SHA-224", CKM_SHA224, INVALID_CERT_EXTENSION),

    OD( evIncorporationLocality, SEC_OID_EV_INCORPORATION_LOCALITY,
        "Jurisdiction of Incorporation Locality Name",
	CKM_INVALID_MECHANISM, INVALID_CERT_EXTENSION ),
    OD( evIncorporationState,    SEC_OID_EV_INCORPORATION_STATE,
        "Jurisdiction of Incorporation State Name",
	CKM_INVALID_MECHANISM, INVALID_CERT_EXTENSION ),
    OD( evIncorporationCountry,  SEC_OID_EV_INCORPORATION_COUNTRY,
        "Jurisdiction of Incorporation Country Name",
	CKM_INVALID_MECHANISM, INVALID_CERT_EXTENSION ),
    OD( x520BusinessCategory,    SEC_OID_BUSINESS_CATEGORY,
        "Business Category",
	CKM_INVALID_MECHANISM, INVALID_CERT_EXTENSION ),

    OD( nistDSASignaturewithSHA224Digest,
	SEC_OID_NIST_DSA_SIGNATURE_WITH_SHA224_DIGEST,
	"DSA with SHA-224 Signature",
	CKM_INVALID_MECHANISM /* not yet defined */, INVALID_CERT_EXTENSION),
    OD( nistDSASignaturewithSHA256Digest,
	SEC_OID_NIST_DSA_SIGNATURE_WITH_SHA256_DIGEST,
	"DSA with SHA-256 Signature",
	CKM_INVALID_MECHANISM /* not yet defined */, INVALID_CERT_EXTENSION),
    OD( msExtendedKeyUsageTrustListSigning, 
        SEC_OID_MS_EXT_KEY_USAGE_CTL_SIGNING,
        "Microsoft Trust List Signing",
	CKM_INVALID_MECHANISM, INVALID_CERT_EXTENSION ),
    OD( x520Name, SEC_OID_AVA_NAME,
    	"X520 Name",    CKM_INVALID_MECHANISM, INVALID_CERT_EXTENSION ),


    OD( aes128_GCM, SEC_OID_AES_128_GCM,
	"AES-128-GCM", CKM_AES_GCM, INVALID_CERT_EXTENSION ),
    OD( aes192_GCM, SEC_OID_AES_192_GCM,
	"AES-192-GCM", CKM_AES_GCM, INVALID_CERT_EXTENSION ),
    OD( aes256_GCM, SEC_OID_AES_256_GCM,
	"AES-256-GCM", CKM_AES_GCM, INVALID_CERT_EXTENSION ),
    OD( idea_CBC, SEC_OID_IDEA_CBC,
	"IDEA_CBC", CKM_INVALID_MECHANISM, INVALID_CERT_EXTENSION ),

    ODE( SEC_OID_RC2_40_CBC,
	"RC2-40-CBC", CKM_RC2_CBC, INVALID_CERT_EXTENSION ),
    ODE( SEC_OID_DES_40_CBC,
	"DES-40-CBC", CKM_RC2_CBC, INVALID_CERT_EXTENSION ),
    ODE( SEC_OID_RC4_40,
	"RC4-40", CKM_RC4, INVALID_CERT_EXTENSION ),
    ODE( SEC_OID_RC4_56,
	"RC4-56", CKM_RC4, INVALID_CERT_EXTENSION ),
    ODE( SEC_OID_NULL_CIPHER,
	"NULL cipher", CKM_INVALID_MECHANISM, INVALID_CERT_EXTENSION ),
    ODE( SEC_OID_HMAC_MD5,
	"HMAC-MD5", CKM_MD5_HMAC, INVALID_CERT_EXTENSION ),
    ODE( SEC_OID_TLS_RSA,
	"TLS RSA key exchange", CKM_INVALID_MECHANISM, INVALID_CERT_EXTENSION ),
    ODE( SEC_OID_TLS_DHE_RSA,
	"TLS DHE-RSA key exchange", CKM_INVALID_MECHANISM, INVALID_CERT_EXTENSION ),
    ODE( SEC_OID_TLS_DHE_DSS,
	"TLS DHE-DSS key exchange", CKM_INVALID_MECHANISM, INVALID_CERT_EXTENSION ),
    ODE( SEC_OID_TLS_DH_RSA,
	"TLS DH-RSA key exchange", CKM_INVALID_MECHANISM, INVALID_CERT_EXTENSION ),
    ODE( SEC_OID_TLS_DH_DSS,
	"TLS DH-DSS key exchange", CKM_INVALID_MECHANISM, INVALID_CERT_EXTENSION ),
    ODE( SEC_OID_TLS_DH_ANON,
	"TLS DH-ANON key exchange", CKM_INVALID_MECHANISM, INVALID_CERT_EXTENSION ),
    ODE( SEC_OID_TLS_ECDHE_ECDSA,
	"TLS ECDHE-ECDSA key exchange", CKM_INVALID_MECHANISM, INVALID_CERT_EXTENSION ),
    ODE( SEC_OID_TLS_ECDHE_RSA,
	"TLS ECDHE-RSA key exchange", CKM_INVALID_MECHANISM, INVALID_CERT_EXTENSION ),
    ODE( SEC_OID_TLS_ECDH_ECDSA,
	"TLS ECDH-ECDSA key exchange", CKM_INVALID_MECHANISM, INVALID_CERT_EXTENSION ),
    ODE( SEC_OID_TLS_ECDH_RSA,
	"TLS ECDH-RSA key exchange", CKM_INVALID_MECHANISM, INVALID_CERT_EXTENSION ),
    ODE( SEC_OID_TLS_ECDH_ANON,
	"TLS ECDH-ANON key exchange", CKM_INVALID_MECHANISM, INVALID_CERT_EXTENSION ),
    ODE( SEC_OID_TLS_RSA_EXPORT,
	"TLS RSA-EXPORT key exchange", CKM_INVALID_MECHANISM, INVALID_CERT_EXTENSION ),
    ODE( SEC_OID_SSL_V2_0,
	"SSL 2.0 protocol", CKM_INVALID_MECHANISM, INVALID_CERT_EXTENSION ),
    ODE( SEC_OID_SSL_V3_0,
	"SSL 3.0 protocol", CKM_INVALID_MECHANISM, INVALID_CERT_EXTENSION ),
    ODE( SEC_OID_TLS_V1_0,
	"TLS 1.0 protocol", CKM_INVALID_MECHANISM, INVALID_CERT_EXTENSION ),
    ODE( SEC_OID_TLS_V1_1,
	"TLS 1.1 protocol", CKM_INVALID_MECHANISM, INVALID_CERT_EXTENSION ),
    ODE( SEC_OID_TLS_V1_2,
	"TLS 1.2 protocol", CKM_INVALID_MECHANISM, INVALID_CERT_EXTENSION ),
    ODE( SEC_OID_DTLS_V1_0,
	"DTLS 1.0 protocol", CKM_INVALID_MECHANISM, INVALID_CERT_EXTENSION ),
    ODE( SEC_OID_DTLS_V1_2,
	"DTLS 1.2 protocol", CKM_INVALID_MECHANISM, INVALID_CERT_EXTENSION ),
    ODE( SEC_OID_APPLY_SSL_POLICY,
	"Apply SSL policy (pseudo-OID)", CKM_INVALID_MECHANISM, INVALID_CERT_EXTENSION ),

};

/* PRIVATE EXTENDED SECOID Table
 * This table is private. Its structure is opaque to the outside.
 * It is indexed by the same SECOidTag as the oids table above.
 * Every member of this struct must have accessor functions (set, get)
 * and those functions must operate by value, not by reference.
 * The addresses of the contents of this table must not be exposed 
 * by the accessor functions.
 */
typedef struct privXOidStr {
    PRUint32	notPolicyFlags; /* ones complement of policy flags */
} privXOid;

static privXOid xOids[SEC_OID_TOTAL];

/*
 * now the dynamic table. The dynamic table gets build at init time.
 * and conceivably gets modified if the user loads new crypto modules.
 * All this static data, and the allocated data to which it points,
 * is protected by a global reader/writer lock.  
 * The c language guarantees that global and static data that is not 
 * explicitly initialized will be initialized with zeros.  If we 
 * initialize it with zeros, the data goes into the initialized data
 * secment, and increases the size of the library.  By leaving it 
 * uninitialized, it is allocated in BSS, and does NOT increase the 
 * library size. 
 */

typedef struct dynXOidStr {
    SECOidData  data;
    privXOid    priv;
} dynXOid;

static NSSRWLock   * dynOidLock;
static PLArenaPool * dynOidPool;
static PLHashTable * dynOidHash;
static dynXOid    ** dynOidTable;	/* not in the pool */
static int           dynOidEntriesAllocated;
static int           dynOidEntriesUsed;

/* Creates NSSRWLock and dynOidPool at initialization time.
*/
static SECStatus
secoid_InitDynOidData(void)
{
    SECStatus   rv = SECSuccess;

    dynOidLock = NSSRWLock_New(1, "dynamic OID data");
    if (!dynOidLock) {
    	return SECFailure; /* Error code should already be set. */
    }
    dynOidPool = PORT_NewArena(2048);
    if (!dynOidPool) {
        rv = SECFailure /* Error code should already be set. */;
    }
    return rv;
}

/* Add oidData to hash table.  Caller holds write lock dynOidLock. */
static SECStatus
secoid_HashDynamicOiddata(const SECOidData * oid)
{
    PLHashEntry *entry;

    if (!dynOidHash) {
        dynOidHash = PL_NewHashTable(0, SECITEM_Hash, SECITEM_HashCompare,
			PL_CompareValues, NULL, NULL);
	if ( !dynOidHash ) {
	    return SECFailure;
	}
    }

    entry = PL_HashTableAdd( dynOidHash, &oid->oid, (void *)oid );
    return entry ? SECSuccess : SECFailure;
}


/*
 * Lookup a Dynamic OID. Dynamic OID's still change slowly, so it's
 * cheaper to rehash the table when it changes than it is to do the loop
 * each time. 
 */
static SECOidData *
secoid_FindDynamic(const SECItem *key) 
{
    SECOidData *ret = NULL;

    if (dynOidHash) {
	NSSRWLock_LockRead(dynOidLock);
	if (dynOidHash) { /* must check it again with lock held. */
	    ret = (SECOidData *)PL_HashTableLookup(dynOidHash, key);
	}
	NSSRWLock_UnlockRead(dynOidLock);
    }
    if (ret == NULL) {
	PORT_SetError(SEC_ERROR_UNRECOGNIZED_OID);
    }
    return ret;
}

static dynXOid *
secoid_FindDynamicByTag(SECOidTag tagnum)
{
    dynXOid *dxo = NULL;
    int tagNumDiff;

    if (tagnum < SEC_OID_TOTAL) {
	PORT_SetError(SEC_ERROR_LIBRARY_FAILURE);
	return NULL;
    }
    tagNumDiff = tagnum - SEC_OID_TOTAL;

    if (dynOidTable) {
	NSSRWLock_LockRead(dynOidLock);
	if (dynOidTable != NULL && /* must check it again with lock held. */
	    tagNumDiff < dynOidEntriesUsed) {
	    dxo = dynOidTable[tagNumDiff];
	}
	NSSRWLock_UnlockRead(dynOidLock);
    }
    if (dxo == NULL) {
	PORT_SetError(SEC_ERROR_UNRECOGNIZED_OID);
    }
    return dxo;
}

/*
 * This routine is thread safe now.
 */
SECOidTag
SECOID_AddEntry(const SECOidData * src)
{
    SECOidData * dst;
    dynXOid    **table;
    SECOidTag    ret         = SEC_OID_UNKNOWN;
    SECStatus    rv;
    int          tableEntries;
    int          used;

    if (!src || !src->oid.data || !src->oid.len || \
        !src->desc || !strlen(src->desc)) {
	PORT_SetError(SEC_ERROR_INVALID_ARGS);
	return ret;
    }
    if (src->supportedExtension != INVALID_CERT_EXTENSION     &&
    	src->supportedExtension != UNSUPPORTED_CERT_EXTENSION &&
    	src->supportedExtension != SUPPORTED_CERT_EXTENSION     ) {
	PORT_SetError(SEC_ERROR_INVALID_ARGS);
	return ret;
    }

    if (!dynOidPool || !dynOidLock) {
	PORT_SetError(SEC_ERROR_NOT_INITIALIZED);
    	return ret;
    }

    NSSRWLock_LockWrite(dynOidLock);

    /* We've just acquired the write lock, and now we call FindOIDTag
    ** which will acquire and release the read lock.  NSSRWLock has been
    ** designed to allow this very case without deadlock.  This approach 
    ** makes the test for the presence of the OID, and the subsequent 
    ** addition of the OID to the table a single atomic write operation.
    */
    ret = SECOID_FindOIDTag(&src->oid);
    if (ret != SEC_OID_UNKNOWN) {
    	/* we could return an error here, but I chose not to do that.
	** This way, if we add an OID to the shared library's built in
	** list of OIDs in some future release, and that OID is the same
	** as some OID that a program has been adding, the program will
	** not suddenly stop working.
	*/
	goto done;
    }

    table        = dynOidTable;
    tableEntries = dynOidEntriesAllocated;
    used         = dynOidEntriesUsed;

    if (used + 1 > tableEntries) {
	dynXOid   ** newTable;
	int          newTableEntries = tableEntries + 16;

	newTable = (dynXOid **)PORT_Realloc(table, 
				       newTableEntries * sizeof(dynXOid *));
	if (newTable == NULL) {
	    goto done;
	}
	dynOidTable            = table        = newTable;
	dynOidEntriesAllocated = tableEntries = newTableEntries;
    }

    /* copy oid structure */
    dst = (SECOidData *)PORT_ArenaZNew(dynOidPool, dynXOid);
    if (!dst) {
    	goto done;
    }
    rv  = SECITEM_CopyItem(dynOidPool, &dst->oid, &src->oid);
    if (rv != SECSuccess) {
	goto done;
    }
    dst->desc = PORT_ArenaStrdup(dynOidPool, src->desc);
    if (!dst->desc) {
	goto done;
    }
    dst->offset             = (SECOidTag)(used + SEC_OID_TOTAL);
    dst->mechanism          = src->mechanism;
    dst->supportedExtension = src->supportedExtension;

    rv = secoid_HashDynamicOiddata(dst);
    if (rv == SECSuccess) {
	table[used++] = (dynXOid *)dst;
	dynOidEntriesUsed = used;
	ret = dst->offset;
    }
done:
    NSSRWLock_UnlockWrite(dynOidLock);
    return ret;
}


/* normal static table processing */
static PLHashTable *oidhash     = NULL;
static PLHashTable *oidmechhash = NULL;

static PLHashNumber
secoid_HashNumber(const void *key)
{
    return (PLHashNumber)((char *)key - (char *)NULL);
}

#define DEF_FLAGS (NSS_USE_ALG_IN_CERT_SIGNATURE|NSS_USE_ALG_IN_SSL_KX|NSS_USE_ALG_IN_SSL_KX)
static void
handleHashAlgSupport(char * envVal)
{
    char * myVal = PORT_Strdup(envVal);  /* Get a copy we can alter */
    char * arg   = myVal;

    while (arg && *arg) {
	char *   nextArg = PL_strpbrk(arg, ";");
	PRUint32 notEnable;

	if (nextArg) {
	    while (*nextArg == ';') {
		*nextArg++ = '\0';
	    }
	}
<<<<<<< HEAD
	notEnable = (*arg == '-') ? (DEF_FLAGS) : 0;
=======
	notEnable = (*arg == '-') ? (NSS_USE_ALG_IN_CERT_SIGNATURE|NSS_USE_ALG_IN_SSL_KX) : 0;
>>>>>>> ecd35775
	if ((*arg == '+' || *arg == '-') && *++arg) { 
	    int i;

	    for (i = 1; i < SEC_OID_TOTAL; i++) {
	        if (oids[i].desc && strstr(arg, oids[i].desc)) {
		     xOids[i].notPolicyFlags = notEnable |
<<<<<<< HEAD
		    (xOids[i].notPolicyFlags & ~(DEF_FLAGS));
=======
		    (xOids[i].notPolicyFlags & ~(NSS_USE_ALG_IN_CERT_SIGNATURE|NSS_USE_ALG_IN_SSL_KX));
>>>>>>> ecd35775
		}
	    }
	}
	arg = nextArg;
    }
    PORT_Free(myVal);  /* can handle NULL argument OK */
}

SECStatus
SECOID_Init(void)
{
    PLHashEntry *entry;
    const SECOidData *oid;
    int i;
    char * envVal;

#define NSS_VERSION_VARIABLE __nss_util_version
#include "verref.h"

    if (oidhash) {
	return SECSuccess; /* already initialized */
    }

    if (!PR_GetEnv("NSS_ALLOW_WEAK_SIGNATURE_ALG")) {
	/* initialize any policy flags that are disabled by default */
	xOids[SEC_OID_MD2                           ].notPolicyFlags = ~0;
	xOids[SEC_OID_MD4                           ].notPolicyFlags = ~0;
	xOids[SEC_OID_MD5                           ].notPolicyFlags = ~0;
	xOids[SEC_OID_PKCS1_MD2_WITH_RSA_ENCRYPTION ].notPolicyFlags = ~0;
	xOids[SEC_OID_PKCS1_MD4_WITH_RSA_ENCRYPTION ].notPolicyFlags = ~0;
	xOids[SEC_OID_PKCS1_MD5_WITH_RSA_ENCRYPTION ].notPolicyFlags = ~0;
	xOids[SEC_OID_PKCS5_PBE_WITH_MD2_AND_DES_CBC].notPolicyFlags = ~0;
	xOids[SEC_OID_PKCS5_PBE_WITH_MD5_AND_DES_CBC].notPolicyFlags = ~0;
    }

    envVal = PR_GetEnv("NSS_HASH_ALG_SUPPORT");
    if (envVal)
    	handleHashAlgSupport(envVal);

    if (secoid_InitDynOidData() != SECSuccess) {
        PORT_SetError(SEC_ERROR_LIBRARY_FAILURE);
        PORT_Assert(0); /* this function should never fail */
    	return SECFailure;
    }
    
    oidhash = PL_NewHashTable(0, SECITEM_Hash, SECITEM_HashCompare,
			PL_CompareValues, NULL, NULL);
    oidmechhash = PL_NewHashTable(0, secoid_HashNumber, PL_CompareValues,
			PL_CompareValues, NULL, NULL);

    if ( !oidhash || !oidmechhash) {
	PORT_SetError(SEC_ERROR_LIBRARY_FAILURE);
 	PORT_Assert(0); /*This function should never fail. */
	return(SECFailure);
    }

    for ( i = 0; i < SEC_OID_TOTAL; i++ ) {
	oid = &oids[i];

	PORT_Assert ( oid->offset == i );

	entry = PL_HashTableAdd( oidhash, &oid->oid, (void *)oid );
	if ( entry == NULL ) {
	    PORT_SetError(SEC_ERROR_LIBRARY_FAILURE);
            PORT_Assert(0); /*This function should never fail. */
	    return(SECFailure);
	}

	if ( oid->mechanism != CKM_INVALID_MECHANISM ) {
	    entry = PL_HashTableAdd( oidmechhash, 
					(void *)oid->mechanism, (void *)oid );
	    if ( entry == NULL ) {
	        PORT_SetError(SEC_ERROR_LIBRARY_FAILURE);
                PORT_Assert(0); /* This function should never fail. */
		return(SECFailure);
	    }
	}
    }

    PORT_Assert (i == SEC_OID_TOTAL);

    return(SECSuccess);
}

SECOidData *
SECOID_FindOIDByMechanism(unsigned long mechanism)
{
    SECOidData *ret;

    PR_ASSERT(oidhash != NULL);

    ret = PL_HashTableLookupConst ( oidmechhash, (void *)mechanism);
    if ( ret == NULL ) {
        PORT_SetError(SEC_ERROR_LIBRARY_FAILURE);
    }

    return (ret);
}

SECOidData *
SECOID_FindOID(const SECItem *oid)
{
    SECOidData *ret;

    PR_ASSERT(oidhash != NULL);
    
    ret = PL_HashTableLookupConst ( oidhash, oid );
    if ( ret == NULL ) {
	ret  = secoid_FindDynamic(oid);
	if (ret == NULL) {
	    PORT_SetError(SEC_ERROR_UNRECOGNIZED_OID);
	}
    }

    return(ret);
}

SECOidTag
SECOID_FindOIDTag(const SECItem *oid)
{
    SECOidData *oiddata;

    oiddata = SECOID_FindOID (oid);
    if (oiddata == NULL)
	return SEC_OID_UNKNOWN;

    return oiddata->offset;
}

/* This really should return const. */
SECOidData *
SECOID_FindOIDByTag(SECOidTag tagnum)
{
    if (tagnum >= SEC_OID_TOTAL) {
	return (SECOidData *)secoid_FindDynamicByTag(tagnum);
    }

    PORT_Assert((unsigned int)tagnum < SEC_OID_TOTAL);
    return (SECOidData *)(&oids[tagnum]);
}

PRBool SECOID_KnownCertExtenOID (SECItem *extenOid)
{
    SECOidData * oidData;

    oidData = SECOID_FindOID (extenOid);
    if (oidData == (SECOidData *)NULL)
	return (PR_FALSE);
    return ((oidData->supportedExtension == SUPPORTED_CERT_EXTENSION) ?
            PR_TRUE : PR_FALSE);
}


const char *
SECOID_FindOIDTagDescription(SECOidTag tagnum)
{
  const SECOidData *oidData = SECOID_FindOIDByTag(tagnum);
  return oidData ? oidData->desc : 0;
}

/* --------- opaque extended OID table accessor functions ---------------*/
/*
 * Any of these functions may return SECSuccess or SECFailure with the error 
 * code set to SEC_ERROR_UNKNOWN_OBJECT_TYPE if the SECOidTag is out of range.
 */

static privXOid *
secoid_FindXOidByTag(SECOidTag tagnum)
{
    if (tagnum >= SEC_OID_TOTAL) {
	dynXOid *dxo = secoid_FindDynamicByTag(tagnum);
	return (dxo ? &dxo->priv : NULL);
    }

    PORT_Assert((unsigned int)tagnum < SEC_OID_TOTAL);
    return &xOids[tagnum];
}

/* The Get function outputs the 32-bit value associated with the SECOidTag.
 * Flags bits are the NSS_USE_ALG_ #defines in "secoidt.h".
 * Default value for any algorithm is 0xffffffff (enabled for all purposes).
 * No value is output if function returns SECFailure.
 */
SECStatus 
NSS_GetAlgorithmPolicy(SECOidTag tag, PRUint32 *pValue)
{
    privXOid * pxo = secoid_FindXOidByTag(tag);
    if (!pxo)
    	return SECFailure;
    if (!pValue) {
        PORT_SetError(SEC_ERROR_INVALID_ARGS);
	return SECFailure;
    }
    *pValue = ~(pxo->notPolicyFlags);
    return SECSuccess;
}

/* The Set function modifies the stored value according to the following
 * algorithm:
 *   policy[tag] = (policy[tag] & ~clearBits) | setBits;
 */
SECStatus
NSS_SetAlgorithmPolicy(SECOidTag tag, PRUint32 setBits, PRUint32 clearBits)
{
    privXOid * pxo = secoid_FindXOidByTag(tag);
    PRUint32   policyFlags;
    if (!pxo)
    	return SECFailure;
    /* The stored policy flags are the ones complement of the flags as 
     * seen by the user.  This is not atomic, but these changes should 
     * be done rarely, e.g. at initialization time. 
     */
    policyFlags = ~(pxo->notPolicyFlags);
    policyFlags = (policyFlags & ~clearBits) | setBits;
    pxo->notPolicyFlags = ~policyFlags;
    return SECSuccess;
}

/* --------- END OF opaque extended OID table accessor functions ---------*/

/* for now, this is only used in a single place, so it can remain static */
static PRBool parentForkedAfterC_Initialize;

#define SKIP_AFTER_FORK(x) if (!parentForkedAfterC_Initialize) x

/*
 * free up the oid tables.
 */
SECStatus
SECOID_Shutdown(void)
{
    if (oidhash) {
	PL_HashTableDestroy(oidhash);
	oidhash = NULL;
    }
    if (oidmechhash) {
	PL_HashTableDestroy(oidmechhash);
	oidmechhash = NULL;
    }
    /* Have to handle the case where the lock was created, but
    ** the pool wasn't. 
    ** I'm not going to attempt to create the lock, just to protect
    ** the destruction of data that probably isn't initialized anyway.
    */
    if (dynOidLock) {
	SKIP_AFTER_FORK(NSSRWLock_LockWrite(dynOidLock));
	if (dynOidHash) {
	    PL_HashTableDestroy(dynOidHash);
	    dynOidHash = NULL;
	}
	if (dynOidPool) {
	    PORT_FreeArena(dynOidPool, PR_FALSE);
	    dynOidPool = NULL;
	}
	if (dynOidTable) {
	    PORT_Free(dynOidTable);
	    dynOidTable = NULL;
	}
	dynOidEntriesAllocated = 0;
	dynOidEntriesUsed = 0;

	SKIP_AFTER_FORK(NSSRWLock_UnlockWrite(dynOidLock));
	SKIP_AFTER_FORK(NSSRWLock_Destroy(dynOidLock));
	dynOidLock = NULL;
    } else {
    	/* Since dynOidLock doesn't exist, then all the data it protects
	** should be uninitialized.  We'll check that (in DEBUG builds),
	** and then make sure it is so, in case NSS is reinitialized.
	*/
	PORT_Assert(!dynOidHash && !dynOidPool && !dynOidTable && \
	            !dynOidEntriesAllocated && !dynOidEntriesUsed);
	dynOidHash = NULL;
	dynOidPool = NULL;
	dynOidTable = NULL;
	dynOidEntriesAllocated = 0;
	dynOidEntriesUsed = 0;
    }
    memset(xOids, 0, sizeof xOids);
    return SECSuccess;
}

void UTIL_SetForkState(PRBool forked)
{
    parentForkedAfterC_Initialize = forked;
}

const char *
NSSUTIL_GetVersion(void)
{
    return NSSUTIL_VERSION;
}<|MERGE_RESOLUTION|>--- conflicted
+++ resolved
@@ -162,11 +162,6 @@
 #define MITSUBISHI_ALG 0x2a,0x83,0x08,0x8c,0x9a,0x4b,0x3d,0x01,0x01
 #define CAMELLIA_ENCRYPT_OID MITSUBISHI_ALG,1
 #define CAMELLIA_WRAP_OID    MITSUBISHI_ALG,3
-
-/* For IDEA: 1.3.6.1.4.1.188.7.1.1
- */
-#define ASCOM_OID 0x2b,0x6,0x1,0x4,0x1,0xbc
-#define ASCOM_IDEA_ALG ASCOM_OID,0x7,0x1,0x1
 
 /* for SEED : iso(1) member-body(2) korea(410)
  *    kisa(200004) algorithm(1)
@@ -464,10 +459,6 @@
 CONST_OID skipjackCBC[] 			= { MISSI, 0x04 };
 CONST_OID dhPublicKey[] 			= { ANSI_X942_ALGORITHM, 0x1 };
 
-CONST_OID idea_CBC[] 				= { ASCOM_IDEA_ALG, 2 };
-CONST_OID aes128_GCM[] 				= { AES, 0x6 };
-CONST_OID aes192_GCM[] 				= { AES, 0x1a };
-CONST_OID aes256_GCM[] 				= { AES, 0x23 };
 CONST_OID aes128_ECB[] 				= { AES, 1 };
 CONST_OID aes128_CBC[] 				= { AES, 2 };
 #ifdef DEFINE_ALL_AES_CIPHERS
@@ -588,10 +579,8 @@
 #define OI(x) { siDEROID, (unsigned char *)x, sizeof x }
 #ifndef SECOID_NO_STRINGS
 #define OD(oid,tag,desc,mech,ext) { OI(oid), tag, desc, mech, ext }
-#define ODE(tag,desc,mech,ext) { { siDEROID, NULL, 0 }, tag, desc, mech, ext }
 #else
 #define OD(oid,tag,desc,mech,ext) { OI(oid), tag, 0, mech, ext }
-#define ODE(tag,desc,mech,ext) { { siDEROID, NULL, 0 }, tag, 0, mech, ext }
 #endif
 
 #if defined(NSS_ALLOW_UNSUPPORTED_CRITICAL)
@@ -1650,71 +1639,7 @@
         "Microsoft Trust List Signing",
 	CKM_INVALID_MECHANISM, INVALID_CERT_EXTENSION ),
     OD( x520Name, SEC_OID_AVA_NAME,
-    	"X520 Name",    CKM_INVALID_MECHANISM, INVALID_CERT_EXTENSION ),
-
-
-    OD( aes128_GCM, SEC_OID_AES_128_GCM,
-	"AES-128-GCM", CKM_AES_GCM, INVALID_CERT_EXTENSION ),
-    OD( aes192_GCM, SEC_OID_AES_192_GCM,
-	"AES-192-GCM", CKM_AES_GCM, INVALID_CERT_EXTENSION ),
-    OD( aes256_GCM, SEC_OID_AES_256_GCM,
-	"AES-256-GCM", CKM_AES_GCM, INVALID_CERT_EXTENSION ),
-    OD( idea_CBC, SEC_OID_IDEA_CBC,
-	"IDEA_CBC", CKM_INVALID_MECHANISM, INVALID_CERT_EXTENSION ),
-
-    ODE( SEC_OID_RC2_40_CBC,
-	"RC2-40-CBC", CKM_RC2_CBC, INVALID_CERT_EXTENSION ),
-    ODE( SEC_OID_DES_40_CBC,
-	"DES-40-CBC", CKM_RC2_CBC, INVALID_CERT_EXTENSION ),
-    ODE( SEC_OID_RC4_40,
-	"RC4-40", CKM_RC4, INVALID_CERT_EXTENSION ),
-    ODE( SEC_OID_RC4_56,
-	"RC4-56", CKM_RC4, INVALID_CERT_EXTENSION ),
-    ODE( SEC_OID_NULL_CIPHER,
-	"NULL cipher", CKM_INVALID_MECHANISM, INVALID_CERT_EXTENSION ),
-    ODE( SEC_OID_HMAC_MD5,
-	"HMAC-MD5", CKM_MD5_HMAC, INVALID_CERT_EXTENSION ),
-    ODE( SEC_OID_TLS_RSA,
-	"TLS RSA key exchange", CKM_INVALID_MECHANISM, INVALID_CERT_EXTENSION ),
-    ODE( SEC_OID_TLS_DHE_RSA,
-	"TLS DHE-RSA key exchange", CKM_INVALID_MECHANISM, INVALID_CERT_EXTENSION ),
-    ODE( SEC_OID_TLS_DHE_DSS,
-	"TLS DHE-DSS key exchange", CKM_INVALID_MECHANISM, INVALID_CERT_EXTENSION ),
-    ODE( SEC_OID_TLS_DH_RSA,
-	"TLS DH-RSA key exchange", CKM_INVALID_MECHANISM, INVALID_CERT_EXTENSION ),
-    ODE( SEC_OID_TLS_DH_DSS,
-	"TLS DH-DSS key exchange", CKM_INVALID_MECHANISM, INVALID_CERT_EXTENSION ),
-    ODE( SEC_OID_TLS_DH_ANON,
-	"TLS DH-ANON key exchange", CKM_INVALID_MECHANISM, INVALID_CERT_EXTENSION ),
-    ODE( SEC_OID_TLS_ECDHE_ECDSA,
-	"TLS ECDHE-ECDSA key exchange", CKM_INVALID_MECHANISM, INVALID_CERT_EXTENSION ),
-    ODE( SEC_OID_TLS_ECDHE_RSA,
-	"TLS ECDHE-RSA key exchange", CKM_INVALID_MECHANISM, INVALID_CERT_EXTENSION ),
-    ODE( SEC_OID_TLS_ECDH_ECDSA,
-	"TLS ECDH-ECDSA key exchange", CKM_INVALID_MECHANISM, INVALID_CERT_EXTENSION ),
-    ODE( SEC_OID_TLS_ECDH_RSA,
-	"TLS ECDH-RSA key exchange", CKM_INVALID_MECHANISM, INVALID_CERT_EXTENSION ),
-    ODE( SEC_OID_TLS_ECDH_ANON,
-	"TLS ECDH-ANON key exchange", CKM_INVALID_MECHANISM, INVALID_CERT_EXTENSION ),
-    ODE( SEC_OID_TLS_RSA_EXPORT,
-	"TLS RSA-EXPORT key exchange", CKM_INVALID_MECHANISM, INVALID_CERT_EXTENSION ),
-    ODE( SEC_OID_SSL_V2_0,
-	"SSL 2.0 protocol", CKM_INVALID_MECHANISM, INVALID_CERT_EXTENSION ),
-    ODE( SEC_OID_SSL_V3_0,
-	"SSL 3.0 protocol", CKM_INVALID_MECHANISM, INVALID_CERT_EXTENSION ),
-    ODE( SEC_OID_TLS_V1_0,
-	"TLS 1.0 protocol", CKM_INVALID_MECHANISM, INVALID_CERT_EXTENSION ),
-    ODE( SEC_OID_TLS_V1_1,
-	"TLS 1.1 protocol", CKM_INVALID_MECHANISM, INVALID_CERT_EXTENSION ),
-    ODE( SEC_OID_TLS_V1_2,
-	"TLS 1.2 protocol", CKM_INVALID_MECHANISM, INVALID_CERT_EXTENSION ),
-    ODE( SEC_OID_DTLS_V1_0,
-	"DTLS 1.0 protocol", CKM_INVALID_MECHANISM, INVALID_CERT_EXTENSION ),
-    ODE( SEC_OID_DTLS_V1_2,
-	"DTLS 1.2 protocol", CKM_INVALID_MECHANISM, INVALID_CERT_EXTENSION ),
-    ODE( SEC_OID_APPLY_SSL_POLICY,
-	"Apply SSL policy (pseudo-OID)", CKM_INVALID_MECHANISM, INVALID_CERT_EXTENSION ),
-
+    	"X520 Name",    CKM_INVALID_MECHANISM, INVALID_CERT_EXTENSION )
 };
 
 /* PRIVATE EXTENDED SECOID Table
@@ -1947,7 +1872,6 @@
     return (PLHashNumber)((char *)key - (char *)NULL);
 }
 
-#define DEF_FLAGS (NSS_USE_ALG_IN_CERT_SIGNATURE|NSS_USE_ALG_IN_SSL_KX|NSS_USE_ALG_IN_SSL_KX)
 static void
 handleHashAlgSupport(char * envVal)
 {
@@ -1963,22 +1887,14 @@
 		*nextArg++ = '\0';
 	    }
 	}
-<<<<<<< HEAD
-	notEnable = (*arg == '-') ? (DEF_FLAGS) : 0;
-=======
 	notEnable = (*arg == '-') ? (NSS_USE_ALG_IN_CERT_SIGNATURE|NSS_USE_ALG_IN_SSL_KX) : 0;
->>>>>>> ecd35775
 	if ((*arg == '+' || *arg == '-') && *++arg) { 
 	    int i;
 
 	    for (i = 1; i < SEC_OID_TOTAL; i++) {
 	        if (oids[i].desc && strstr(arg, oids[i].desc)) {
 		     xOids[i].notPolicyFlags = notEnable |
-<<<<<<< HEAD
-		    (xOids[i].notPolicyFlags & ~(DEF_FLAGS));
-=======
 		    (xOids[i].notPolicyFlags & ~(NSS_USE_ALG_IN_CERT_SIGNATURE|NSS_USE_ALG_IN_SSL_KX));
->>>>>>> ecd35775
 		}
 	    }
 	}

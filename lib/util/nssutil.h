--- conflicted
+++ resolved
@@ -19,16 +19,12 @@
  * The format of the version string should be
  *     "<major version>.<minor version>[.<patch level>[.<build number>]][ <Beta>]"
  */
-<<<<<<< HEAD
-#define NSSUTIL_VERSION "3.44"
-=======
 #define NSSUTIL_VERSION "3.45 Beta"
->>>>>>> 906b9e6a
 #define NSSUTIL_VMAJOR 3
 #define NSSUTIL_VMINOR 45
 #define NSSUTIL_VPATCH 0
 #define NSSUTIL_VBUILD 0
-#define NSSUTIL_BETA PR_FALSE
+#define NSSUTIL_BETA PR_TRUE
 
 SEC_BEGIN_PROTOS
 

/*
 * Softoken version numbers
 *
 * This Source Code Form is subject to the terms of the Mozilla Public
 * License, v. 2.0. If a copy of the MPL was not distributed with this
 * file, You can obtain one at http://mozilla.org/MPL/2.0/. */

#ifndef _SOFTKVER_H_
#define _SOFTKVER_H_

#define SOFTOKEN_ECC_STRING " Basic ECC"

/*
 * Softoken's major version, minor version, patch level, build number,
 * and whether this is a beta release.
 *
 * The format of the version string should be
 *     "<major version>.<minor version>[.<patch level>[.<build number>]][ <ECC>][ <Beta>]"
 */
<<<<<<< HEAD
#define SOFTOKEN_VERSION "3.44" SOFTOKEN_ECC_STRING
=======
#define SOFTOKEN_VERSION "3.45" SOFTOKEN_ECC_STRING " Beta"
>>>>>>> 906b9e6a
#define SOFTOKEN_VMAJOR 3
#define SOFTOKEN_VMINOR 45
#define SOFTOKEN_VPATCH 0
#define SOFTOKEN_VBUILD 0
#define SOFTOKEN_BETA PR_FALSE

#endif /* _SOFTKVER_H_ */<|MERGE_RESOLUTION|>--- conflicted
+++ resolved
@@ -17,15 +17,11 @@
  * The format of the version string should be
  *     "<major version>.<minor version>[.<patch level>[.<build number>]][ <ECC>][ <Beta>]"
  */
-<<<<<<< HEAD
-#define SOFTOKEN_VERSION "3.44" SOFTOKEN_ECC_STRING
-=======
 #define SOFTOKEN_VERSION "3.45" SOFTOKEN_ECC_STRING " Beta"
->>>>>>> 906b9e6a
 #define SOFTOKEN_VMAJOR 3
 #define SOFTOKEN_VMINOR 45
 #define SOFTOKEN_VPATCH 0
 #define SOFTOKEN_VBUILD 0
-#define SOFTOKEN_BETA PR_FALSE
+#define SOFTOKEN_BETA PR_TRUE
 
 #endif /* _SOFTKVER_H_ */